--- conflicted
+++ resolved
@@ -276,7 +276,6 @@
 
   eq a, 1
 
-<<<<<<< HEAD
 test "#2155 ... conditional assignment to a closure", ->
   x = null
   func = -> x ?= (-> if true then 'hi')
@@ -297,7 +296,7 @@
 test "#2508: Existential access of the prototype", ->
   eq NonExistent?::nothing, undefined
   ok Object?::toString
-=======
+
 test "power operator", ->
   eq 27, 3 ** 3
 
@@ -305,5 +304,4 @@
   eq 55, 1 + 3 ** 3 * 2
 
 test "power operator is right associative", ->
-  eq 2, 2 ** 1 ** 3
->>>>>>> 3bd4dea3
+  eq 2, 2 ** 1 ** 3