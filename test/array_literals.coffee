--- conflicted
+++ resolved
@@ -36,7 +36,19 @@
   eq 4, b
   arrayEq [0,1,2,3,4], list
 
-<<<<<<< HEAD
+
+test "array splats with nested arrays", ->
+  nonce = {}
+  a = [nonce]
+  list = [1, 2, a...]
+  eq list[0], 1
+  eq list[2], nonce
+
+  a = [[nonce]]
+  list = [1, 2, a...]
+  arrayEq list, [1, 2, [nonce]]
+
+
 test "mixed shorthand objects in array lists", ->
 
   arr = [
@@ -56,16 +68,4 @@
   arr = [a:1, 'a', b:1, 'b']
   eq arr.length, 4
   eq arr[2].b, 1
-  eq arr[3], 'b'
-=======
-test "array splats with nested arrays", ->
-  nonce = {}
-  a = [nonce]
-  list = [1, 2, a...]
-  eq list[0], 1
-  eq list[2], nonce
-
-  a = [[nonce]]
-  list = [1, 2, a...]
-  arrayEq list, [1, 2, [nonce]]
->>>>>>> b7855857
+  eq arr[3], 'b'