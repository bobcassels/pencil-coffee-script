--- conflicted
+++ resolved
@@ -17,15 +17,14 @@
     sh "racc #{args[:racc_args]} -o lib/coffee_script/parser.rb lib/coffee_script/grammar.y"
   end
 
-<<<<<<< HEAD
-  desc "Compile the Narwhal interface for --interactive and --run"
+  desc "Compile the Narwhal interface"
   task :narwhal do
-    sh "bin/coffee lib/coffee_script/narwhal/*.coffee -o lib/coffee_script/narwhal"
-=======
+    sh "bin/coffee src/narwhal/*.coffee -o lib/coffee_script/narwhal"
+  end
+
   desc "Continually compile the CoffeeScript/Node.js components with --watch"
   task :node do
     sh "bin/coffee -w src/*.coffee -o lib/coffee_script/"
->>>>>>> 6a59c5c9
   end
 
   desc "Compile and install the Ultraviolet syntax highlighter"
