--- conflicted
+++ resolved
@@ -487,13 +487,9 @@
 LINEBREAKS       = ['TERMINATOR', 'INDENT', 'OUTDENT']
 
 # Tokens that close open calls when they follow a newline.
-<<<<<<< HEAD
-CALL_CLOSERS = ['.', '?.', '::', '?::']
+CALL_CLOSERS     = ['.', '?.', '::', '?::']
 
 # iced additions
 IMPLICIT_FUNC.push 'DEFER'
 IMPLICIT_CALL.push 'DEFER'
-IMPLICIT_END.push 'AWAIT'
-=======
-CALL_CLOSERS     = ['.', '?.', '::', '?::']
->>>>>>> a73a6e24
+IMPLICIT_END.push 'AWAIT'