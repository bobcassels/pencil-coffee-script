--- conflicted
+++ resolved
@@ -292,21 +292,12 @@
 EXPRESSION_CLOSE = ['CATCH', 'WHEN', 'ELSE', 'FINALLY'].concat EXPRESSION_END
 
 # Tokens that, if followed by an `IMPLICIT_CALL`, indicate a function invocation.
-<<<<<<< HEAD
-IMPLICIT_FUNC    = ['IDENTIFIER', 'SUPER', ')', 'CALL_END', ']', 'INDEX_END', '@', 'THIS', 'DEFER', 'TAMEREQUIRE']
-=======
 IMPLICIT_FUNC    = ['IDENTIFIER', 'SUPER', ')', 'CALL_END', ']', 'INDEX_END', '@', 'THIS', 'DEFER']
->>>>>>> 5dd87be3
 
 # If preceded by an `IMPLICIT_FUNC`, indicates a function invocation.
 IMPLICIT_CALL    = [
-  'IDENTIFIER', 'NUMBER', 'STRING', 'JS', 'REGEX', 'NEW', 'PARAM_START', 'CLASS'
-<<<<<<< HEAD
-  'IF', 'TRY', 'SWITCH', 'THIS', 'BOOL', 'UNARY', 'SUPER', 'DEFER', 
-  'TAMEREQUIRE',
-=======
+  'IDENTIFIER', 'NUMBER', 'STRING', 'JS', 'REGEX', 'NEW', 'PARAM_START', 'CLASS',
   'IF', 'TRY', 'SWITCH', 'THIS', 'BOOL', 'NULL', 'UNDEFINED', 'UNARY', 'SUPER', 'DEFER',
->>>>>>> 5dd87be3
   '@', '->', '=>', '[', '(', '{', '--', '++'
 ]
 
