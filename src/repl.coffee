fs = require 'fs'
path = require 'path'
vm = require 'vm'
nodeREPL = require 'repl'
CoffeeScript = require './coffee-script'
{merge,updateSyntaxError} = require './helpers'
iced = require 'iced-runtime'

replDefaults =
  prompt: 'iced> ',
  historyFile: path.join(process.env.HOME, '.iced_history') if process.env.HOME
  historyMaxInputSize: 10240
  eval: (input, context, filename, cb) ->
    # XXX: multiline hack.
    input = input.replace /\uFF00/g, '\n'
    # Node's REPL sends the input ending with a newline and then wrapped in
    # parens. Unwrap all that.
    input = input.replace /^\(([\s\S]*)\n\)$/m, '$1'

    # Require AST nodes to do some AST manipulation.
    {Block, Assign, Value, Literal} = require './nodes'

    # iced runtime in place for iced features....
    context.iced = iced
    context[iced.const.k_noop] = () ->

    run = (js) -> 
      if context is global 
        vm.runInThisContext(js, filename)
      else
        vm.runInContext(js, context, filename)

    try
      # Generate the AST of the clean input.
      ast = CoffeeScript.nodes input, { repl : true }
      # Add assignment to `_` variable to force the input to be an expression.
      unless ast.icedIsCpsPivot()
        ast = new Block [
          new Assign (new Value new Literal '_'), ast, '='
        ]
      js = ast.compile bare: yes, locals: Object.keys(context)
<<<<<<< HEAD
      if ast.icedIsCpsPivot()
        ret = null
        context[iced.const.k] = () -> cb null, ret
        ret = run js
        return
=======
      result = if context is global
        vm.runInThisContext js, filename
>>>>>>> 158ca0d8
      else
        ret = run js
      cb null, ret
    catch err
      # AST's `compile` does not add source code information to syntax errors.
      updateSyntaxError err, input
      cb err

addMultilineHandler = (repl) ->
  {rli, inputStream, outputStream} = repl
  # Node 0.11.12 changed API, prompt is now _prompt.
  origPrompt = repl._prompt ? repl.prompt

  multiline =
    enabled: off
    initialPrompt: origPrompt.replace /^[^> ]*/, (x) -> x.replace /./g, '-'
    prompt: origPrompt.replace /^[^> ]*>?/, (x) -> x.replace /./g, '.'
    buffer: ''

  # Proxy node's line listener
  nodeLineListener = rli.listeners('line')[0]
  rli.removeListener 'line', nodeLineListener
  rli.on 'line', (cmd) ->
    if multiline.enabled
      multiline.buffer += "#{cmd}\n"
      rli.setPrompt multiline.prompt
      rli.prompt true
    else
      rli.setPrompt origPrompt
      nodeLineListener cmd
    return

  # Handle Ctrl-v
  inputStream.on 'keypress', (char, key) ->
    return unless key and key.ctrl and not key.meta and not key.shift and key.name is 'v'
    if multiline.enabled
      # allow arbitrarily switching between modes any time before multiple lines are entered
      unless multiline.buffer.match /\n/
        multiline.enabled = not multiline.enabled
        rli.setPrompt origPrompt
        rli.prompt true
        return
      # no-op unless the current line is empty
      return if rli.line? and not rli.line.match /^\s*$/
      # eval, print, loop
      multiline.enabled = not multiline.enabled
      rli.line = ''
      rli.cursor = 0
      rli.output.cursorTo 0
      rli.output.clearLine 1
      # XXX: multiline hack
      multiline.buffer = multiline.buffer.replace /\n/g, '\uFF00'
      rli.emit 'line', multiline.buffer
      multiline.buffer = ''
    else
      multiline.enabled = not multiline.enabled
      rli.setPrompt multiline.initialPrompt
      rli.prompt true
    return

# Store and load command history from a file
addHistory = (repl, filename, maxSize) ->
  lastLine = null
  try
    # Get file info and at most maxSize of command history
    stat = fs.statSync filename
    size = Math.min maxSize, stat.size
    # Read last `size` bytes from the file
    readFd = fs.openSync filename, 'r'
    buffer = new Buffer(size)
    fs.readSync readFd, buffer, 0, size, stat.size - size
    # Set the history on the interpreter
    repl.rli.history = buffer.toString().split('\n').reverse()
    # If the history file was truncated we should pop off a potential partial line
    repl.rli.history.pop() if stat.size > maxSize
    # Shift off the final blank newline
    repl.rli.history.shift() if repl.rli.history[0] is ''
    repl.rli.historyIndex = -1
    lastLine = repl.rli.history[0]

  fd = fs.openSync filename, 'a'

  repl.rli.addListener 'line', (code) ->
    if code and code.length and code isnt '.history' and lastLine isnt code
      # Save the latest command in the file
      fs.write fd, "#{code}\n"
      lastLine = code

  repl.rli.on 'exit', -> fs.close fd

  # Add a command to show the history stack
  repl.commands[getCommandId(repl, 'history')] =
    help: 'Show command history'
    action: ->
      repl.outputStream.write "#{repl.rli.history[..].reverse().join '\n'}\n"
      repl.displayPrompt()

getCommandId = (repl, commandName) ->
  # Node 0.11 changed API, a command such as '.help' is now stored as 'help'
  commandsHaveLeadingDot = repl.commands['.help']?
  if commandsHaveLeadingDot then ".#{commandName}" else commandName

module.exports =
  start: (opts = {}) ->
    [major, minor, build] = process.versions.node.split('.').map (n) -> parseInt(n)

    if major is 0 and minor < 8
      console.warn "Node 0.8.0+ required for CoffeeScript REPL"
      process.exit 1

    CoffeeScript.register()
    process.argv = ['coffee'].concat process.argv[2..]
    opts = merge replDefaults, opts
    repl = nodeREPL.start opts
    repl.on 'exit', -> repl.outputStream.write '\n'
    addMultilineHandler repl
    addHistory repl, opts.historyFile, opts.historyMaxInputSize if opts.historyFile
    # Adapt help inherited from the node REPL
    repl.commands[getCommandId(repl, 'load')].help = 'Load code from a file into this REPL session'
    repl<|MERGE_RESOLUTION|>--- conflicted
+++ resolved
@@ -24,8 +24,8 @@
     context.iced = iced
     context[iced.const.k_noop] = () ->
 
-    run = (js) -> 
-      if context is global 
+    run = (js) ->
+      if context is global
         vm.runInThisContext(js, filename)
       else
         vm.runInContext(js, context, filename)
@@ -39,16 +39,11 @@
           new Assign (new Value new Literal '_'), ast, '='
         ]
       js = ast.compile bare: yes, locals: Object.keys(context)
-<<<<<<< HEAD
       if ast.icedIsCpsPivot()
         ret = null
         context[iced.const.k] = () -> cb null, ret
         ret = run js
         return
-=======
-      result = if context is global
-        vm.runInThisContext js, filename
->>>>>>> 158ca0d8
       else
         ret = run js
       cb null, ret
