--- conflicted
+++ resolved
@@ -109,10 +109,7 @@
     o 'For'
     o 'Switch'
     o 'Class'
-<<<<<<< HEAD
-=======
     o 'Throw'
->>>>>>> b94e1547
     o 'Defer'
   ]
 
