# The CoffeeScript Lexer. Uses a series of token-matching regexes to attempt
# matches against the beginning of the source code. When a match is found,
# a token is produced, we consume the match, and start again. Tokens are in the
# form:
#
#     [tag, value, locationData]
#
# where locationData is {first_line, first_column, last_line, last_column}, which is a
# format that can be fed directly into [Jison](http://github.com/zaach/jison).  These
# are read by jison in the `parser.lexer` function defined in coffee-script.coffee.

{Rewriter, INVERSES} = require './rewriter'

# Import the helpers we need.
{count, starts, compact, last, repeat, invertLiterate,
locationDataToString,  throwSyntaxError} = require './helpers'

# The Lexer Class
# ---------------

# The Lexer class reads a stream of CoffeeScript and divvies it up into tagged
# tokens. Some potential ambiguity in the grammar has been avoided by
# pushing some extra smarts into the Lexer.
exports.Lexer = class Lexer

  # **tokenize** is the Lexer's main method. Scan by attempting to match tokens
  # one at a time, using a regular expression anchored at the start of the
  # remaining code, or a custom recursive token-matching method
  # (for interpolations). When the next token has been recorded, we move forward
  # within the code past the token, and begin again.
  #
  # Each tokenizing method is responsible for returning the number of characters
  # it has consumed.
  #
  # Before returning the token stream, run it through the [Rewriter](rewriter.html)
  # unless explicitly asked not to.
  tokenize: (code, opts = {}) ->
    @literate   = opts.literate  # Are we lexing literate CoffeeScript?
    @indent     = 0              # The current indentation level.
    @baseIndent = 0              # The overall minimum indentation level
    @indebt     = 0              # The over-indentation at the current level.
    @outdebt    = 0              # The under-outdentation at the current level.
    @indents    = []             # The stack of all current indentation levels.
    @ends       = []             # The stack for pairing up tokens.
    @tokens     = []             # Stream of parsed tokens in the form `['TYPE', value, location data]`.

    @chunkLine =
      opts.line or 0         # The start line for the current @chunk.
    @chunkColumn =
      opts.column or 0       # The start column of the current @chunk.
    code = @clean code         # The stripped, cleaned original source code.

    # At every position, run through this list of attempted matches,
    # short-circuiting if any of them succeed. Their order determines precedence:
    # `@literalToken` is the fallback catch-all.
    i = 0
    while @chunk = code[i..]
      consumed = \
           @identifierToken() or
           @commentToken()    or
           @whitespaceToken() or
           @lineToken()       or
           @heredocToken()    or
           @stringToken()     or
           @numberToken()     or
           @regexToken()      or
           @jsToken()         or
           @literalToken()

      # Update position
      [@chunkLine, @chunkColumn] = @getLineAndColumnFromChunk consumed

      i += consumed

    @closeIndentation()
    @error "missing #{tag}" if tag = @ends.pop()
    return @tokens if opts.rewrite is off
    (new Rewriter).rewrite @tokens

  # Preprocess the code to remove leading and trailing whitespace, carriage
  # returns, etc. If we're lexing literate CoffeeScript, strip external Markdown
  # by removing all lines that aren't indented by at least four spaces or a tab.
  clean: (code) ->
    code = code.slice(1) if code.charCodeAt(0) is BOM
    code = code.replace(/\r/g, '').replace TRAILING_SPACES, ''
    if WHITESPACE.test code
      code = "\n#{code}"
      @chunkLine--
    code = invertLiterate code if @literate
    code

  # Tokenizers
  # ----------

  # Matches identifying literals: variables, keywords, method names, etc.
  # Check to ensure that JavaScript reserved words aren't being used as
  # identifiers. Because CoffeeScript reserves a handful of keywords that are
  # allowed in JavaScript, we're careful not to tag them as keywords when
  # referenced as property names here, so you can still do `jQuery.is()` even
  # though `is` means `===` otherwise.
  identifierToken: ->
    return 0 unless match = IDENTIFIER.exec @chunk
    [input, id, colon] = match

    # Preserve length of id for location data
    idLength = id.length
    poppedToken = undefined

    if id is 'own' and @tag() is 'FOR'
      @token 'OWN', id
      return id.length
    forcedIdentifier = colon or
      (prev = last @tokens) and (prev[0] in ['.', '?.', '::', '?::'] or
      not prev.spaced and prev[0] is '@') and id isnt 'defer'

    tag = 'IDENTIFIER'

    if not forcedIdentifier and (id in JS_KEYWORDS or id in COFFEE_KEYWORDS)
      tag = id.toUpperCase()
      if tag is 'WHEN' and @tag() in LINE_BREAK
        tag = 'LEADING_WHEN'
      else if tag is 'FOR'
        @seenFor = yes
      else if tag is 'UNLESS'
        tag = 'IF'
      else if tag in UNARY
        tag = 'UNARY'
      else if tag in RELATION
        if tag isnt 'INSTANCEOF' and @seenFor
          tag = 'FOR' + tag
          @seenFor = no
        else
          tag = 'RELATION'
          if @value() is '!'
            poppedToken = @tokens.pop()
            id = '!' + id

    if id in JS_FORBIDDEN
      if forcedIdentifier
        tag = 'IDENTIFIER'
        id  = new String id
        id.reserved = yes
      else if id in RESERVED
        @error "reserved word \"#{id}\""

    unless forcedIdentifier
      id  = COFFEE_ALIAS_MAP[id] if id in COFFEE_ALIASES
      tag = switch id
        when '!'                 then 'UNARY'
        when '==', '!='          then 'COMPARE'
        when '&&', '||'          then 'LOGIC'
        when 'true', 'false'     then 'BOOL'
        when 'break', 'continue' then 'STATEMENT'
        else  tag

    tagToken = @token tag, id, 0, idLength
    if poppedToken
      [tagToken[2].first_line, tagToken[2].first_column] =
        [poppedToken[2].first_line, poppedToken[2].first_column]
    if colon
      colonOffset = input.lastIndexOf ':'
      @token ':', ':', colonOffset, colon.length

    input.length

  # Matches numbers, including decimals, hex, and exponential notation.
  # Be careful not to interfere with ranges-in-progress.
  numberToken: ->
    return 0 unless match = NUMBER.exec @chunk
    number = match[0]
    if /^0[BOX]/.test number
      @error "radix prefix '#{number}' must be lowercase"
    else if /E/.test(number) and not /^0x/.test number
      @error "exponential notation '#{number}' must be indicated with a lowercase 'e'"
    else if /^0\d*[89]/.test number
      @error "decimal literal '#{number}' must not be prefixed with '0'"
    else if /^0\d+/.test number
      @error "octal literal '#{number}' must be prefixed with '0o'"
    lexedLength = number.length
    if octalLiteral = /^0o([0-7]+)/.exec number
      number = '0x' + parseInt(octalLiteral[1], 8).toString 16
    if binaryLiteral = /^0b([01]+)/.exec number
      number = '0x' + parseInt(binaryLiteral[1], 2).toString 16
    @token 'NUMBER', number, 0, lexedLength
    lexedLength

  # Matches strings, including multi-line strings. Ensures that quotation marks
  # are balanced within the string's contents, and within nested interpolations.
  stringToken: ->
<<<<<<< HEAD
    switch @chunk.charAt 0
      when "'"
        return 0 unless match = SIMPLESTR.exec @chunk
        string = match[0]
        @token 'STRING', string.replace(MULTILINER, '\\\n'), 0, string.length
      when '"'
        return 0 unless string = @balancedString @chunk, '"'
        if 0 < string.indexOf '#{', 1
          @interpolateString string[1...-1], strOffset: 1, lexedLength: string.length
        else
          @token 'STRING', @escapeLines(string), 0, string.length
      else
        return 0
=======
    switch quote = @chunk.charAt 0
      when "'" then [string] = SIMPLESTR.exec @chunk
      when '"' then string = @balancedString @chunk, '"'
    return 0 unless string
    trimmed = @removeNewlines string[1...-1]
    if quote is '"' and 0 < string.indexOf '#{', 1
      @interpolateString trimmed, strOffset: 1, lexedLength: string.length
    else
      @token 'STRING', quote + @escapeLines(trimmed) + quote, 0, string.length
>>>>>>> 818983b6
    if octalEsc = /^(?:\\.|[^\\])*\\(?:0[0-7]|[1-7])/.test string
      @error "octal escape sequences #{string} are not allowed"
    string.length

  # Matches heredocs, adjusting indentation to the correct level, as heredocs
  # preserve whitespace, but ignore indentation to the left.
  heredocToken: ->
    return 0 unless match = HEREDOC.exec @chunk
    heredoc = match[0]
    quote = heredoc.charAt 0
    doc = @sanitizeHeredoc match[2], quote: quote, indent: null
    if quote is '"' and 0 <= doc.indexOf '#{'
      @interpolateString doc, heredoc: yes, strOffset: 3, lexedLength: heredoc.length
    else
      @token 'STRING', @makeString(doc, quote, yes), 0, heredoc.length
    heredoc.length

  # Matches and consumes comments.
  commentToken: ->
    return 0 unless match = @chunk.match COMMENT
    [comment, here] = match
    if here
      @token 'HERECOMMENT',
        (@sanitizeHeredoc here,
          herecomment: true, indent: repeat ' ', @indent),
        0, comment.length
    comment.length

  # Matches JavaScript interpolated directly into the source via backticks.
  jsToken: ->
    return 0 unless @chunk.charAt(0) is '`' and match = JSTOKEN.exec @chunk
    @token 'JS', (script = match[0])[1...-1], 0, script.length
    script.length

  # Matches regular expression literals. Lexing regular expressions is difficult
  # to distinguish from division, so we borrow some basic heuristics from
  # JavaScript and Ruby.
  regexToken: ->
    return 0 if @chunk.charAt(0) isnt '/'
    if match = HEREGEX.exec @chunk
      length = @heregexToken match
      return length

    prev = last @tokens
    return 0 if prev and (prev[0] in (if prev.spaced then NOT_REGEX else NOT_SPACED_REGEX))
    return 0 unless match = REGEX.exec @chunk
    [match, regex, flags] = match
    if regex[..1] is '/*' then @error 'regular expressions cannot begin with `*`'
    if regex is '//' then regex = '/(?:)/'
    @token 'REGEX', "#{regex}#{flags}", 0, match.length
    match.length

  # Matches multiline extended regular expressions.
  heregexToken: (match) ->
    [heregex, body, flags] = match
    if 0 > body.indexOf '#{'
      re = @escapeLines body.replace(HEREGEX_OMIT, '$1$2').replace(/\//g, '\\/'), yes
      if re.match /^\*/ then @error 'regular expressions cannot begin with `*`'
      @token 'REGEX', "/#{ re or '(?:)' }/#{flags}", 0, heregex.length
      return heregex.length
    @token 'IDENTIFIER', 'RegExp', 0, 0
    @token 'CALL_START', '(', 0, 0
    tokens = []
    for token in @interpolateString(body, regex: yes)
      [tag, value] = token
      if tag is 'TOKENS'
        tokens.push value...
      else if tag is 'NEOSTRING'
        continue unless value = value.replace HEREGEX_OMIT, '$1$2'
        # Convert NEOSTRING into STRING
        value = value.replace /\\/g, '\\\\'
        token[0] = 'STRING'
        token[1] = @makeString(value, '"', yes)
        tokens.push token
      else
        @error "Unexpected #{tag}"

      prev = last @tokens
      plusToken = ['+', '+']
      plusToken[2] = prev[2] # Copy location data
      tokens.push plusToken

    # Remove the extra "+"
    tokens.pop()

    unless tokens[0]?[0] is 'STRING'
      @token 'STRING', '""', 0, 0
      @token '+', '+', 0, 0
    @tokens.push tokens...

    if flags
      # Find the flags in the heregex
      flagsOffset = heregex.lastIndexOf flags
      @token ',', ',', flagsOffset, 0
      @token 'STRING', '"' + flags + '"', flagsOffset, flags.length

    @token ')', ')', heregex.length-1, 0
    heregex.length

  # Matches newlines, indents, and outdents, and determines which is which.
  # If we can detect that the current line is continued onto the the next line,
  # then the newline is suppressed:
  #
  #     elements
  #       .each( ... )
  #       .map( ... )
  #
  # Keeps track of the level of indentation, because a single outdent token
  # can close multiple indents, so we need to know how far in we happen to be.
  lineToken: ->
    return 0 unless match = MULTI_DENT.exec @chunk
    indent = match[0]
    @seenFor = no
    size = indent.length - 1 - indent.lastIndexOf '\n'
    noNewlines = @unfinished()
    if size - @indebt is @indent
      if noNewlines then @suppressNewlines() else @newlineToken 0
      return indent.length

    if size > @indent
      if noNewlines
        @indebt = size - @indent
        @suppressNewlines()
        return indent.length
      unless @tokens.length
        @baseIndent = @indent = size
        return indent.length
      diff = size - @indent + @outdebt
      @token 'INDENT', diff, indent.length - size, size
      @indents.push diff
      @ends.push 'OUTDENT'
      @outdebt = @indebt = 0
    else if size < @baseIndent
      @error 'missing indentation', indent.length
    else
      @indebt = 0
      @outdentToken @indent - size, noNewlines, indent.length
    @indent = size
    indent.length

  # Record an outdent token or multiple tokens, if we happen to be moving back
  # inwards past several recorded indents.
  outdentToken: (moveOut, noNewlines, outdentLength) ->
    while moveOut > 0
      len = @indents.length - 1
      if @indents[len] is undefined
        moveOut = 0
      else if @indents[len] is @outdebt
        moveOut -= @outdebt
        @outdebt = 0
      else if @indents[len] < @outdebt
        @outdebt -= @indents[len]
        moveOut  -= @indents[len]
      else
        dent = @indents.pop() + @outdebt
        moveOut -= dent
        @outdebt = 0
        @pair 'OUTDENT'
        @token 'OUTDENT', dent, 0, outdentLength
    @outdebt -= moveOut if dent
    @tokens.pop() while @value() is ';'

    @token 'TERMINATOR', '\n', outdentLength, 0 unless @tag() is 'TERMINATOR' or noNewlines
    this

  # Matches and consumes non-meaningful whitespace. Tag the previous token
  # as being "spaced", because there are some cases where it makes a difference.
  whitespaceToken: ->
    return 0 unless (match = WHITESPACE.exec @chunk) or
                    (nline = @chunk.charAt(0) is '\n')
    prev = last @tokens
    prev[if match then 'spaced' else 'newLine'] = true if prev
    if match then match[0].length else 0

  # Generate a newline token. Consecutive newlines get merged together.
  newlineToken: (offset) ->
    @tokens.pop() while @value() is ';'
    @token 'TERMINATOR', '\n', offset, 0 unless @tag() is 'TERMINATOR'
    this

  # Use a `\` at a line-ending to suppress the newline.
  # The slash is removed here once its job is done.
  suppressNewlines: ->
    @tokens.pop() if @value() is '\\'
    this

  # We treat all other single characters as a token. E.g.: `( ) , . !`
  # Multi-character operators are also literal tokens, so that Jison can assign
  # the proper order of operations. There are some symbols that we tag specially
  # here. `;` and newlines are both treated as a `TERMINATOR`, we distinguish
  # parentheses that indicate a method call from regular parentheses, and so on.
  literalToken: ->
    if match = OPERATOR.exec @chunk
      [value] = match
      @tagParameters() if CODE.test value
    else
      value = @chunk.charAt 0
    tag  = value
    prev = last @tokens
    if value is '=' and prev
      if not prev[1].reserved and prev[1] in JS_FORBIDDEN
        @error "reserved word \"#{@value()}\" can't be assigned"
      if prev[1] in ['||', '&&']
        prev[0] = 'COMPOUND_ASSIGN'
        prev[1] += '='
        return value.length
    if value is ';'
      @seenFor = no
      tag = 'TERMINATOR'
    else if value in MATH            then tag = 'MATH'
    else if value in COMPARE         then tag = 'COMPARE'
    else if value in COMPOUND_ASSIGN then tag = 'COMPOUND_ASSIGN'
    else if value in UNARY           then tag = 'UNARY'
    else if value in SHIFT           then tag = 'SHIFT'
    else if value in LOGIC or value is '?' and prev?.spaced then tag = 'LOGIC'
    else if prev and not prev.spaced
      if value is '(' and prev[0] in CALLABLE
        prev[0] = 'FUNC_EXIST' if prev[0] is '?'
        tag = 'CALL_START'
      else if value is '[' and prev[0] in INDEXABLE
        tag = 'INDEX_START'
        switch prev[0]
          when '?'  then prev[0] = 'INDEX_SOAK'
    switch value
      when '(', '{', '[' then @ends.push INVERSES[value]
      when ')', '}', ']' then @pair value
    @token tag, value
    value.length

  # Token Manipulators
  # ------------------

  # Sanitize a heredoc or herecomment by
  # erasing all external indentation on the left-hand side.
  sanitizeHeredoc: (doc, options) ->
    {indent, herecomment} = options
    if herecomment
      if HEREDOC_ILLEGAL.test doc
        @error "block comment cannot contain \"*/\", starting"
      return doc if doc.indexOf('\n') < 0
    else
      while match = HEREDOC_INDENT.exec doc
        attempt = match[1]
        indent = attempt if indent is null or 0 < attempt.length < indent.length
    doc = doc.replace /// \n #{indent} ///g, '\n' if indent
    doc = doc.replace /^\n/, '' unless herecomment
    doc

  # A source of ambiguity in our grammar used to be parameter lists in function
  # definitions versus argument lists in function calls. Walk backwards, tagging
  # parameters specially in order to make things easier for the parser.
  tagParameters: ->
    return this if @tag() isnt ')'
    stack = []
    {tokens} = this
    i = tokens.length
    tokens[--i][0] = 'PARAM_END'
    while tok = tokens[--i]
      switch tok[0]
        when ')'
          stack.push tok
        when '(', 'CALL_START'
          if stack.length then stack.pop()
          else if tok[0] is '('
            tok[0] = 'PARAM_START'
            return this
          else return this
    this

  # Close up all remaining open blocks at the end of the file.
  closeIndentation: ->
    @outdentToken @indent

  # Matches a balanced group such as a single or double-quoted string. Pass in
  # a series of delimiters, all of which must be nested correctly within the
  # contents of the string. This method allows us to have strings within
  # interpolations within strings, ad infinitum.
  balancedString: (str, end) ->
    continueCount = 0
    stack = [end]
    for i in [1...str.length]
      if continueCount
        --continueCount
        continue
      switch letter = str.charAt i
        when '\\'
          ++continueCount
          continue
        when end
          stack.pop()
          unless stack.length
            return str[0..i]
          end = stack[stack.length - 1]
          continue
      if end is '}' and letter in ['"', "'"]
        stack.push end = letter
      else if end is '}' and letter is '/' and match = (HEREGEX.exec(str[i..]) or REGEX.exec(str[i..]))
        continueCount += match[0].length - 1
      else if end is '}' and letter is '{'
        stack.push end = '}'
      else if end is '"' and prev is '#' and letter is '{'
        stack.push end = '}'
      prev = letter
    @error "missing #{ stack.pop() }, starting"

  # Expand variables and expressions inside double-quoted strings using
  # Ruby-like notation for substitution of arbitrary expressions.
  #
  #     "Hello #{name.capitalize()}."
  #
  # If it encounters an interpolation, this method will recursively create a
  # new Lexer, tokenize the interpolated contents, and merge them into the
  # token stream.
  #
  #  - `str` is the start of the string contents (IE with the " or """ stripped
  #    off.)
  #  - `options.offsetInChunk` is the start of the interpolated string in the
  #    current chunk, including the " or """, etc...  If not provided, this is
  #    assumed to be 0.  `options.lexedLength` is the length of the
  #    interpolated string, including both the start and end quotes.  Both of these
  #    values are ignored if `options.regex` is true.
  #  - `options.strOffset` is the offset of str, relative to the start of the
  #    current chunk.
  interpolateString: (str, options = {}) ->
    {heredoc, regex, offsetInChunk, strOffset, lexedLength} = options
    offsetInChunk = offsetInChunk || 0
    strOffset = strOffset || 0
    lexedLength = lexedLength || str.length

    # Parse the string.
    tokens = []
    pi = 0
    i  = -1
    while letter = str.charAt i += 1
      if letter is '\\'
        i += 1
        continue
      unless letter is '#' and str.charAt(i+1) is '{' and
             (expr = @balancedString str[i + 1..], '}')
        continue
      # NEOSTRING is a fake token.  This will be converted to a string below.
      tokens.push @makeToken('NEOSTRING', str[pi...i], strOffset + pi) if pi < i
      inner = expr[1...-1]
      if inner.length
        [line, column] = @getLineAndColumnFromChunk(strOffset + i + 1)
        nested = new Lexer().tokenize inner, line: line, column: column, rewrite: off
        popped = nested.pop()
        popped = nested.shift() if nested[0]?[0] is 'TERMINATOR'
        if len = nested.length
          if len > 1
            nested.unshift @makeToken '(', '(', strOffset + i + 1, 0
            nested.push    @makeToken ')', ')', strOffset + i + 1 + inner.length, 0
          # Push a fake 'TOKENS' token, which will get turned into real tokens below.
          tokens.push ['TOKENS', nested]
      i += expr.length
      pi = i + 1
    tokens.push @makeToken('NEOSTRING', str[pi..], strOffset + pi) if i > pi < str.length

    # If regex, then return now and let the regex code deal with all these fake tokens
    return tokens if regex

    # If we didn't find any tokens, then just return an empty string.
    return @token 'STRING', '""', offsetInChunk, lexedLength unless tokens.length

    # If the first token is not a string, add a fake empty string to the beginning.
    tokens.unshift @makeToken('NEOSTRING', '', offsetInChunk) unless tokens[0][0] is 'NEOSTRING'

    @token '(', '(', offsetInChunk, 0 if interpolated = tokens.length > 1
    # Push all the tokens
    for token, i in tokens
      [tag, value] = token
      if i
        # Create a 0-length "+" token.
        plusToken = @token '+', '+' if i
        locationToken = if tag == 'TOKENS' then value[0] else token
        plusToken[2] =
          first_line: locationToken[2].first_line
          first_column: locationToken[2].first_column
          last_line: locationToken[2].first_line
          last_column: locationToken[2].first_column
      if tag is 'TOKENS'
        # Push all the tokens in the fake 'TOKENS' token.  These already have
        # sane location data.
        @tokens.push value...
      else if tag is 'NEOSTRING'
        # Convert NEOSTRING into STRING
        token[0] = 'STRING'
        token[1] = @makeString value, '"', heredoc
        @tokens.push token
      else
        @error "Unexpected #{tag}"
    if interpolated
      rparen = @makeToken ')', ')', offsetInChunk + lexedLength, 0
      rparen.stringEnd = true
      @tokens.push rparen
    tokens

  # Pairs up a closing token, ensuring that all listed pairs of tokens are
  # correctly balanced throughout the course of the token stream.
  pair: (tag) ->
    unless tag is wanted = last @ends
      @error "unmatched #{tag}" unless 'OUTDENT' is wanted
      # Auto-close INDENT to support syntax like this:
      #
      #     el.click((event) ->
      #       el.hide())
      #
      @indent -= size = last @indents
      @outdentToken size, true
      return @pair tag
    @ends.pop()

  # Helpers
  # -------

  # Returns the line and column number from an offset into the current chunk.
  #
  # `offset` is a number of characters into @chunk.
  getLineAndColumnFromChunk: (offset) ->
    if offset is 0
      return [@chunkLine, @chunkColumn]

    if offset >= @chunk.length
      string = @chunk
    else
      string = @chunk[..offset-1]

    lineCount = count string, '\n'

    column = @chunkColumn
    if lineCount > 0
      lines = string.split '\n'
      column = last(lines).length
    else
      column += string.length

    [@chunkLine + lineCount, column]

  # Same as "token", exception this just returns the token without adding it
  # to the results.
  makeToken: (tag, value, offsetInChunk = 0, length = value.length) ->
    locationData = {}
    [locationData.first_line, locationData.first_column] =
      @getLineAndColumnFromChunk offsetInChunk

    # Use length - 1 for the final offset - we're supplying the last_line and the last_column,
    # so if last_column == first_column, then we're looking at a character of length 1.
    lastCharacter = Math.max 0, length - 1
    [locationData.last_line, locationData.last_column] =
      @getLineAndColumnFromChunk offsetInChunk + lastCharacter

    token = [tag, value, locationData]

    token

  # Add a token to the results.
  # `offset` is the offset into the current @chunk where the token starts.
  # `length` is the length of the token in the @chunk, after the offset.  If
  # not specified, the length of `value` will be used.
  #
  # Returns the new token.
  token: (tag, value, offsetInChunk, length) ->
    token = @makeToken tag, value, offsetInChunk, length
    @tokens.push token
    token

  # Peek at a tag in the current token stream.
  tag: (index, tag) ->
    (tok = last @tokens, index) and if tag then tok[0] = tag else tok[0]

  # Peek at a value in the current token stream.
  value: (index, val) ->
    (tok = last @tokens, index) and if val then tok[1] = val else tok[1]

  # Are we in the midst of an unfinished expression?
  unfinished: ->
    LINE_CONTINUER.test(@chunk) or
    @tag() in ['\\', '.', '?.', '?::', 'UNARY', 'MATH', '+', '-', 'SHIFT', 'RELATION'
               'COMPARE', 'LOGIC', 'THROW', 'EXTENDS']

  # Remove newlines from beginning and (non escaped) from end of string literals.
  removeNewlines: (str) ->
    str.replace(/^\s*\n\s*/, '')
       .replace(/([^\\]|\\\\)\s*\n\s*$/, '$1')

  # Converts newlines for string literals.
  escapeLines: (str, heredoc) ->
    # Ignore escaped backslashes and remove escaped newlines
    str = str.replace /\\[^\S\n]*(\n|\\)\s*/g, (escaped, character) ->
      if character is '\n' then '' else escaped
    if heredoc
      str.replace MULTILINER, '\\n'
    else
      str.replace /\s*\n\s*/g, ' '

  # Constructs a string token by escaping quotes and newlines.
  makeString: (body, quote, heredoc) ->
    return quote + quote unless body
    # Ignore escaped backslashes and unescape quotes
    body = body.replace /// \\( #{quote} | \\ ) ///g, (match, contents) ->
      if contents is quote then contents else match
    body = body.replace /// #{quote} ///g, '\\$&'
    quote + @escapeLines(body, heredoc) + quote

  # Throws a compiler error on the current position.
  error: (message, offset = 0) ->
    # TODO: Are there some cases we could improve the error line number by
    # passing the offset in the chunk where the error happened?
    [first_line, first_column] = @getLineAndColumnFromChunk offset
    throwSyntaxError message, {first_line, first_column}

# Constants
# ---------

# Keywords that CoffeeScript shares in common with JavaScript.
JS_KEYWORDS = [
  'true', 'false', 'null', 'this'
  'new', 'delete', 'typeof', 'in', 'instanceof'
  'return', 'throw', 'break', 'continue', 'debugger'
  'if', 'else', 'switch', 'for', 'while', 'do', 'try', 'catch', 'finally'
  'class', 'extends', 'super'
]

# CoffeeScript-only keywords.
COFFEE_KEYWORDS = ['undefined', 'then', 'unless', 'until', 'loop', 'of', 'by', 'when'] 

# iced additions
COFFEE_KEYWORDS = COFFEE_KEYWORDS.concat [ 'await', 'defer' ]

COFFEE_ALIAS_MAP =
  and  : '&&'
  or   : '||'
  is   : '=='
  isnt : '!='
  not  : '!'
  yes  : 'true'
  no   : 'false'
  on   : 'true'
  off  : 'false'

COFFEE_ALIASES  = (key for key of COFFEE_ALIAS_MAP)
COFFEE_KEYWORDS = COFFEE_KEYWORDS.concat COFFEE_ALIASES

# The list of keywords that are reserved by JavaScript, but not used, or are
# used by CoffeeScript internally. We throw an error when these are encountered,
# to avoid having a JavaScript error at runtime.
RESERVED = [
  'case', 'default', 'function', 'var', 'void', 'with', 'const', 'let', 'enum'
  'export', 'import', 'native', '__hasProp', '__extends', '__slice', '__bind'
  '__indexOf', 'implements', 'interface', 'package', 'private', 'protected'
  'public', 'static', 'yield'
]

STRICT_PROSCRIBED = ['arguments', 'eval']

# The superset of both JavaScript keywords and reserved words, none of which may
# be used as identifiers or properties.
JS_FORBIDDEN = JS_KEYWORDS.concat(RESERVED).concat(STRICT_PROSCRIBED)

exports.RESERVED = RESERVED.concat(JS_KEYWORDS).concat(COFFEE_KEYWORDS).concat(STRICT_PROSCRIBED)
exports.STRICT_PROSCRIBED = STRICT_PROSCRIBED

# The character code of the nasty Microsoft madness otherwise known as the BOM.
BOM = 65279

# Token matching regexes.
IDENTIFIER = /// ^
  ( [$A-Za-z_\x7f-\uffff][$\w\x7f-\uffff]* )
  ( [^\n\S]* : (?!:) )?  # Is this a property name?
///

NUMBER     = ///
  ^ 0b[01]+    |              # binary
  ^ 0o[0-7]+   |              # octal
  ^ 0x[\da-f]+ |              # hex
  ^ \d*\.?\d+ (?:e[+-]?\d+)?  # decimal
///i

HEREDOC    = /// ^ ("""|''') ((?: \\[\s\S] | [^\\] )*?) (?:\n[^\n\S]*)? \1 ///

OPERATOR   = /// ^ (
  ?: [-=]>             # function
   | [-+*/%<>&|^!?=]=  # compound assign / compare
   | >>>=?             # zero-fill right shift
   | ([-+:])\1         # doubles
   | ([&|<>])\2=?      # logic / shift
   | \?(\.|::)         # soak access
   | \.{2,3}           # range or splat
) ///

WHITESPACE = /^[^\n\S]+/

COMMENT    = /^###([^#][\s\S]*?)(?:###[^\n\S]*|###$)|^(?:\s*#(?!##[^#]).*)+/

CODE       = /^[-=]>/

MULTI_DENT = /^(?:\n[^\n\S]*)+/

SIMPLESTR  = /^'[^\\']*(?:\\[\s\S][^\\']*)*'/

JSTOKEN    = /^`[^\\`]*(?:\\.[^\\`]*)*`/

# Regex-matching-regexes.
REGEX = /// ^
  (/ (?! [\s=] )   # disallow leading whitespace or equals signs
  [^ [ / \n \\ ]*  # every other thing
  (?:
    (?: \\[\s\S]   # anything escaped
      | \[         # character class
           [^ \] \n \\ ]*
           (?: \\[\s\S] [^ \] \n \\ ]* )*
         ]
    ) [^ [ / \n \\ ]*
  )*
  /) ([imgy]{0,4}) (?!\w)
///

HEREGEX      = /// ^ /{3} ((?:\\?[\s\S])+?) /{3} ([imgy]{0,4}) (?!\w) ///

HEREGEX_OMIT = ///
    ((?:\\\\)+)     # consume (and preserve) an even number of backslashes
  | \\(\s|/)        # preserve escaped whitespace and "de-escape" slashes
  | \s+(?:#.*)?     # remove whitespace and comments
///g

# Token cleaning regexes.
MULTILINER      = /\n/g

HEREDOC_INDENT  = /\n+([^\n\S]*)/g

HEREDOC_ILLEGAL = /\*\//

LINE_CONTINUER  = /// ^ \s* (?: , | \??\.(?![.\d]) | :: ) ///

TRAILING_SPACES = /\s+$/

# Compound assignment tokens.
COMPOUND_ASSIGN = [
  '-=', '+=', '/=', '*=', '%=', '||=', '&&=', '?=', '<<=', '>>=', '>>>=', '&=', '^=', '|='
]

# Unary tokens.
UNARY   = ['!', '~', 'NEW', 'TYPEOF', 'DELETE', 'DO']

# Logical tokens.
LOGIC   = ['&&', '||', '&', '|', '^']

# Bit-shifting tokens.
SHIFT   = ['<<', '>>', '>>>']

# Comparison tokens.
COMPARE = ['==', '!=', '<', '>', '<=', '>=']

# Mathematical tokens.
MATH    = ['*', '/', '%']

# Relational tokens that are negatable with `not` prefix.
RELATION = ['IN', 'OF', 'INSTANCEOF']

# Boolean tokens.
BOOL = ['TRUE', 'FALSE']

# Tokens which a regular expression will never immediately follow, but which
# a division operator might.
#
# See: http://www.mozilla.org/js/language/js20-2002-04/rationale/syntax.html#regular-expressions
#
# Our list is shorter, due to sans-parentheses method calls.
NOT_REGEX = ['NUMBER', 'REGEX', 'BOOL', 'NULL', 'UNDEFINED', '++', '--']

# If the previous token is not spaced, there are more preceding tokens that
# force a division parse:
NOT_SPACED_REGEX = NOT_REGEX.concat ')', '}', 'THIS', 'IDENTIFIER', 'STRING', ']'

# Tokens which could legitimately be invoked or indexed. An opening
# parentheses or bracket following these tokens will be recorded as the start
# of a function invocation or indexing operation.
CALLABLE  = ['IDENTIFIER', 'STRING', 'REGEX', ')', ']', '}', '?', '::', '@', 'THIS', 'SUPER']
INDEXABLE = CALLABLE.concat 'NUMBER', 'BOOL', 'NULL', 'UNDEFINED'

# Tokens that, when immediately preceding a `WHEN`, indicate that the `WHEN`
# occurs at the start of a line. We disambiguate these from trailing whens to
# avoid an ambiguity in the grammar.
LINE_BREAK = ['INDENT', 'OUTDENT', 'TERMINATOR']

CALLABLE.push 'DEFER'<|MERGE_RESOLUTION|>--- conflicted
+++ resolved
@@ -187,21 +187,6 @@
   # Matches strings, including multi-line strings. Ensures that quotation marks
   # are balanced within the string's contents, and within nested interpolations.
   stringToken: ->
-<<<<<<< HEAD
-    switch @chunk.charAt 0
-      when "'"
-        return 0 unless match = SIMPLESTR.exec @chunk
-        string = match[0]
-        @token 'STRING', string.replace(MULTILINER, '\\\n'), 0, string.length
-      when '"'
-        return 0 unless string = @balancedString @chunk, '"'
-        if 0 < string.indexOf '#{', 1
-          @interpolateString string[1...-1], strOffset: 1, lexedLength: string.length
-        else
-          @token 'STRING', @escapeLines(string), 0, string.length
-      else
-        return 0
-=======
     switch quote = @chunk.charAt 0
       when "'" then [string] = SIMPLESTR.exec @chunk
       when '"' then string = @balancedString @chunk, '"'
@@ -211,7 +196,6 @@
       @interpolateString trimmed, strOffset: 1, lexedLength: string.length
     else
       @token 'STRING', quote + @escapeLines(trimmed) + quote, 0, string.length
->>>>>>> 818983b6
     if octalEsc = /^(?:\\.|[^\\])*\\(?:0[0-7]|[1-7])/.test string
       @error "octal escape sequences #{string} are not allowed"
     string.length
