--- conflicted
+++ resolved
@@ -895,9 +895,7 @@
 # avoid an ambiguity in the grammar.
 LINE_BREAK = ['INDENT', 'OUTDENT', 'TERMINATOR']
 
-<<<<<<< HEAD
-CALLABLE.push 'DEFER'
-=======
 # Additional indent in front of these is ignored.
 INDENTABLE_CLOSERS = [')', '}', ']']
->>>>>>> a73a6e24
+
+CALLABLE.push 'DEFER'