--- conflicted
+++ resolved
@@ -15,11 +15,8 @@
 iced           = require './iced'
 
 runtime_modes_str = "{" + (iced.const.runtime_modes.join ", ") + "}"
-<<<<<<< HEAD
-=======
 
 exists         = fs.exists or path.exists
->>>>>>> 147b75e0
 
 # Allow CoffeeScript to emit Node.js events.
 helpers.extend CoffeeScript, new EventEmitter
@@ -33,11 +30,7 @@
 BANNER = '''
   Usage: iced [options] path/to/script.coffee -- [args]
 
-<<<<<<< HEAD
-  If called without options, `iced` will run your script.
-=======
   If called without options, `coffee` will run your script.
->>>>>>> 147b75e0
          '''
 
 # The list of all the valid option flags that `coffee` knows how to handle.
@@ -85,14 +78,8 @@
   return compileStdio()                  if opts.stdio
   return compileScript null, sources[0]  if opts.eval
   return require './repl'                unless sources.length
-<<<<<<< HEAD
-  if opts.run
-    opts.literals = sources.splice(1).concat opts.literals
-  process.argv = process.argv[0..1].concat opts.literals
-=======
   literals = if opts.run then sources.splice 1 else []
   process.argv = process.argv[0..1].concat literals
->>>>>>> 147b75e0
   process.argv[0] = 'iced'
   process.execPath = require.main.filename
   for source in sources
