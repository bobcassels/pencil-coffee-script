# -*- mode: coffee; tab-width: 2; c-basic-offset: 2; indent-tabs-mode: nil; -*-
# `nodes.coffee` contains all of the node classes for the syntax tree. Most
# nodes are created as the result of actions in the [grammar](grammar.html),
# but some are created by other nodes as a method of code generation. To convert
# the syntax tree into a string of JavaScript code, call `compile()` on the root.

{Scope} = require './scope'
{RESERVED} = require './lexer'
tame = require './tame'

# Import the helpers we plan to use.
{compact, flatten, extend, merge, del, starts, ends, last} = require './helpers'

exports.extend = extend  # for parser

# Constant functions for nodes that don't need customization.
YES     = -> yes
NO      = -> no
THIS    = -> this
NEGATE  = -> @negated = not @negated; this
NULL    = -> new Value new Literal 'null'

#### Base

# The **Base** is the abstract base class for all nodes in the syntax tree.
# Each subclass implements the `compileNode` method, which performs the
# code generation for that node. To compile a node to JavaScript,
# call `compile` on it, which wraps `compileNode` in some generic extra smarts,
# to know when the generated code needs to be wrapped up in a closure.
# An options hash is passed and cloned throughout, containing information about
# the environment from higher in the tree (such as if a returned value is
# being requested by the surrounding function), information about the current
# scope, and indentation level.
exports.Base = class Base

  constructor: ->
    @tameContinuationBlock = null
    @tamePrequels          = []

    # tame AST node flags -- since we make several passes through the
    # tree setting these bits, we'll actually just flip bits in the nodes,
    # rather than setting function pointers to YES or NO.
    @tameLoopFlag        = false
    @tameNodeFlag        = false
    @tameGotCpsSplitFlag = false
    @tameCpsPivotFlag    = false
    @tameHasAutocbFlag   = false

    @tameParentAwait     = null
    @tameCallContinuationFlag = false

  # Common logic for determining whether to wrap this node in a closure before
  # compiling it, or to compile directly. We need to wrap if this node is a
  # *statement*, and it's not a *pureStatement*, and we're not at
  # the top level of a block (which would be unnecessary), and we haven't
  # already been asked to return the result (because statements know how to
  # return results).
  compile: (o, lvl) ->
    o        = extend {}, o
    o.level  = lvl if lvl
    node     = @unfoldSoak(o) or this
    node.tab = o.indent
    if node.tameHasContinuation() and not node.tameGotCpsSplitFlag
      node.compileCps o
    else if o.level is LEVEL_TOP or not node.isStatement(o)
      node.compileNode o
    else
      node.compileClosure o

  # Statements converted into expressions via closure-wrapping share a scope
  # object with their parent closure, to preserve the expected lexical scope.
  compileClosure: (o) ->
    if @jumps()
      throw SyntaxError 'cannot use a pure statement in an expression.'
    o.sharedScope = yes
    Closure.wrap(this).compileNode o

  # Statements that need CPS translation will have to be split into
  # pieces as so.  Note that the tamePrequelsBlock is a slight ugly thing
  # going on.  The problem is this: tameCpsRotate when working on an expression
  # will want to extract the tame part **first** and then write the vanilla
  # expression **second**.  But we're not allowed to change the 'this' node as
  # we traverse the AST.  So therefore we introduce a Prequel, it's like the
  # opposite of the continuation.  It's the part of the program that comes before
  # 'this'.
  #
  # In the case of regular, easy-to-understand statements, we'll be in a nice
  # situation, in which every Block has code, and potentially a continuation.
  #
  # In the case of expressions with nested await'ing, things are sadly way
  # more complicated.  We could have an arbitrarily deep chain here, hence
  # the calls to CpsCascading in a loop.
  #
  compileCps : (o) ->
    @tameGotCpsSplitFlag = true

    if (l = @tamePrequels.length)

      k = if @tameContinuationBlock
        # Optimization:  We smush the "this" expression and the continuation
        # into a flat block.
        [ this, @tameContinuationBlock ]

      else if @tameWrapContinuation()
        # For some types of objects, we wrap the value of the object in a
        # tamed tail call here.  We might have done this earlier (in
        # tameCallContinuation) but at that point we don't have the option
        # to replace an AST node with TameTailCall(this).  So instead, we
        # do that now.
        new TameTailCall null, this

      else
        # The simple case is no continuation, and no added TameTailCall
        # needed.
        this

      while l--
        pb = @tamePrequels[l]
        k = CpsCascade.wrap pb.block, k, pb.retval, o
      code = k

    else
      code = CpsCascade.wrap this, @tameContinuationBlock, null, o

    code.compile o

  # If the code generation wishes to use the result of a complex expression
  # in multiple places, ensure that the expression is only ever evaluated once,
  # by assigning it to a temporary variable. Pass a level to precompile.
  cache: (o, level, reused) ->
    unless @isComplex()
      ref = if level then @compile o, level else this
      [ref, ref]
    else
      ref = new Literal reused or o.scope.freeVariable 'ref'
      sub = new Assign ref, this
      if level then [sub.compile(o, level), ref.value] else [sub, ref]

  # Compile to a source/variable pair suitable for looping.
  compileLoopReference: (o, name) ->
    src = tmp = @compile o, LEVEL_LIST
    unless -Infinity < +src < Infinity or IDENTIFIER.test(src) and o.scope.check(src, yes)
      src = "#{ tmp = o.scope.freeVariable name } = #{src}"
    [src, tmp]

  # Construct a node that returns the current node's result.
  # Note that this is overridden for smarter behavior for
  # many statement nodes (e.g. If, For)...
  makeReturn: (res) ->
    me = @unwrapAll()
    if res
      new Call new Literal("#{res}.push"), [me]
    else
      new Return me, @tameHasAutocbFlag

  # Does this node, or any of its children, contain a node of a certain kind?
  # Recursively traverses down the *children* of the nodes, yielding to a block
  # and returning true when the block finds a match. `contains` does not cross
  # scope boundaries.
  contains: (pred) ->
    contains = no
    @traverseChildren no, (node) ->
      if pred node
        contains = yes
        return no
    contains

  # Is this node of a certain type, or does it contain the type?
  containsType: (type) ->
    this instanceof type or @contains (node) -> node instanceof type

  # Pull out the last non-comment node of a node list.
  lastNonComment: (list) ->
    i = list.length
    return list[i] while i-- when list[i] not instanceof Comment
    null

  #
  # `toString` representation of the node, for inspecting the parse tree.
  # This is what `coffee --nodes` prints out.
  #
  # Add some Tame-specific additions --- the 'A' flag if this node
  # is an await or its ancestor; the 'L' flag, if this node is a tamed
  # loop or its descendant; a 'P' flag if this node is going to be
  # a 'pivot' in the CPS tree rotation; a 'C' flag if this node is inside
  # a function with an autocb.
  #
  toString: (idt = '', name = @constructor.name) ->
    extras = ""
    extras += "A" if @tameNodeFlag
    extras += "L" if @tameLoopFlag
    extras += "P" if @tameCpsPivotFlag
    extras += "C" if @tameHasAutocbFlag
    extras += "D" if @tameParentAwait
    if extras.length
      extras = " (" + extras + ")"
    tree = '\n' + idt + name
    tree += '?' if @soak
    tree += extras
    for b in @tamePrequels
      pidt = idt + TAB
      tree += '\n' + pidt + "Prequel"
      tree += b.block.toString pidt + TAB
    @eachChild (node) -> tree += node.toString idt + TAB
    if @tameContinuationBlock
      idt += TAB
      tree += '\n' + idt + "Continuation"
      tree += @tameContinuationBlock.toString idt + TAB
    tree

  # Passes each child to a function, breaking when the function returns `false`.
  eachChild: (func) ->
    return this unless @children
    for attr in @children when @[attr]
      for child in flatten [@[attr]]
        return this if func(child) is false
    this

  traverseChildren: (crossScope, func) ->
    @eachChild (child) ->
      return false if func(child) is false
      child.traverseChildren crossScope, func

  invert: ->
    new Op '!', this

  unwrapAll: ->
    node = this
    continue until node is node = node.unwrap()
    node

  # Don't try this at home with actual human kids.  Added for tame
  # for slightly different tree traversal mechanics.
  flattenChildren : ->
    out = []
    for attr in @children when @[attr]
      for child in flatten [@[attr]]
        out.push (child)
    out

  #
  # AST Walking Routines for CPS Pivots, etc.
  #
  #  There are three passes:
  #    1. Find await's and trace upward.
  #    2. Find loops found in #1, and flood downward
  #    3. Find break/continue found in #2, and trace upward
  #

  # tameWalkAst
  #
  #   Walk the AST looking for taming. Mark a node as with tame flags
  #   if any of its children are tamed, but don't cross scope boundary
  #   when considering the children.
  #
  #   The paremeter `p` is the parent `await`.  All nodes beneath the
  #   first `await` in a function scope should point to its highest
  #   parent `await`.  This is so in the case of nested `await`s,
  #   they're really pulled out and run in sequence as the level of the
  #   topmost await.
  #
  #   The parameter `o` is a global object, passed through all without
  #   copies, to push information up and down the AST. This parameter is
  #   used with subfields:
  #
  #      o.foundAutocb  -- on if the parent function has an autocb
  #      o.foundRequire -- on if tameRequire() was found anywhere in the AST
  #      o.foundDefer   -- on if defer() was found anywhere in the AST
  #      o.foundAwait   -- on if await... was found anywhere in the AST
  #
  tameWalkAst : (p, o) ->
    @tameParentAwait = p
    @tameHasAutocbFlag = o.foundAutocb
    for child in @flattenChildren()
      @tameNodeFlag = true if child.tameWalkAst p, o
    @tameNodeFlag

  # tameWalkAstLoops
  #   Walk all loops that are marked as "tamed" and mark their children
  #   as being children in a tamed loop. They'll need more translations
  #   than other nodes. Eventually, "switch" statements might also be "loops"
  tameWalkAstLoops : (flood) ->
    flood = true if @isLoop() and @tameNodeFlag
    @tameLoopFlag = flood
    for child in @flattenChildren()
      @tameLoopFlag = true if child.tameWalkAstLoops flood
    @tameLoopFlag

  # tameWalkCpsPivots
  #   A node is marked as a "cpsPivot" of it is (a) a 'tamed' node,
  #   (b) a jump node in a tamed while loop; or (c) an ancestor of (a) or (b).
  tameWalkCpsPivots : ->
    @tameCpsPivotFlag = true if @tameNodeFlag or (@tameLoopFlag and @tameIsJump())
    for child in @flattenChildren()
      @tameCpsPivotFlag = true if child.tameWalkCpsPivots()
    @tameCpsPivotFlag

  # Default implementations of the common node properties and methods. Nodes
  # will override these with custom logic, if needed.
  children: []

  # A generic tame AST rotation is just to push down to its children
  tameCpsRotate: ->
    for child in @flattenChildren()
      child.tameCpsRotate()
    this

  # A CPS Rotation routine for expressions
  tameCpsExprRotate : (v) ->
    doRotate = v.tameIsTamedExpr()
    if doRotate
      v.tameCallContinuation()
    v.tameCpsRotate() # do our children first, regardless...
    if doRotate
      @tameNestPrequelBlock v
    else
      null

  tameIsCpsPivot            :     -> @tameCpsPivotFlag
  tameNestContinuationBlock : (b) -> @tameContinuationBlock = b
  tameHasContinuation       :     -> (!!@tameContinuationBlock or @tamePrequels?.length)
  tameCallContinuation      :     -> @tameCallContinuationFlag = true
  tameWrapContinuation      :     NO
  tameIsJump                :     NO
  tameIsTamedExpr           :     -> (this not instanceof Code) and @tameNodeFlag

  tameNestPrequelBlock: (bb) ->
    rv = new TameReturnValue()
    obj = @tameParentAwait || this
    obj.tamePrequels.push { block : bb, retval : rv }
    rv

  tameUnwrap: (e) ->
    if e.tameHasContinuation() and @tameHasContinuation()
      this
    else
      if @tameHasContinuation()
        e.tameContinuationBlock = @tameContinuationBlock
        e.tamePrequels = @tamePrequels
      e

  isStatement     : NO
  jumps           : NO
  isComplex       : YES
  isChainable     : NO
  isAssignable    : NO
  isLoop          : NO

  unwrap     : THIS
  unfoldSoak : NO

  # Is this node used to assign a certain variable?
  assigns: NO

#### Block

# The block is the list of expressions that forms the body of an
# indented block of code -- the implementation of a function, a clause in an
# `if`, `switch`, or `try`, and so on...
exports.Block = class Block extends Base
  constructor: (nodes) ->
    super()
    @expressions = compact flatten nodes or []

  children: ['expressions']

  # Tack an expression on to the end of this expression list.
  push: (node) ->
    @expressions.push node
    this

  # Remove and return the last expression of this expression list.
  pop: ->
    @expressions.pop()

  # Add an expression at the beginning of this expression list.
  unshift: (node) ->
    @expressions.unshift node
    this

  # If this Block consists of just a single node, unwrap it by pulling
  # it back out.
  unwrap: ->
    if @expressions.length is 1 then @tameUnwrap @expressions[0] else this

  # Like unwrap, but will return if not a single
  getSingle : ->
    if @expressions.length is 1 then @expressions[0] else null

  # Is this an empty block of code?
  isEmpty: ->
    not @expressions.length

  isStatement: (o) ->
    for exp in @expressions when exp.isStatement o
      return yes
    no

  jumps: (o) ->
    for exp in @expressions
      return exp if exp.jumps o

  tameThreadReturn: (call)  ->
    call = call || new TameTailCall
    len = @expressions.length
    foundReturn = false
    while len--
      expr = @expressions[len]

      # If the last expression in the block is either a bonafide statement
      # or if it's going to be pivoted, then don't thread the return value
      # through the TameTailCall, just bolt it onto the end.
      if expr.isStatement()
        break

      # In this case, we have a value that we're going to return out
      # of the block, so apply the TameTamilCall onto the value
      if expr not instanceof Comment and expr not instanceof Return
        call.assignValue expr
        @expressions[len] = call
        return

    # if nothing was found, just push the call on
    @expressions.push call

  # A Block node does not return its entire body, rather it
  # ensures that the final expression is returned.
  makeReturn: (res) ->
    len = @expressions.length
    foundReturn = false
    while len--
      expr = @expressions[len]
      if expr not instanceof Comment
        @expressions[len] = expr.makeReturn res
        if expr instanceof Return and
           not expr.expression and not expr.tameHasAutocbFlag
          @expressions.splice(len, 1)
          foundReturn = true
        else if not (expr instanceof If) or expr.elseBody
          foundReturn = true
        break
    if @tameHasAutocbFlag and not @tameNodeFlag and not foundReturn
      @expressions.push(new Return null, true)
    this

  # Optimization!
  # Blocks typically don't need their own cpsCascading.  This saves
  # wasted code.
  compileCps : (o) ->
    @tameGotCpsSplitFlag = true
    if @expressions.length > 1
      super o
    else
      @compileNode o

  # A **Block** is the only node that can serve as the root.
  compile: (o = {}, level) ->
    if o.scope then super o, level else @compileRoot o

  # Compile all expressions within the **Block** body. If we need to
  # return the result, and it's an expression, simply return it. If it's a
  # statement, ask the statement to do so.
  compileNode: (o) ->
    @tab  = o.indent
    top   = o.level is LEVEL_TOP
    codes = []
    for node in @expressions
      node = node.unwrapAll()
      node = (node.unfoldSoak(o) or node)
      if node instanceof Block
        # This is a nested block.  We don't do anything special here like enclose
        # it in a new scope; we just compile the statements in this block along with
        # our own
        codes.push node.compileNode o
      else if top
        node.front = true
        code = node.compile o
        unless node.isStatement o
          code = "#{@tab}#{code};"
          code = "#{code}\n" if node instanceof Literal
        codes.push code
      else
        codes.push node.compile o, LEVEL_LIST
    if top
      if @spaced
        return "\n#{codes.join '\n\n'}\n"
      else
        return codes.join '\n'
    code = codes.join(', ') or 'void 0'
    if codes.length > 1 and o.level >= LEVEL_LIST then "(#{code})" else code

  # If we happen to be the top-level **Block**, wrap everything in
  # a safety closure, unless requested not to.
  # It would be better not to generate them in the first place, but for now,
  # clean up obvious double-parentheses.
  compileRoot: (o) ->
    o.indent  = if o.bare then '' else TAB
    o.scope   = new Scope null, this, null
    o.level   = LEVEL_TOP
    @spaced   = yes
    prelude   = ""
    unless o.bare
      preludeExps = for exp, i in @expressions
        break unless exp.unwrap() instanceof Comment
        exp

      rest = @expressions[preludeExps.length...]

      @expressions = preludeExps
      prelude = "#{@compileNode merge(o, indent: '')}\n" if preludeExps.length
      @expressions = rest
    code = @compileWithDeclarations o
    return code if o.bare
    "#{prelude}(function() {\n#{code}\n}).call(this);\n"

  # Compile the expressions body for the contents of a function, with
  # declarations of all inner variables pushed up to the top.
  compileWithDeclarations: (o) ->
    code = post = ''
    for exp, i in @expressions
      exp = exp.unwrap()
      break unless exp instanceof Comment or exp instanceof Literal
    o = merge(o, level: LEVEL_TOP)
    if i
      rest = @expressions.splice i, 9e9
      [spaced, @spaced] = [@spaced, no]
      [code  , @spaced] = [(@compileNode o), spaced]
      @expressions = rest
    post = @compileNode o
    {scope} = o
    if scope.expressions is this
      declars = o.scope.hasDeclarations()
      assigns = scope.hasAssignments
      if declars or assigns
        code += '\n' if i
        code += "#{@tab}var "
        if declars
          code += scope.declaredVariables().join ', '
        if assigns
          code += ",\n#{@tab + TAB}" if declars
          code += scope.assignedVariables().join ",\n#{@tab + TAB}"
        code += ';\n'
    code + post

  #
  # tameCpsRotate -- This is the key abstract syntax tree rotation of the
  # CPS translation. Take a block with a bunch of sequential statements
  # and "pivot" the AST on the first available pivot.  The expressions
  # on the LHS of the pivot stay where the are.  The expressions on the RHS
  # of the pivot become the pivot's continuation. And the process is applied
  # recursively.
  #
  tameCpsRotate : ->
    pivot = null

    # Go ahead an look for a pivot
    for e,i in @expressions
      if e.tameIsCpsPivot()
        pivot = e
        # The pivot value needs to call the currently active continuation
        # after it's all done.  For things like if..else.. this does something
        # interesting and pushes the continuation down both branches.
        # Note that it's convenient to do this **before** anything is
        # rotated.
        pivot.tameCallContinuation()

      # Recursively rotate the children, in depth-first order.
      e.tameCpsRotate()

      # If we've found a pivot, then we break out of here, and then
      # handle the rest of these children
      break if pivot

    # If there's no pivot, then the above should be as in the base
    # class, and it's safe to return out of here.
    #
    # We find a pivot if this node has taming, and it's not an Await
    # itself.
    return this unless pivot

    # We should never have a continuation here, even though we rotated
    # this guy above.  This is true for one of two cases:
    #   1. If pivot is a statement, then the continuation will be in the
    #      grandchild Block node
    #   2. If pivot is an expression, the pivoted code will be a prequel
    #      and not a continuation (since we can't replace nodes as we
    #      walk).
    if pivot.tameContinuationBlock
      throw SyntaxError "unexpected continuation block in node"

    # These are the expressions on the RHS of the pivot split
    rest = @expressions.slice(i+1)

    # Leave the pivot in the list of expressions
    @expressions = @expressions.slice(0,i+1)

    # If there are elements in rest, then we need to nest a continuation block
    if rest.length
      child = new Block rest
      pivot.tameNestContinuationBlock child

      # Pass our node bits onto our new children
      for e in rest
        child.tameNodeFlag = true      if e.tameNodeFlag
        child.tameLoopFlag = true      if e.tameLoopFlag
        child.tameCpsPivotFlag = true  if e.tameCpsPivotFlag
        child.tameHasAutocbFlag = true if e.tameHasAutocbFlag

      # now recursive apply the transformation to the new child,
      # this being especially important in blocks that have multiple
      # awaits on the same level
      child.tameCpsRotate()

    # return this for chaining
    this

  # Wrap up the given nodes as a **Block**, unless it already happens
  # to be one.
  @wrap: (nodes) ->
    return nodes[0] if nodes.length is 1 and nodes[0] instanceof Block
    new Block nodes

  endsInAwait : ->
    return @expressions?.length and @expressions[@expressions.length-1] instanceof Await

  tameAddRuntime : ->
    @expressions.unshift new TameRequire()

  # Perform all steps of the Tame transform
  tameTransform : ->

    # we need to do at least 1 walk -- do the most important walk first
    obj = {}
    @tameWalkAst null, obj

    # short-circuit here for optimization. If we didn't find await
    # then no need to tame anything in this AST
    if obj.foundAwait
      @tameAddRuntime() if obj.foundDefer and not obj.foundRequire
      @tameWalkAstLoops(false)
      @tameWalkCpsPivots()
      @tameCpsRotate()

    this

#### Literal

# Literals are static values that can be passed through directly into
# JavaScript without translation, such as: strings, numbers,
# `true`, `false`, `null`...
exports.Literal = class Literal extends Base
  constructor: (@value) ->
    super()

  makeReturn: ->
    if @isStatement() then this else super

  isAssignable: ->
    IDENTIFIER.test @value

  isStatement: ->
    @value in ['break', 'continue', 'debugger']

  isComplex: NO
  tameIsJump : -> @isStatement()

  assigns: (name) ->
    name is @value

  compileTame: (o) ->
    d =
      'continue' : tame.const.c_while
      'break'    : tame.const.b_while
    l = d[@value]
    func = new Value new Literal l
    call = new Call func, []
    return call.compile o

  jumps: (o) ->
    return this if @value is 'break' and not (o?.loop or o?.block)
    return this if @value is 'continue' and not o?.loop

  compileNode: (o) ->
    code = if @isUndefined
      if o.level >= LEVEL_ACCESS then '(void 0)' else 'void 0'
    else if @value is 'this'
      if o.scope.method?.bound
        o.scope.method.context
      else
        @value
    else if @value.reserved and "#{@value}" not in ['eval', 'arguments']
      "\"#{@value}\""
    else if @tameLoopFlag and @tameIsJump()
      @compileTame o
    else
      @value
    if @isStatement() then "#{@tab}#{code};" else code

  toString: ->
    ' "' + @value + '"'

#### Return

# A `return` is a *pureStatement* -- wrapping it in a closure wouldn't
# make sense.
exports.Return = class Return extends Base
  constructor: (expr, auto) ->
    super()
    @tameHasAutocbFlag = auto
    @expression = expr if expr and not expr.unwrap().isUndefined

  children: ['expression']

  isStatement:     YES
  makeReturn:      THIS
  jumps:           THIS

  compile: (o, level) ->
    expr = @expression?.makeReturn()
    if expr and expr not instanceof Return then expr.compile o, level else super o, level

  compileNode: (o) ->
    if @tameHasAutocbFlag
      cb = new Value new Literal tame.const.autocb
      args = if @expression then [ @expression ] else []
      call = new Call cb, args
      ret = new Literal "return"
      block = new Block [ call, ret];
      block.compile o
    else
      @tab + "return#{[" #{@expression.compile o, LEVEL_PAREN}" if @expression]};"

#### Value

# A value, variable or literal or parenthesized, indexed or dotted into,
# or vanilla.
exports.Value = class Value extends Base
  constructor: (base, props, tag) ->
    super()
    return base if not props and base instanceof Value
    @base       = base
    @properties = props or []
    @[tag]      = true if tag
    return this

  children: ['base', 'properties']

  copy : ->
    return new Value @base, @properties

  # Add a property (or *properties* ) `Access` to the list.
  add: (props) ->
    @properties = @properties.concat props
    this

  hasProperties: ->
    !!@properties.length

  # Some boolean checks for the benefit of other nodes.
  isArray        : -> not @properties.length and @base instanceof Arr
  isComplex      : -> @hasProperties() or @base.isComplex()
  isAssignable   : -> @hasProperties() or @base.isAssignable()
  isSimpleNumber : -> @base instanceof Literal and SIMPLENUM.test @base.value
  isAtomic       : ->
    for node in @properties.concat @base
      return no if node.soak or node instanceof Call
    yes

  isStatement : (o)    -> not @properties.length and @base.isStatement o
  assigns     : (name) -> not @properties.length and @base.assigns name
  jumps       : (o)    -> not @properties.length and @base.jumps o

  isObject: (onlyGenerated) ->
    return no if @properties.length
    (@base instanceof Obj) and (not onlyGenerated or @base.generated)

  isSplice: ->
    last(@properties) instanceof Slice

  # The value can be unwrapped as its inner node, if there are no attached
  # properties.
  unwrap: ->
    if @properties.length then this else @tameUnwrap @base

  # If this value is being used as a slot for the purposes of a defer
  # then export it here
  toSlot : ->
    sufffix = null
    if @properties and @properties.length
      suffix = @properties.pop()
    return new Slot this, suffix

  # A reference has base part (`this` value) and name part.
  # We cache them separately for compiling complex expressions.
  # `a()[b()] ?= c` -> `(_base = a())[_name = b()] ? _base[_name] = c`
  cacheReference: (o) ->
    name = last @properties
    if @properties.length < 2 and not @base.isComplex() and not name?.isComplex()
      return [this, this]  # `a` `a.b`
    base = new Value @base, @properties[...-1]
    if base.isComplex()  # `a().b`
      bref = new Literal o.scope.freeVariable 'base'
      base = new Value new Parens new Assign bref, base
    return [base, bref] unless name  # `a()`
    if name.isComplex()  # `a[b()]`
      nref = new Literal o.scope.freeVariable 'name'
      name = new Index new Assign nref, name.index
      nref = new Index nref
    [base.add(name), new Value(bref or base.base, [nref or name])]

  tameWrapContinuation : YES
  tameCpsRotate: ->
    unless @properties.length
      super()
      return
    @base = nv if (nv = @tameCpsExprRotate @base)
    for p in @properties
      if (p.index? and @tameCpsExprRotate p.index)
        p.index = v

  # We compile a value to JavaScript by compiling and joining each property.
  # Things get much more interesting if the chain of properties has *soak*
  # operators `?.` interspersed. Then we have to take care not to accidentally
  # evaluate anything twice when building the soak chain.
  compileNode: (o) ->
    @base.front = @front
    props = @properties
    code  = @base.compile o, if props.length then LEVEL_ACCESS else null
    code  = "#{code}." if (@base instanceof Parens or props.length) and SIMPLENUM.test code
    code += prop.compile o for prop in props
    code

  # Unfold a soak into an `If`: `a?.b` -> `a.b if a?`
  unfoldSoak: (o) ->
    return @unfoldedSoak if @unfoldedSoak?
    result = do =>
      if ifn = @base.unfoldSoak o
        Array::push.apply ifn.body.properties, @properties
        return ifn
      for prop, i in @properties when prop.soak
        prop.soak = off
        fst = new Value @base, @properties[...i]
        snd = new Value @base, @properties[i..]
        if fst.isComplex()
          ref = new Literal o.scope.freeVariable 'ref'
          fst = new Parens new Assign ref, fst
          snd.base = ref
        return new If new Existence(fst), snd, soak: on
      null
    @unfoldedSoak = result or no

#### Comment

# CoffeeScript passes through block comments as JavaScript block comments
# at the same position.
exports.Comment = class Comment extends Base
  constructor: (@comment) ->
    super()

  isStatement:     YES
  makeReturn:      THIS

  compileNode: (o, level) ->
    code = '/*' + multident(@comment, @tab) + "\n#{@tab}*/"
    code = o.indent + code if (level or o.level) is LEVEL_TOP
    code

#### Call

# Node for a function invocation. Takes care of converting `super()` calls into
# calls against the prototype's function of the same name.
exports.Call = class Call extends Base
  constructor: (variable, @args = [], @soak) ->
    super()
    @isNew    = false
    @isSuper  = variable is 'super'
    @variable = if @isSuper then null else variable

  children: ['variable', 'args']

  # Tag this invocation as creating a new instance.
  newInstance: ->
    base = @variable?.base or @variable
    if base instanceof Call and not base.isNew
      base.newInstance()
    else
      @isNew = true
    this

  # Grab the reference to the superclass's implementation of the current
  # method.
  superReference: (o) ->
    {method} = o.scope
    throw SyntaxError 'cannot call super outside of a function.' unless method
    {name} = method
    throw SyntaxError 'cannot call super on an anonymous function.' unless name?
    if method.klass
      accesses = [new Access(new Literal '__super__')]
      accesses.push new Access new Literal 'constructor' if method.static
      accesses.push new Access new Literal name
      (new Value (new Literal method.klass), accesses).compile o
    else
      "#{name}.__super__.constructor"


  tameWrapContinuation: YES
  tameCpsRotate: ->
    for a,i in @args
      @args[i] = v if (v = @tameCpsExprRotate a)
<<<<<<< HEAD
    @variable = v if (v = @tameCpsExprRotate @variable)
=======
    @variable = v if (@variable and v = @tameCpsExprRotate @variable)
>>>>>>> 7eb451ad

  # Soaked chained invocations unfold into if/else ternary structures.
  unfoldSoak: (o) ->
    if @soak
      if @variable
        return ifn if ifn = unfoldSoak o, this, 'variable'
        [left, rite] = new Value(@variable).cacheReference o
      else
        left = new Literal @superReference o
        rite = new Value left
      rite = new Call rite, @args
      rite.isNew = @isNew
      left = new Literal "typeof #{ left.compile o } === \"function\""
      return new If left, new Value(rite), soak: yes
    call = this
    list = []
    loop
      if call.variable instanceof Call
        list.push call
        call = call.variable
        continue
      break unless call.variable instanceof Value
      list.push call
      break unless (call = call.variable.base) instanceof Call
    for call in list.reverse()
      if ifn
        if call.variable instanceof Call
          call.variable = ifn
        else
          call.variable.base = ifn
      ifn = unfoldSoak o, call, 'variable'
    ifn

  # Walk through the objects in the arguments, moving over simple values.
  # This allows syntax like `call a: b, c` into `call({a: b}, c);`
  filterImplicitObjects: (list) ->
    nodes = []
    for node in list
      unless node.isObject?() and node.base.generated
        nodes.push node
        continue
      obj = null
      for prop in node.base.properties
        if prop instanceof Assign or prop instanceof Comment
          nodes.push obj = new Obj properties = [], true if not obj
          properties.push prop
        else
          nodes.push prop
          obj = null
    nodes

  # Compile a vanilla function call.
  compileNode: (o) ->
    @variable?.front = @front
    if code = Splat.compileSplattedArray o, @args, true
      return @compileSplat o, code
    args = @filterImplicitObjects @args
    args = (arg.compile o, LEVEL_LIST for arg in args).join ', '
    if @isSuper
      @superReference(o) + ".call(this#{ args and ', ' + args })"
    else
      (if @isNew then 'new ' else '') + @variable.compile(o, LEVEL_ACCESS) + "(#{args})"

  # `super()` is converted into a call against the superclass's implementation
  # of the current function.
  compileSuper: (args, o) ->
    "#{@superReference(o)}.call(this#{ if args.length then ', ' else '' }#{args})"

  # If you call a function with a splat, it's converted into a JavaScript
  # `.apply()` call to allow an array of arguments to be passed.
  # If it's a constructor, then things get real tricky. We have to inject an
  # inner constructor in order to be able to pass the varargs.
  compileSplat: (o, splatArgs) ->
    return "#{ @superReference o }.apply(this, #{splatArgs})" if @isSuper
    if @isNew
      idt = @tab + TAB
      return """
        (function(func, args, ctor) {
        #{idt}ctor.prototype = func.prototype;
        #{idt}var child = new ctor, result = func.apply(child, args);
        #{idt}return typeof result === "object" ? result : child;
        #{@tab}})(#{ @variable.compile o, LEVEL_LIST }, #{splatArgs}, function() {})
      """
    base = new Value @variable
    if (name = base.properties.pop()) and base.isComplex()
      ref = o.scope.freeVariable 'ref'
      fun = "(#{ref} = #{ base.compile o, LEVEL_LIST })#{ name.compile o }"
    else
      fun = base.compile o, LEVEL_ACCESS
      fun = "(#{fun})" if SIMPLENUM.test fun
      if name
        ref = fun
        fun += name.compile o
      else
        ref = 'null'
    "#{fun}.apply(#{ref}, #{splatArgs})"

#### Extends

# Node to extend an object's prototype with an ancestor object.
# After `goog.inherits` from the
# [Closure Library](http://closure-library.googlecode.com/svn/docs/closureGoogBase.js.html).
exports.Extends = class Extends extends Base
  constructor: (@child, @parent) ->
    super()

  children: ['child', 'parent']

  # Hooks one constructor into another's prototype chain.
  compile: (o) ->
    new Call(new Value(new Literal utility 'extends'), [@child, @parent]).compile o

#### Access

# A `.` access into a property of a value, or the `::` shorthand for
# an access into the object's prototype.
exports.Access = class Access extends Base
  constructor: (@name, tag) ->
    super()
    @name.asKey = yes
    @soak  = tag is 'soak'

  children: ['name']

  compile: (o) ->
    name = @name.compile o
    if (IDENTIFIER.test name) or (@name instanceof Defer) then ".#{name}" else "[#{name}]"

  isComplex: NO

#### Index

# A `[ ... ]` indexed access into an array or object.
exports.Index = class Index extends Base
  constructor: (@index) ->
    super()

  children: ['index']

  compile: (o) ->
    "[#{ @index.compile o, LEVEL_PAREN }]"

  isComplex: ->
    @index.isComplex()

#### Range

# A range literal. Ranges can be used to extract portions (slices) of arrays,
# to specify a range for comprehensions, or as a value, to be expanded into the
# corresponding array of integers at runtime.
exports.Range = class Range extends Base

  children: ['from', 'to']

  constructor: (@from, @to, tag) ->
    super()
    @exclusive = tag is 'exclusive'
    @equals = if @exclusive then '' else '='

  # Compiles the range's source variables -- where it starts and where it ends.
  # But only if they need to be cached to avoid double evaluation.
  compileVariables: (o) ->
    o = merge o, top: true
    [@fromC, @fromVar]  =  @from.cache o, LEVEL_LIST
    [@toC, @toVar]      =  @to.cache o, LEVEL_LIST
    [@step, @stepVar]   =  step.cache o, LEVEL_LIST if step = del o, 'step'
    [@fromNum, @toNum]  = [@fromVar.match(SIMPLENUM), @toVar.match(SIMPLENUM)]
    @stepNum            = @stepVar.match(SIMPLENUM) if @stepVar

  # When compiled normally, the range returns the contents of the *for loop*
  # needed to iterate over the values in the range. Used by comprehensions.
  compileNode: (o) ->
    @compileVariables o unless @fromVar
    return @compileArray(o) unless o.index

    # Set up endpoints.
    known    = @fromNum and @toNum
    idx      = del o, 'index'
    idxName  = del o, 'name'
    namedIndex = idxName and idxName isnt idx
    varPart  = "#{idx} = #{@fromC}"
    varPart += ", #{@toC}" if @toC isnt @toVar
    varPart += ", #{@step}" if @step isnt @stepVar
    [lt, gt] = ["#{idx} <#{@equals}", "#{idx} >#{@equals}"]

    # Generate the condition.
    condPart = if @stepNum
      if +@stepNum > 0 then "#{lt} #{@toVar}" else "#{gt} #{@toVar}"
    else if known
      [from, to] = [+@fromNum, +@toNum]
      if from <= to then "#{lt} #{to}" else "#{gt} #{to}"
    else
      cond     = "#{@fromVar} <= #{@toVar}"
      "#{cond} ? #{lt} #{@toVar} : #{gt} #{@toVar}"

    # Generate the step.
    stepPart = if @stepVar
      "#{idx} += #{@stepVar}"
    else if known
      if namedIndex
        if from <= to then "++#{idx}" else "--#{idx}"
      else
        if from <= to then "#{idx}++" else "#{idx}--"
    else
      if namedIndex
        "#{cond} ? ++#{idx} : --#{idx}"
      else
        "#{cond} ? #{idx}++ : #{idx}--"

    varPart  = "#{idxName} = #{varPart}" if namedIndex
    stepPart = "#{idxName} = #{stepPart}" if namedIndex

    # The final loop body.
    "#{varPart}; #{condPart}; #{stepPart}"


  # When used as a value, expand the range into the equivalent array.
  compileArray: (o) ->
    if @fromNum and @toNum and Math.abs(@fromNum - @toNum) <= 20
      range = [+@fromNum..+@toNum]
      range.pop() if @exclusive
      return "[#{ range.join(', ') }]"
    idt    = @tab + TAB
    i      = o.scope.freeVariable 'i'
    result = o.scope.freeVariable 'results'
    pre    = "\n#{idt}#{result} = [];"
    if @fromNum and @toNum
      o.index = i
      body    = @compileNode o
    else
      vars    = "#{i} = #{@fromC}" + if @toC isnt @toVar then ", #{@toC}" else ''
      cond    = "#{@fromVar} <= #{@toVar}"
      body    = "var #{vars}; #{cond} ? #{i} <#{@equals} #{@toVar} : #{i} >#{@equals} #{@toVar}; #{cond} ? #{i}++ : #{i}--"
    post   = "{ #{result}.push(#{i}); }\n#{idt}return #{result};\n#{o.indent}"
    hasArgs = (node) -> node?.contains (n) -> n instanceof Literal and n.value is 'arguments' and not n.asKey
    args   = ', arguments' if hasArgs(@from) or hasArgs(@to)
    "(function() {#{pre}\n#{idt}for (#{body})#{post}}).apply(this#{args ? ''})"

#### Slice

# An array slice literal. Unlike JavaScript's `Array#slice`, the second parameter
# specifies the index of the end of the slice, just as the first parameter
# is the index of the beginning.
exports.Slice = class Slice extends Base

  children: ['range']

  constructor: (@range) ->
    super()

  # We have to be careful when trying to slice through the end of the array,
  # `9e9` is used because not all implementations respect `undefined` or `1/0`.
  # `9e9` should be safe because `9e9` > `2**32`, the max array length.
  compileNode: (o) ->
    {to, from} = @range
    fromStr    = from and from.compile(o, LEVEL_PAREN) or '0'
    compiled   = to and to.compile o, LEVEL_ACCESS
    if to and not (not @range.exclusive and +compiled is -1)
      toStr = ', ' + if @range.exclusive
        compiled
      else if SIMPLENUM.test compiled
        (+compiled + 1).toString()
      else
        "#{compiled} + 1 || 9e9"
    ".slice(#{ fromStr }#{ toStr or '' })"

#### Obj

# An object literal, nothing fancy.
exports.Obj = class Obj extends Base
  constructor: (props, @generated = false) ->
    super()
    @objects = @properties = props or []

  children: ['properties']

  tameWrapContinuation : YES
  tameCpsRotate : ->
    for prop in @properties when prop instanceof Assign
      prop.value = v if (v = @tameCpsExprRotate prop.value)

  compileNode: (o) ->
    props = @properties
    return (if @front then '({})' else '{}') unless props.length
    if @generated
      for node in props when node instanceof Value
        throw new Error 'cannot have an implicit value in an implicit object'
    idt         = o.indent += TAB
    lastNoncom  = @lastNonComment @properties
    props = for prop, i in props
      join = if i is props.length - 1
        ''
      else if prop is lastNoncom or prop instanceof Comment
        '\n'
      else
        ',\n'
      indent = if prop instanceof Comment then '' else idt
      if prop instanceof Value and prop.this
        prop = new Assign prop.properties[0].name, prop, 'object'
      if prop not instanceof Comment
        if prop not instanceof Assign
          prop = new Assign prop, prop, 'object'
        (prop.variable.base or prop.variable).asKey = yes
      indent + prop.compile(o, LEVEL_TOP) + join
    props = props.join ''
    obj   = "{#{ props and '\n' + props + '\n' + @tab }}"
    if @front then "(#{obj})" else obj

  assigns: (name) ->
    for prop in @properties when prop.assigns name then return yes
    no

#### Arr

# An array literal.
exports.Arr = class Arr extends Base
  constructor: (objs) ->
    super()
    @objects = objs or []

  children: ['objects']

  filterImplicitObjects: Call::filterImplicitObjects

  tameWrapContinuation : YES
  tameCpsRotate: ->
    for o,i in @objects
      @objects[i] = v if (v = @tameCpsExprRotate o)

  compileNode: (o) ->
    return '[]' unless @objects.length
    o.indent += TAB
    objs = @filterImplicitObjects @objects
    return code if code = Splat.compileSplattedArray o, objs
    code = (obj.compile o, LEVEL_LIST for obj in objs).join ', '
    if code.indexOf('\n') >= 0
      "[\n#{o.indent}#{code}\n#{@tab}]"
    else
      "[#{code}]"

  assigns: (name) ->
    for obj in @objects when obj.assigns name then return yes
    no

#### Class

# The CoffeeScript class definition.
# Initialize a **Class** with its name, an optional superclass, and a
# list of prototype property assignments.
exports.Class = class Class extends Base
  constructor: (@variable, @parent, @body = new Block) ->
    super()
    @boundFuncs = []
    @body.classBody = yes

  children: ['variable', 'parent', 'body']

  # Figure out the appropriate name for the constructor function of this class.
  determineName: ->
    return null unless @variable
    decl = if tail = last @variable.properties
      tail instanceof Access and tail.name.value
    else
      @variable.base.value
    decl and= IDENTIFIER.test(decl) and decl

  # For all `this`-references and bound functions in the class definition,
  # `this` is the Class being constructed.
  setContext: (name) ->
    @body.traverseChildren false, (node) ->
      return false if node.classBody
      if node instanceof Literal and node.value is 'this'
        node.value    = name
      else if node instanceof Code
        node.klass    = name
        node.context  = name if node.bound

  # Ensure that all functions bound to the instance are proxied in the
  # constructor.
  addBoundFunctions: (o) ->
    if @boundFuncs.length
      for bvar in @boundFuncs
        lhs = (new Value (new Literal "this"), [new Access bvar]).compile o
        @ctor.body.unshift new Literal "#{lhs} = #{utility 'bind'}(#{lhs}, this)"

  # Merge the properties from a top-level object as prototypal properties
  # on the class.
  addProperties: (node, name, o) ->
    props = node.base.properties[..]
    exprs = while assign = props.shift()
      if assign instanceof Assign
        base = assign.variable.base
        delete assign.context
        func = assign.value
        if base.value is 'constructor'
          if @ctor
            throw new Error 'cannot define more than one constructor in a class'
          if func.bound
            throw new Error 'cannot define a constructor as a bound function'
          if func instanceof Code
            assign = @ctor = func
          else
            @externalCtor = o.scope.freeVariable 'class'
            assign = new Assign new Literal(@externalCtor), func
        else
          if assign.variable.this
            func.static = yes
            if func.bound
              func.context = name
          else
            assign.variable = new Value(new Literal(name), [(new Access new Literal 'prototype'), new Access base ])
            if func instanceof Code and func.bound
              @boundFuncs.push base
              func.bound = no
      assign
    compact exprs

  # Walk the body of the class, looking for prototype properties to be converted.
  walkBody: (name, o) ->
    @traverseChildren false, (child) =>
      return false if child instanceof Class
      if child instanceof Block
        for node, i in exps = child.expressions
          if node instanceof Value and node.isObject(true)
            exps[i] = @addProperties node, name, o
        child.expressions = exps = flatten exps

  # Make sure that a constructor is defined for the class, and properly
  # configured.
  ensureConstructor: (name) ->
    if not @ctor
      @ctor = new Code
      @ctor.body.push new Literal "#{name}.__super__.constructor.apply(this, arguments)" if @parent
      @ctor.body.push new Literal "#{@externalCtor}.apply(this, arguments)" if @externalCtor
      @ctor.body.makeReturn()
      @body.expressions.unshift @ctor
    @ctor.ctor     = @ctor.name = name
    @ctor.klass    = null
    @ctor.noReturn = yes

  # Instead of generating the JavaScript string directly, we build up the
  # equivalent syntax tree and compile that, in pieces. You can see the
  # constructor, property assignments, and inheritance getting built out below.
  compileNode: (o) ->
    decl  = @determineName()
    name  = decl or '_Class'
    name = "_#{name}" if name.reserved
    lname = new Literal name

    @setContext name
    @walkBody name, o
    @ensureConstructor name
    @body.spaced = yes
    @body.expressions.unshift @ctor unless @ctor instanceof Code
    if decl
      @body.expressions.unshift new Assign (new Value (new Literal name), [new Access new Literal 'name']), (new Literal "'#{name}'")
    @body.expressions.push lname
    @addBoundFunctions o

    call  = Closure.wrap @body

    if @parent
      @superClass = new Literal o.scope.freeVariable 'super', no
      @body.expressions.unshift new Extends lname, @superClass
      call.args.push @parent
      params = call.variable.params or call.variable.base.params
      params.push new Param @superClass

    klass = new Parens call, yes
    klass = new Assign @variable, klass if @variable
    klass.compile o

#### Assign

# The **Assign** is used to assign a local variable to value, or to set the
# property of an object -- including within object literals.
exports.Assign = class Assign extends Base
  constructor: (@variable, @value, @context, options) ->
    super()
    @param = options and options.param
    @subpattern = options and options.subpattern
    @tamelocal = options and options.tamelocal

  children: ['variable', 'value']

  isStatement: (o) ->
    o?.level is LEVEL_TOP and @context? and "?" in @context

  assigns: (name) ->
    @[if @context is 'object' then 'value' else 'variable'].assigns name

  unfoldSoak: (o) ->
    unfoldSoak o, this, 'variable'

  # If our value needs a CPS rotation....
  tameCpsRotate :  ->
    @value = nv if (nv = @tameCpsExprRotate @value)

  # Compile an assignment, delegating to `compilePatternMatch` or
  # `compileSplice` if appropriate. Keep track of the name of the base object
  # we've been assigned to, for correct internal references. If the variable
  # has not been seen yet within the current scope, declare it.
  compileNode: (o) ->
    if isValue = @variable instanceof Value
      return @compilePatternMatch o if @variable.isArray() or @variable.isObject()
      return @compileSplice       o if @variable.isSplice()
      return @compileConditional  o if @context in ['||=', '&&=', '?=']
    name = @variable.compile o, LEVEL_LIST
    unless @context
      unless (varBase = @variable.unwrapAll()).isAssignable()
        throw SyntaxError "\"#{ @variable.compile o }\" cannot be assigned."
      unless varBase.hasProperties?()
        if @param or @tamelocal
          o.scope.add name, 'var', @tamelocal
        else
          o.scope.find name
    if @value instanceof Code and match = METHOD_DEF.exec name
      @value.klass = match[1] if match[1]
      @value.name  = match[2] ? match[3] ? match[4] ? match[5]
    val = @value.compile o, LEVEL_LIST
    return "#{name}: #{val}" if @context is 'object'
    val = name + " #{ @context or '=' } " + val
    if o.level <= LEVEL_LIST then val else "(#{val})"

  # Brief implementation of recursive pattern matching, when assigning array or
  # object literals to a value. Peeks at their properties to assign inner names.
  # See the [ECMAScript Harmony Wiki](http://wiki.ecmascript.org/doku.php?id=harmony:destructuring)
  # for details.
  compilePatternMatch: (o) ->
    top       = o.level is LEVEL_TOP
    {value}   = this
    {objects} = @variable.base
    unless olen = objects.length
      code = value.compile o
      return if o.level >= LEVEL_OP then "(#{code})" else code
    isObject = @variable.isObject()
    if top and olen is 1 and (obj = objects[0]) not instanceof Splat
      # Unroll simplest cases: `{v} = x` -> `v = x.v`
      if obj instanceof Assign
        {variable: {base: idx}, value: obj} = obj
      else
        if obj.base instanceof Parens
          [obj, idx] = new Value(obj.unwrapAll()).cacheReference o
        else
          idx = if isObject
            if obj.this then obj.properties[0].name else obj
          else
            new Literal 0
      acc   = IDENTIFIER.test idx.unwrap().value or 0
      value = new Value value
      value.properties.push new (if acc then Access else Index) idx
      if obj.unwrap().value in ['arguments','eval'].concat RESERVED
        throw new SyntaxError "assignment to a reserved word: #{obj.compile o} = #{value.compile o}"
      return new Assign(obj, value, null, param: @param).compile o, LEVEL_TOP
    vvar    = value.compile o, LEVEL_LIST
    assigns = []
    splat   = false
    if not IDENTIFIER.test(vvar) or @variable.assigns(vvar)
      assigns.push "#{ ref = o.scope.freeVariable 'ref' } = #{vvar}"
      vvar = ref
    for obj, i in objects
      # A regular array pattern-match.
      idx = i
      if isObject
        if obj instanceof Assign
          # A regular object pattern-match.
          {variable: {base: idx}, value: obj} = obj
        else
          # A shorthand `{a, b, @c} = val` pattern-match.
          if obj.base instanceof Parens
            [obj, idx] = new Value(obj.unwrapAll()).cacheReference o
          else
            idx = if obj.this then obj.properties[0].name else obj
      if not splat and obj instanceof Splat
        name = obj.name.unwrap().value
        obj = obj.unwrap()
        val = "#{olen} <= #{vvar}.length ? #{ utility 'slice' }.call(#{vvar}, #{i}"
        if rest = olen - i - 1
          ivar = o.scope.freeVariable 'i'
          val += ", #{ivar} = #{vvar}.length - #{rest}) : (#{ivar} = #{i}, [])"
        else
          val += ") : []"
        val   = new Literal val
        splat = "#{ivar}++"
      else
        name = obj.unwrap().value
        if obj instanceof Splat
          obj = obj.name.compile o
          throw new SyntaxError \
            "multiple splats are disallowed in an assignment: #{obj}..."
        if typeof idx is 'number'
          idx = new Literal splat or idx
          acc = no
        else
          acc = isObject and IDENTIFIER.test idx.unwrap().value or 0
        val = new Value new Literal(vvar), [new (if acc then Access else Index) idx]
      if name? and name in ['arguments','eval'].concat RESERVED
        throw new SyntaxError "assignment to a reserved word: #{obj.compile o} = #{val.compile o}"
      assigns.push new Assign(obj, val, null, param: @param, subpattern: yes).compile o, LEVEL_LIST
    assigns.push vvar unless top or @subpattern
    code = assigns.join ', '
    if o.level < LEVEL_LIST then code else "(#{code})"

  # When compiling a conditional assignment, take care to ensure that the
  # operands are only evaluated once, even though we have to reference them
  # more than once.
  compileConditional: (o) ->
    [left, rite] = @variable.cacheReference o
    if "?" in @context then o.isExistentialEquals = true
    new Op(@context[...-1], left, new Assign(rite, @value, '=') ).compile o

  # Compile the assignment from an array splice literal, using JavaScript's
  # `Array#splice` method.
  compileSplice: (o) ->
    {range: {from, to, exclusive}} = @variable.properties.pop()
    name = @variable.compile o
    [fromDecl, fromRef] = from?.cache(o, LEVEL_OP) or ['0', '0']
    if to
      if from?.isSimpleNumber() and to.isSimpleNumber()
        to = +to.compile(o) - +fromRef
        to += 1 unless exclusive
      else
        to = to.compile(o, LEVEL_ACCESS) + ' - ' + fromRef
        to += ' + 1' unless exclusive
    else
      to = "9e9"
    [valDef, valRef] = @value.cache o, LEVEL_LIST
    code = "[].splice.apply(#{name}, [#{fromDecl}, #{to}].concat(#{valDef})), #{valRef}"
    if o.level > LEVEL_TOP then "(#{code})" else code

#### Code

# A function definition. This is the only node that creates a new Scope.
# When for the purposes of walking the contents of a function body, the Code
# has no *children* -- they're within the inner scope.
exports.Code = class Code extends Base
  constructor: (params, body, tag) ->
    super()
    @params  = params or []
    @body    = body or new Block
    @tamegen = tag is 'tamegen'
    @bound   = tag is 'boundfunc' or @tamegen
    @context = '_this' if @bound or @tamegen

  children: ['params', 'body']

  isStatement: -> !!@ctor

  jumps: NO

  # Compilation creates a new scope unless explicitly asked to share with the
  # outer scope. Handles splat parameters in the parameter list by peeking at
  # the JavaScript `arguments` object. If the function is bound with the `=>`
  # arrow, generates a wrapper that saves the current value of `this` through
  # a closure.
  compileNode: (o) ->
    o.scope         = new Scope o.scope, @body, this
    o.scope.shared  = del(o, 'sharedScope') or @tamegen
    o.indent        += TAB
    delete o.bare
    vars   = []
    exprs  = []
    for param in @params when param.splat
      o.scope.add p.name.value, 'var', yes for p in @params when p.name.value
      splats = new Assign new Value(new Arr(p.asReference o for p in @params)),
                          new Value new Literal 'arguments'
      break
    for param in @params
      if param.isComplex()
        val = ref = param.asReference o
        val = new Op '?', ref, param.value if param.value
        exprs.push new Assign new Value(param.name), val, '=', param: yes
      else
        ref = param
        if param.value
          lit = new Literal ref.name.value + ' == null'
          val = new Assign new Value(param.name), param.value, '='
          exprs.push new If lit, val
      vars.push ref unless splats
    wasEmpty = @body.isEmpty()
    exprs.unshift splats if splats
    @body.expressions.unshift exprs... if exprs.length
    o.scope.parameter vars[i] = v.compile o for v, i in vars unless splats

    wasEmpty = false if @tameHasAutocbFlag
    @body.makeReturn() unless wasEmpty or @noReturn
    if @bound
      if o.scope.parent.method?.bound
        @bound = @context = o.scope.parent.method.context
      else if not @static
        o.scope.parent.assign '_this', 'this'
    idt   = o.indent
    code  = 'function'
    code  += ' ' + @name if @ctor
    code  += '(' + vars.join(', ') + ') {'

    # There are two important cases to consider in terms of autocb;
    # In the case of an explicit call to return, we handle it in
    # 'new Return' constructor.  The subtler case is when control
    # falls off the end of a function.  But that's just the top-level
    # continuation within the function.  So we assign it to the autocb
    # here.  There's a slight scoping hack, to supply  { param : yes },
    # which forces __tame_k to be locally scoped.  Note that there's a
    # global __tame_k that's just the no-op, and we definitely don't
    # want to molest that!
    if not @tamegen and @tameNodeFlag and @tameHasAutocbFlag
      rhs = new Value new Literal tame.const.autocb
      k_id = new Value new Literal tame.const.k
      @body.unshift(new Assign k_id, rhs, null, { param : yes })

    code  += "\n#{ @body.compileWithDeclarations o }\n#{@tab}" unless @body.isEmpty()
    code  += '}'
    return @tab + code if @ctor
    if @front or (o.level >= LEVEL_ACCESS) then "(#{code})" else code

  # Short-circuit `traverseChildren` method to prevent it from crossing scope boundaries
  # unless `crossScope` is `true`.
  traverseChildren: (crossScope, func) ->
    super(crossScope, func) if crossScope

  # we are taming as a feature of all of our children.  However, if we
  # are tamed, it's not the case that our parent is tamed!
  tameWalkAst : (parent, o) ->
    @tameParentAwait = parent
    fa_prev = o.foundAutocb
    o.foundAutocb = false
    for param in @params
      if param.name instanceof Literal and param.name.value is tame.const.autocb
        o.foundAutocb = true
        break
    @tameHasAutocbFlag = o.foundAutocb
    super parent, o
    o.foundAutocb = fa_prev
    false

  tameWalkAstLoops : (flood) ->
    @tameLoopFlag = true if super false
    false

  tameWalkCpsPivots: ->
    super()
    @tameCpsPivotFlag = false

#### Param

# A parameter in a function definition. Beyond a typical Javascript parameter,
# these parameters can also attach themselves to the context of the function,
# as well as be a splat, gathering up a group of parameters into an array.
exports.Param = class Param extends Base
  constructor: (@name, @value, @splat) ->
    super()

  children: ['name', 'value']

  compile: (o) ->
    @name.compile o, LEVEL_LIST

  asReference: (o) ->
    return @reference if @reference
    node = @name
    if node.this
      node = node.properties[0].name
      node = new Literal '_' + node.value if node.value.reserved
    else if node.isComplex()
      node = new Literal o.scope.freeVariable 'arg'
    node = new Value node
    node = new Splat node if @splat
    @reference = node

  isComplex: ->
    @name.isComplex()

#### Splat

# A splat, either as a parameter to a function, an argument to a call,
# or as part of a destructuring assignment.
exports.Splat = class Splat extends Base

  children: ['name']

  isAssignable: YES

  constructor: (name) ->
    super()
    @name = if name.compile then name else new Literal name

  assigns: (name) ->
    @name.assigns name

  compile: (o) ->
    if @index? then @compileParam o else @name.compile o

  unwrap: -> @name

  toSlot: () ->
    new Slot(new Value(@name), null, true)

  # Utility function that converts an arbitrary number of elements, mixed with
  # splats, to a proper array.
  @compileSplattedArray: (o, list, apply) ->
    index = -1
    continue while (node = list[++index]) and node not instanceof Splat
    return '' if index >= list.length
    if list.length is 1
      code = list[0].compile o, LEVEL_LIST
      return code if apply
      return "#{ utility 'slice' }.call(#{code})"
    args = list[index..]
    for node, i in args
      code = node.compile o, LEVEL_LIST
      args[i] = if node instanceof Splat
      then "#{ utility 'slice' }.call(#{code})"
      else "[#{code}]"
    return args[0] + ".concat(#{ args[1..].join ', ' })" if index is 0
    base = (node.compile o, LEVEL_LIST for node in list[...index])
    "[#{ base.join ', ' }].concat(#{ args.join ', ' })"

#### While

# A while loop, the only sort of low-level loop exposed by CoffeeScript. From
# it, all other loops can be manufactured. Useful in cases where you need more
# flexibility or more speed than a comprehension can provide.
exports.While = class While extends Base
  constructor: (condition, options) ->
    super()
    @condition = if options?.invert then condition.invert() else condition
    @guard     = options?.guard

  children: ['condition', 'guard', 'body']

  isStatement: YES
  isLoop : YES

  makeReturn: (res) ->
    if res
      super
    else
      @returns = not @jumps loop: yes
      this

  addBody: (@body) ->
    this

  jumps: ->
    {expressions} = @body
    return no unless expressions.length
    for node in expressions
      return node if node.jumps loop: yes
    no

  tameWrap : (d) ->
    condition = d.condition
    body = d.body
    rvar = d.rvar
    outStatements = []

    if rvar
      rvar_value = new Value new Literal rvar

    # Set up all of the IDs
    top_id = new Value new Literal tame.const.t_while
    k_id = new Value new Literal tame.const.k

    # Break will just call the parent continuation, but in some
    # cases, there will be a return value, so then we have to pass
    # that back out.  Hence the split below:
    break_id = new Value new Literal tame.const.b_while
    if rvar
      break_expr = new Call k_id, [ rvar_value ]
      break_block = new Block [ break_expr ]
      break_body = new Code [], break_block, 'tamegen'
      break_assign = new Assign break_id, break_body, null, { tamelocal : yes }
    else
      break_assign = new Assign break_id, k_id, null, { tamelocal : yes }

    # The continue assignment is the increment at the end
    # of the loop (if it's there), and also the recursive
    # call back to the top.
    continue_id = new Value new Literal tame.const.c_while
    continue_block = new Block [ new Call top_id, [ k_id ] ]
    continue_block.unshift d.step if d.step
    continue_body = new Code [], continue_block, 'tamegen'
    continue_assign = new Assign continue_id, continue_body, null, { tamelocal : yes }

    # Next is like continue, but it also squirrels away the return
    # value, if required!
    next_id = new Value new Literal tame.const.n_while
    if rvar
      next_arg = new Value new Literal tame.const.n_arg
      f = rvar_value.copy()
      f.add new Access new Value new Literal 'push'
      call1 = new Call f, [ next_arg ]
      call2 = new Call continue_id, []
      next_block = new Block [ call1, call2 ]
      next_body = new Code [ next_arg ], next_block, 'tamegen'
      next_assign = new Assign next_id, next_body, null, { tamelocal : yes }
    else
      next_assign = new Assign next_id, continue_id

    # The whole body is wrapped in an if, with the positive
    # condition being the loop, and the negative condition
    # being the break out of the loop
    cond = new If condition, body
    cond.addElse new Block [ new Call break_id, [] ]

    # The top of the loop construct.
    top_body = new Block [ break_assign, continue_assign, next_assign, cond ]
    top_func = new Code [ k_id ], top_body, 'tamegen'
    top_assign = new Assign top_id, top_func, null, { tamelocal : yes }
    top_call = new Call top_id, [ k_id ]
    top_statements = []
    top_statements = top_statements.concat d.init if d.init
    if rvar
      rvar_init = new Assign rvar_value, new Arr
      top_statements.push rvar_init
    top_statements = top_statements.concat [ top_assign, top_call ]
    top_block = new Block top_statements

  tameCallContinuation : ->
    @body.tameThreadReturn new TameTailCall tame.const.n_while

  compileTame: (o) ->
    return null unless @tameNodeFlag
    opts = { @condition, @body }
    if @returns
      opts.rvar = o.scope.freeVariable 'results'
    b = @tameWrap opts
    return b.compile o

  # The main difference from a JavaScript *while* is that the CoffeeScript
  # *while* can be used as a part of a larger expression -- while loops may
  # return an array containing the computed result of each iteration.
  compileNode: (o) ->
    return code if code = @compileTame o
    o.indent += TAB
    set      = ''
    {body}   = this
    if body.isEmpty()
      body = ''
    else
      if @returns
        body.makeReturn rvar = o.scope.freeVariable 'results'
        set  = "#{@tab}#{rvar} = [];\n"
      if @guard
        if body.expressions.length > 1
          body.expressions.unshift new If (new Parens @guard).invert(), new Literal "continue"
        else
          body = Block.wrap [new If @guard, body] if @guard
      body = "\n#{ body.compile o, LEVEL_TOP }\n#{@tab}"
    code = set + @tab + "while (#{ @condition.compile o, LEVEL_PAREN }) {#{body}}"
    if @returns
      if @tameHasAutocbFlag
        code += "\n#{@tab}#{tame.const.autocb}(#{rvar});"
        code += "\n#{@tab}return;"
      else
        code += "\n#{@tab}return #{rvar};"
    code

#### Op

# Simple Arithmetic and logical operations. Performs some conversion from
# CoffeeScript operations into their JavaScript equivalents.
exports.Op = class Op extends Base
  constructor: (op, first, second, flip ) ->
    super()
    return new In first, second if op is 'in'
    if op is 'do'
      return @generateDo first
    if op is 'new'
      return first.newInstance() if first instanceof Call and not first.do and not first.isNew
      first = new Parens first   if first instanceof Code and first.bound or first.do
    @operator = CONVERSIONS[op] or op
    @first    = first
    @second   = second
    @flip     = !!flip
    return this

  tameWrapContinuation : -> @tameCallContinuationFlag

  # The map of conversions from CoffeeScript to JavaScript symbols.
  CONVERSIONS =
    '==': '==='
    '!=': '!=='
    'of': 'in'

  # The map of invertible operators.
  INVERSIONS =
    '!==': '==='
    '===': '!=='

  children: ['first', 'second']

  isSimpleNumber: NO

  isUnary: ->
    not @second

  isComplex: ->
    not (@isUnary() and (@operator in ['+', '-'])) or @first.isComplex()

  # Am I capable of
  # [Python-style comparison chaining](http://docs.python.org/reference/expressions.html#notin)?
  isChainable: ->
    @operator in ['<', '>', '>=', '<=', '===', '!==']

  tameCpsRotate :  ->
    @first = fnv if @first and (fnv = @tameCpsExprRotate @first)
    @second = snv if @second and (snv = @tameCpsExprRotate @second)

  invert: ->
    if @isChainable() and @first.isChainable()
      allInvertable = yes
      curr = this
      while curr and curr.operator
        allInvertable and= (curr.operator of INVERSIONS)
        curr = curr.first
      return new Parens(this).invert() unless allInvertable
      curr = this
      while curr and curr.operator
        curr.invert = !curr.invert
        curr.operator = INVERSIONS[curr.operator]
        curr = curr.first
      this
    else if op = INVERSIONS[@operator]
      @operator = op
      if @first.unwrap() instanceof Op
        @first.invert()
      this
    else if @second
      new Parens(this).invert()
    else if @operator is '!' and (fst = @first.unwrap()) instanceof Op and
                                  fst.operator in ['!', 'in', 'instanceof']
      fst
    else
      new Op '!', this

  unfoldSoak: (o) ->
    @operator in ['++', '--', 'delete'] and unfoldSoak o, this, 'first'

  generateDo: (exp) ->
    passedParams = []
    func = if exp instanceof Assign and (ref = exp.value.unwrap()) instanceof Code
      ref
    else
      exp
    for param in func.params or []
      if param.value
        passedParams.push param.value
        delete param.value
      else
        passedParams.push param
    call = new Call exp, passedParams
    call.do = yes
    call

  compileNode: (o) ->
    isChain = @isChainable() and @first.isChainable()
    # In chains, there's no need to wrap bare obj literals in parens,
    # as the chained expression is wrapped.
    @first.front = @front unless isChain
    return @compileUnary     o if @isUnary()
    return @compileChain     o if isChain
    return @compileExistence o if @operator is '?'
    code = @first.compile(o, LEVEL_OP) + ' ' + @operator + ' ' +
           @second.compile(o, LEVEL_OP)
    if o.level <= LEVEL_OP then code else "(#{code})"

  # Mimic Python's chained comparisons when multiple comparison operators are
  # used sequentially. For example:
  #
  #     bin/coffee -e 'console.log 50 < 65 > 10'
  #     true
  compileChain: (o) ->
    [@first.second, shared] = @first.second.cache o
    fst = @first.compile o, LEVEL_OP
    code = "#{fst} #{if @invert then '&&' else '||'} #{ shared.compile o } #{@operator} #{ @second.compile o, LEVEL_OP }"
    "(#{code})"

  compileExistence: (o) ->
    if @first.isComplex() and o.level > LEVEL_TOP
      ref = new Literal o.scope.freeVariable 'ref'
      fst = new Parens new Assign ref, @first
    else
      fst = @first
      ref = fst
    new If(new Existence(fst), ref, type: 'if').addElse(@second).compile o

  # Compile a unary **Op**.
  compileUnary: (o) ->
    parts = [op = @operator]
    plusMinus = op in ['+', '-']
    parts.push ' ' if op in ['new', 'typeof', 'delete'] or
                      plusMinus and @first instanceof Op and @first.operator is op
    if (plusMinus && @first instanceof Op) or (op is 'new' and @first.isStatement o)
      @first = new Parens @first
    parts.push @first.compile o, LEVEL_OP
    parts.reverse() if @flip
    parts.join ''

  toString: (idt) ->
    super idt, @constructor.name + ' ' + @operator

#### In
exports.In = class In extends Base
  constructor: (@object, @array) ->
    super()

  children: ['object', 'array']

  invert: NEGATE

  compileNode: (o) ->
    if @array instanceof Value and @array.isArray()
      for obj in @array.base.objects when obj instanceof Splat
        hasSplat = yes
        break
      # `compileOrTest` only if we have an array literal with no splats
      return @compileOrTest o unless hasSplat
    @compileLoopTest o

  compileOrTest: (o) ->
    return "#{!!@negated}" if @array.base.objects.length is 0
    [sub, ref] = @object.cache o, LEVEL_OP
    [cmp, cnj] = if @negated then [' !== ', ' && '] else [' === ', ' || ']
    tests = for item, i in @array.base.objects
      (if i then ref else sub) + cmp + item.compile o, LEVEL_ACCESS
    tests = tests.join cnj
    if o.level < LEVEL_OP then tests else "(#{tests})"

  compileLoopTest: (o) ->
    [sub, ref] = @object.cache o, LEVEL_LIST
    code = utility('indexOf') + ".call(#{ @array.compile o, LEVEL_LIST }, #{ref}) " +
           if @negated then '< 0' else '>= 0'
    return code if sub is ref
    code = sub + ', ' + code
    if o.level < LEVEL_LIST then code else "(#{code})"

  toString: (idt) ->
    super idt, @constructor.name + if @negated then '!' else ''

#### Slot
#
#  A Slot is an argument passed to `defer(..)`.  It's a bit different
#  from a normal parameters, since it's trying to implement pass-by-reference.
#  It's used only in concert with the Defer class.  Splats and Values
#  can be converted to slots with the `toSlot` method.
#
exports.Slot = class Slot extends Base
  constructor : (value, suffix, splat) ->
    super()
    @value = value
    @suffix = suffix
    @splat = splat

  children : [ 'value', 'suffix' ]

#### Defer

exports.Defer = class Defer extends Base
  constructor : (args) ->
    super()
    @slots = (a.toSlot() for a in args)
    @params = []
    @vars = []

  children : ['slots' ]

  # Count hidden parameters up from 1.  Make a note of which parameter
  # we passed out.  Return a copy of that parameter, in case we mutate
  # it later before we output it.
  newParam : ->
    l = "#{tame.const.slot}_#{@params.length + 1}"
    v = new Value new Literal l
    @params.push v.copy()
    v

  #
  # makeAssignFn
  #   - Implement C++-style pass-by-reference in Coffee
  #
  # the 'assign_fn' returned by here will set all parameters to defer()
  # to have the appropriate values after the defer is fulfilled. The
  # four cases to consider are listed in the following call:
  #
  #     defer(x, a.b, c.d[i], rest...)
  #
  # Case 1 -- defer(x) --  Regular assignment to a local variable
  # Case 2 -- defer(a.b) --  Assignment to an object; must capture
  #    object when defer() is called
  # Case 3 -- defer(c.d[i]) --  Assignment to an array slot; must capture
  #   array and slot index with defer() is called
  # Case 4 -- defer(rest...) -- rest is an array, assign it to all
  #   leftover arguments.
  #
  # There is a special subcase of Case 1, which we call case 1(b):
  #
  #    defer _
  #
  # In this case, the slot used is the return value for the surrounding await call,
  # for cases such as:
  #
  #    x = await foo defer _
  #
  makeAssignFn : (o) ->
    return null if @slots.length is 0
    assignments = []
    args = []
    i = 0
    for s in @slots
      a = new Value new Literal "arguments"
      i_lit = new Value new Literal i
      if s.splat # case 4
        func = new Value new Literal(utility 'slice')
        func.add new Access new Value new Literal 'call'
        call = new Call func, [ a, i_lit ]
        slot = s.value
        @vars.push slot
        assign = new Assign slot, call
      else
        a.add new Index i_lit
        if not s.suffix # case 1
          lit = s.value.compile o, LEVEL_TOP
          if lit is "_"
            slot = new Value new Literal tame.const.deferrals
            slot.add new Access new Value new Literal tame.const.retslot
          else
            slot = s.value
            @vars.push slot
        else
          args.push s.value
          slot = @newParam()
          if s.suffix instanceof Index # case 3
            prop = new Index @newParam()
            args.push s.suffix.index
          else # case 2
            prop = s.suffix
          slot.add prop
        assign = new Assign slot, a
      assignments.push assign
      i++

    block = new Block assignments
    inner_fn = new Code [], block, 'tamegen'
    outer_block = new Block [ new Return inner_fn ]
    outer_fn = new Code @params, outer_block, 'tamegen'
    call = new Call outer_fn, args

  transform : (o) ->
    # fn is 'Deferrals.defer'
    fn = new Value new Literal tame.const.deferrals
    meth = new Value new Literal tame.const.defer_method
    fn.add new Access meth

    # There is one argument to Deferrals.defer(), which is a dictionary.
    # The dictionary currently only has one slot: assign_fn, which
    #   indicates a function.
    # More slots will be needed if we ever want to keep track of tame-aware
    #   stack traces.
    assignments = []
    if (assign_fn = @makeAssignFn o)
      assignments.push new Assign(new Value(new Literal(tame.const.assign_fn)),
                                  assign_fn, "object")
    o = new Obj assignments

    # Return the final call
    new Call fn, [ new Value o ]

  compileNode : (o) ->
    call = @transform o
    for v in @vars
      name = v.compile o, LEVEL_LIST
      scope = o.scope
      scope.add name, 'var'
    call.compile o

  tameWalkAst : (p, o) ->
    @tameHasAutocbFlag = o.foundAutocb
    o.foundDefer = true
    super p, o

#### Await

exports.Await = class Await extends Base
  constructor : (@body) ->
    super()

  transform : (o) ->
    body = @body
    name = tame.const.deferrals
    o.scope.add name, 'var'
    lhs = new Value new Literal name
    cls = new Value new Literal tame.const.ns
    cls.add(new Access(new Value new Literal tame.const.Deferrals))
    call = new Call cls, [ new Value new Literal tame.const.k ]
    rhs = new Op "new", call
    assign = new Assign lhs, rhs
    body.unshift assign
    meth = lhs.copy().add new Access new Value new Literal tame.const.fulfill
    call = new Call meth, []
    body.push (call)
    @body = body

  children: ['body']

  # ??? Revisit!
  isStatement: -> YES

  makeReturn : THIS

  compileNode: (o) ->
    @transform(o)
    @body.compile o

  # We still need to walk our children to see if there are any embedded
  # function which might also be tamed.  But we're always going to report
  # to our parent that we are tamed, since we are!
  tameWalkAst : (p, o) ->
    @tameHasAutocbFlag = o.foundAutocb
    p = p || this
    @tameParentAwait = p
    super p, o
    @tameNodeFlag = o.foundAwait = true

#### tameRequire
#
# By default, the tame libraries are inlined.  But if you preface your file
# with 'tameRequire(node)', it will assume a node runtime, emitting:
#
#   tame = require('coffee-script').tame
#
# With 'tameRequire(none)', you can supply a runtime of
# your choosing. 'tameRequire(window)', will set `window.tame`
# to have the tame runtime.
#
exports.TameRequire = class TameRequire extends Base
  constructor: (args) ->
    super()
    @typ = null
    @usage =  "tameRequire takes either 'inline', 'node', 'window' or 'none'"
    if args and args.length > 2
       throw SyntaxError @usage
    if args and args.length is 1
       @typ = args[0]

  compileNode: (o) ->
    @tab = o.indent

    v = if @typ
      @typ.compile(o)
    else if o.bare
      'none'
    else
      "inline"

    window_mode = false
    window_val = null

    inc = null
    inc = switch (v)
      when "inline", "window"
        window_mode = true if v is "window"
        if window_mode
          window_val = new Value new Literal v
        InlineDeferral.generate(if window_val then window_val.copy() else null)
      when "node"
        file = new Literal "'coffee-script'"
        access = new Access new Literal tame.const.ns
        req = new Value new Literal "require"
        call = new Call req, [ file ]
        callv = new Value call
        callv.add access
        ns = new Value new Literal tame.const.ns
        new Assign ns, callv
      when "none" then null
      else throw SyntaxError @usage

    out = if inc then "#{@tab}#{inc.compile o, LEVEL_TOP}\n" else ""

    rhs = new Code [], new Block []
    lhs = new Value new Literal tame.const.k
    if window_val
      window_val.add new Access lhs
      lhs = window_val
    k = new Assign lhs, rhs



    out + "#{@tab}" + k.compile(o, LEVEL_TOP)

  children = [ 'typ']

  tameWalkAst : (p,o) ->
    @tameHasAutocbFlag = o.foundAutocb
    o.foundRequire = true
    super p, o

#### Try

# A classic *try/catch/finally* block.
exports.Try = class Try extends Base
  constructor: (@attempt, @error, @recovery, @ensure) ->
    super()

  children: ['attempt', 'recovery', 'ensure']

  isStatement: YES

  jumps: (o) -> @attempt.jumps(o) or @recovery?.jumps(o)

  makeReturn: (res) ->
    @attempt  = @attempt .makeReturn res if @attempt
    @recovery = @recovery.makeReturn res if @recovery
    this

  # Compilation is more or less as you would expect -- the *finally* clause
  # is optional, the *catch* is not.
  compileNode: (o) ->
    o.indent  += TAB
    errorPart = if @error then " (#{ @error.compile o }) " else ' '
    tryPart   = @attempt.compile o, LEVEL_TOP

    catchPart = if @recovery
      o.scope.add @error.value, 'param' unless o.scope.check @error.value
      " catch#{errorPart}{\n#{ @recovery.compile o, LEVEL_TOP }\n#{@tab}}"
    else unless @ensure or @recovery
      ' catch (_error) {}'

    ensurePart = if @ensure then " finally {\n#{ @ensure.compile o, LEVEL_TOP }\n#{@tab}}" else ''

    """#{@tab}try {
    #{tryPart}
    #{@tab}}#{ catchPart or '' }#{ensurePart}"""

#### Throw

# Simple node to throw an exception.
exports.Throw = class Throw extends Base
  constructor: (@expression) ->
    super()

  children: ['expression']

  isStatement: YES
  jumps:       NO

  # A **Throw** is already a return, of sorts...
  makeReturn: THIS

  compileNode: (o) ->
    @tab + "throw #{ @expression.compile o };"

#### Existence

# Checks a variable for existence -- not *null* and not *undefined*. This is
# similar to `.nil?` in Ruby, and avoids having to consult a JavaScript truth
# table.
exports.Existence = class Existence extends Base
  constructor: (@expression) ->
    super()

  children: ['expression']

  invert: NEGATE

  compileNode: (o) ->
    @expression.front = @front
    code = @expression.compile o, LEVEL_OP
    if IDENTIFIER.test(code) and not o.scope.check code
      [cmp, cnj] = if @negated then ['===', '||'] else ['!==', '&&']
      code = "typeof #{code} #{cmp} \"undefined\" #{cnj} #{code} #{cmp} null"
    else
      # do not use strict equality here; it will break existing code
      code = "#{code} #{if @negated then '==' else '!='} null"
    if o.level <= LEVEL_COND then code else "(#{code})"

#### Parens

# An extra set of parentheses, specified explicitly in the source. At one time
# we tried to clean up the results by detecting and removing redundant
# parentheses, but no longer -- you can put in as many as you please.
#
# Parentheses are a good way to force any statement to become an expression.
exports.Parens = class Parens extends Base
  constructor: (@body) ->
    super()

  children: ['body']

  unwrap    : -> @tameUnwrap @body
  isComplex : -> @body.isComplex()

  #tameWrapContinuation : YES
  #tameCpsRotate: ->
  #  @body = b if (b = @tameCpsExprRotate @body)

  compileNode: (o) ->
    expr = @body.unwrap()
    if expr instanceof Value and expr.isAtomic()
      expr.front = @front
      return expr.compile o
    code = expr.compile o, LEVEL_PAREN
    bare = o.level < LEVEL_OP and (expr instanceof Op or expr instanceof Call or
      (expr instanceof For and expr.returns))
    if bare then code else "(#{code})"

#### For

# CoffeeScript's replacement for the *for* loop is our array and object
# comprehensions, that compile into *for* loops here. They also act as an
# expression, able to return the result of each filtered iteration.
#
# Unlike Python array comprehensions, they can be multi-line, and you can pass
# the current index of the loop as a second parameter. Unlike Ruby blocks,
# you can map and filter in a single pass.
exports.For = class For extends While
  constructor: (body, source) ->
    super()
    @condition = null
    {@source, @guard, @step, @name, @index} = source
    @body    = Block.wrap [body]
    @own     = !!source.own
    @object  = !!source.object
    [@name, @index] = [@index, @name] if @object
    throw SyntaxError 'index cannot be a pattern matching expression' if @index instanceof Value
    @range   = @source instanceof Value and @source.base instanceof Range and not @source.properties.length
    @pattern = @name instanceof Value
    throw SyntaxError 'indexes do not apply to range loops' if @range and @index
    throw SyntaxError 'cannot pattern match over range loops' if @range and @pattern
    @returns = false

  children: ['body', 'source', 'guard', 'step']

  compileTame: (o, d) ->
    return null unless @tameNodeFlag

    body = d.body
    condition = null
    init = []
    step = null
    scope = o.scope

    # Handle 'for k,v of obj'
    if @object
      # _ref = source
      ref = scope.freeVariable 'ref'
      ref_val = new Value new Literal ref
      a1 = new Assign ref_val, @source

      # keys = for k of _ref
      #   k
      keys = scope.freeVariable 'keys'
      keys_val = new Value new Literal keys
      key = scope.freeVariable 'k'
      key_lit = new Literal key
      key_val = new Value key_lit
      empty_arr = new Value new Arr
      loop_body = new Block [ key_val ]
      loop_source = { object : yes, name : key_lit, source : ref_val }
      loop_keys = new For loop_body, loop_source
      a2 = new Assign keys_val, loop_keys

      # _i = 0
      ival = new Value new Literal 'i'
      a3 = new Assign ival, new Value new Literal 0

      init = [ a1, a2, a3 ]

      # _i < keys.length
      keys_len = keys_val.copy()
      keys_len.add new Access new Value new Literal "length"
      condition = new Op '<', ival, keys_len

      # _i++
      step = new Op '++', ival

      # value = _ref[name]
      if @name
        source_access = ref_val.copy()
        source_access.add new Index @index
        a5 = new Assign @name, source_access
        body.unshift a5

      # key = keys[_i]
      keys_access = keys_val.copy()
      keys_access.add new Index ival
      a4 = new Assign @index, keys_access
      body.unshift a4

    # Handle the case of 'for i in [0..10]'
    else if @range and @name
      condition = new Op '<=', @name, @source.base.to
      init = [ new Assign @name, @source.base.from ]
      step = new Op '++', @name

    # Handle the case of 'for i,blah in arr'
    else if ! @range and @name
      kval = new Value new Literal d.kvar
      len = scope.freeVariable 'len'
      ref = scope.freeVariable 'ref'
      ref_val = new Value new Literal ref
      len_val = new Value new Literal len
      a1 = new Assign ref_val, @source
      len_rhs = ref_val.copy().add new Access new Value new Literal "length"
      a2 = new Assign len_val, len_rhs
      a3 = new Assign kval, new Value new Literal 0
      init = [ a1, a2, a3 ]
      condition = new Op '<', kval, len_val
      step = new Op '++', kval
      ref_val_copy = ref_val.copy()
      ref_val_copy.add new Index kval
      a4 = new Assign @name, ref_val_copy
      body.unshift a4

    rvar = d.rvar
    b = @tameWrap { condition, body, init, step, rvar }
    b.compile o

  # Welcome to the hairiest method in all of CoffeeScript. Handles the inner
  # loop, filtering, stepping, and result saving for array, object, and range
  # comprehensions. Some of the generated code can be shared in common, and
  # some cannot.
  compileNode: (o) ->
    body      = Block.wrap [@body]
    lastJumps = last(body.expressions)?.jumps()
    @returns  = no if lastJumps and lastJumps instanceof Return
    source    = if @range then @source.base else @source
    scope     = o.scope
    name      = @name  and @name.compile o, LEVEL_LIST
    index     = @index and @index.compile o, LEVEL_LIST
    scope.find(name,  immediate: yes) if name and not @pattern
    scope.find(index, immediate: yes) if index
    rvar      = scope.freeVariable 'results' if @returns
    ivar      = (@object and index) or scope.freeVariable 'i'
    kvar      = (@range and name) or index or ivar
    kvarAssign = if kvar isnt ivar then "#{kvar} = " else ""
    # the `_by` variable is created twice in `Range`s if we don't prevent it from being declared here
    stepvar   = scope.freeVariable "step" if @step and not @range
    name      = ivar if @pattern
    varPart   = ''
    guardPart = ''
    defPart   = ''
    idt1      = @tab + TAB

    return code if code = @compileTame o, { stepvar, body, rvar, kvar }

    if @range
      forPart = source.compile merge(o, {index: ivar, name, @step})
    else
      svar    = @source.compile o, LEVEL_LIST
      if (name or @own) and not IDENTIFIER.test svar
        defPart    = "#{@tab}#{ref = scope.freeVariable 'ref'} = #{svar};\n"
        svar       = ref
      if name and not @pattern
        namePart   = "#{name} = #{svar}[#{kvar}]"
      unless @object
        lvar       = scope.freeVariable 'len'
        forVarPart = "#{kvarAssign}#{ivar} = 0, #{lvar} = #{svar}.length"
        forVarPart += ", #{stepvar} = #{@step.compile o, LEVEL_OP}" if @step
        stepPart   = "#{kvarAssign}#{if @step then "#{ivar} += #{stepvar}" else (if kvar isnt ivar then "++#{ivar}" else "#{ivar}++")}"
        forPart    = "#{forVarPart}; #{ivar} < #{lvar}; #{stepPart}"
    if @returns
      resultPart   = "#{@tab}#{rvar} = [];\n"
      returnResult = "\n#{@tab}return #{rvar};"
      body.makeReturn rvar
    if @guard
      if body.expressions.length > 1
        body.expressions.unshift new If (new Parens @guard).invert(), new Literal "continue"
      else
        body = Block.wrap [new If @guard, body] if @guard
    if @pattern
      body.expressions.unshift new Assign @name, new Literal "#{svar}[#{kvar}]"
    defPart     += @pluckDirectCall o, body
    varPart     = "\n#{idt1}#{namePart};" if namePart
    if @object
      forPart   = "#{kvar} in #{svar}"
      guardPart = "\n#{idt1}if (!#{utility 'hasProp'}.call(#{svar}, #{kvar})) continue;" if @own
    body        = body.compile merge(o, indent: idt1), LEVEL_TOP
    body        = '\n' + body + '\n' if body
    """
    #{defPart}#{resultPart or ''}#{@tab}for (#{forPart}) {#{guardPart}#{varPart}#{body}#{@tab}}#{returnResult or ''}
    """

  pluckDirectCall: (o, body) ->
    defs = ''
    for expr, idx in body.expressions
      expr = expr.unwrapAll()
      continue unless expr instanceof Call
      val = expr.variable.unwrapAll()
      continue unless (val instanceof Code) or
                      (val instanceof Value and
                      val.base?.unwrapAll() instanceof Code and
                      val.properties.length is 1 and
                      val.properties[0].name?.value in ['call', 'apply'])
      fn    = val.base?.unwrapAll() or val
      ref   = new Literal o.scope.freeVariable 'fn'
      base  = new Value ref
      if val.base
        [val.base, base] = [base, val]
      body.expressions[idx] = new Call base, expr.args
      defs += @tab + new Assign(ref, fn).compile(o, LEVEL_TOP) + ';\n'
    defs

#### Switch

# A JavaScript *switch* statement. Converts into a returnable expression on-demand.
exports.Switch = class Switch extends Base
  constructor: (@subject, @cases, @otherwise) ->
    super()

  children: ['subject', 'cases', 'otherwise']

  isStatement: YES

  jumps: (o = {block: yes}) ->
    for [conds, block] in @cases
      return block if block.jumps o
    @otherwise?.jumps o

  makeReturn: (res) ->
    pair[1].makeReturn res for pair in @cases
    @otherwise or= new Block [new Literal 'void 0'] if res
    @otherwise?.makeReturn res
    this

  tameCallContinuation : ->
    for [condition,block] in @cases
      block.tameThreadReturn()
    @otherwise?.tameThreadReturn()

  compileNode: (o) ->
    idt1 = o.indent + TAB
    idt2 = o.indent = idt1 + TAB
    code = @tab + "switch (#{ @subject?.compile(o, LEVEL_PAREN) or false }) {\n"
    for [conditions, block], i in @cases
      for cond in flatten [conditions]
        cond  = cond.invert() unless @subject
        code += idt1 + "case #{ cond.compile o, LEVEL_PAREN }:\n"
      code += body + '\n' if body = block.compile o, LEVEL_TOP
      break if i is @cases.length - 1 and not @otherwise
      expr = @lastNonComment block.expressions
      continue if expr instanceof Return or (expr instanceof Literal and expr.jumps() and expr.value isnt 'debugger')
      code += idt2 + 'break;\n'
    code += idt1 + "default:\n#{ @otherwise.compile o, LEVEL_TOP }\n" if @otherwise and @otherwise.expressions.length
    code +  @tab + '}'

#### If

# *If/else* statements. Acts as an expression by pushing down requested returns
# to the last line of each clause.
#
# Single-expression **Ifs** are compiled into conditional operators if possible,
# because ternaries are already proper expressions, and don't need conversion.
exports.If = class If extends Base
  constructor: (condition, @body, options = {}) ->
    super()
    @condition = if options.type is 'unless' then condition.invert() else condition
    @elseBody  = null
    @isChain   = false
    {@soak}    = options

  children: ['condition', 'body', 'elseBody']

  bodyNode:     -> @body?.unwrap()
  elseBodyNode: -> @elseBody?.unwrap()

  # Rewrite a chain of **Ifs** to add a default case as the final *else*.
  addElse: (elseBody) ->
    if @isChain
      @elseBodyNode().addElse elseBody
    else
      @isChain  = elseBody instanceof If
      @elseBody = @ensureBlock elseBody
    this

  # propogate the closing continuation call down both branches of the if.
  # note this prevents if ...else if... inline chaining, and makes it
  # fully nested if { .. } else { if { } ..} ..'s
  tameCallContinuation : ->
    if @elseBody
      @elseBody.tameThreadReturn()
      @isChain = false
    else
      @addElse new TameTailCall
    @body.tameThreadReturn()

  # The **If** only compiles into a statement if either of its bodies needs
  # to be a statement. Otherwise a conditional operator is safe.
  isStatement: (o) ->
    o?.level is LEVEL_TOP or
      @bodyNode().isStatement(o) or @elseBodyNode()?.isStatement(o) or
      @tameHasContinuation()

  jumps: (o) -> @body.jumps(o) or @elseBody?.jumps(o)

  compileNode: (o) ->
    if @isStatement o or @tameIsCpsPivot() then @compileStatement o else @compileExpression o

  makeReturn: (res) ->
    @elseBody  or= new Block [new Literal 'void 0'] if res
    @body     and= new Block [@body.makeReturn res]
    @elseBody and= new Block [@elseBody.makeReturn res]
    this

  ensureBlock: (node) ->
    if node instanceof Block then node else new Block [node]

  # Compile the `If` as a regular *if-else* statement. Flattened chains
  # force inner *else* bodies into statement form.
  compileStatement: (o) ->
    child    = del o, 'chainChild'
    exeq     = del o, 'isExistentialEquals'

    if exeq
      return new If(@condition.invert(), @elseBodyNode(), type: 'if').compile o

    cond     = @condition.compile o, LEVEL_PAREN
    o.indent += TAB
    body     = @ensureBlock @body
    bodyc    = body.compile o
    if (
      1 is body.expressions?.length and
      !@elseBody and !child and
      bodyc and cond and
      -1 is (bodyc.indexOf '\n') and
      80 > cond.length + bodyc.length
    )
      return "#{@tab}if (#{cond}) #{bodyc.replace /^\s+/, ''}"
    bodyc    = "\n#{bodyc}\n#{@tab}" if bodyc
    ifPart   = "if (#{cond}) {#{bodyc}}"
    ifPart   = @tab + ifPart unless child
    return ifPart unless @elseBody
    ifPart + ' else ' + if @isChain
      o.indent = @tab
      o.chainChild = yes
      @elseBody.unwrap().compile o, LEVEL_TOP
    else
      "{\n#{ @elseBody.compile o, LEVEL_TOP }\n#{@tab}}"

  # Compile the `If` as a conditional operator.
  compileExpression: (o) ->
    cond = @condition.compile o, LEVEL_COND
    body = @bodyNode().compile o, LEVEL_LIST
    alt  = if @elseBodyNode() then @elseBodyNode().compile(o, LEVEL_LIST) else 'void 0'
    code = "#{cond} ? #{body} : #{alt}"
    if o.level >= LEVEL_COND then "(#{code})" else code

  unfoldSoak: ->
    @soak and this

# Faux-Nodes
# ----------
# Faux-nodes are never created by the grammar, but are used during code
# generation to generate other combinations of nodes.

#### Closure

# A faux-node used to wrap an expressions body in a closure.
Closure =

  # Wrap the expressions body, unless it contains a pure statement,
  # in which case, no dice. If the body mentions `this` or `arguments`,
  # then make sure that the closure wrapper preserves the original values.
  wrap: (expressions, statement, noReturn) ->
    return expressions if expressions.jumps()
    func = new Code [], Block.wrap [expressions]
    args = []
    if (mentionsArgs = expressions.contains @literalArgs) or expressions.contains @literalThis
      meth = new Literal if mentionsArgs then 'apply' else 'call'
      args = [new Literal 'this']
      args.push new Literal 'arguments' if mentionsArgs
      func = new Value func, [new Access meth]
    func.noReturn = noReturn
    call = new Call func, args
    if statement then Block.wrap [call] else call

  literalArgs: (node) ->
    node instanceof Literal and node.value is 'arguments' and not node.asKey

  literalThis: (node) ->
    (node instanceof Literal and node.value is 'this' and not node.asKey) or
      (node instanceof Code and node.bound)

#### CpsCascade

CpsCascade =

  wrap: (statement, rest, returnValue, o) ->
    func = new Code [ new Param new Literal tame.const.k ],
      (Block.wrap [ statement ]), 'tamegen'
    args = []
    if returnValue
      returnValue.bindName o
      args.push returnValue

    block = Block.wrap [ rest ]

    # Optimization! If the block is just a tail call to another continuation
    # that can be inlined, then we just call that call directly.
    if (e = block.getSingle()) and e instanceof TameTailCall and e.canInline()
      cont = e.extractFunc()
    else
      cont = new Code args, block, 'tamegen'

    call = new Call func, [ cont ]
    new Block [ call ]

#### TailCall
#
# At the end of a tamed if, loop, or switch statement, we tail call off
# to the next continuation

class TameTailCall extends Base
  constructor : (@func, val = null) ->
    super()
    @func = tame.const.k unless @func
    @value = val

  children : [ 'value' ]

  assignValue : (v) ->
    @value = v

  canInline : ->
    return not @value or @value instanceof TameReturnValue

  literalFunc: -> new Literal @func
  extractFunc: -> new Value @literalFunc()

  tameCpsRotate : ->
    if @value
      @value = nv if (nv = @tameCpsExprRotate @value)

  compileNode : (o) ->
    f = @literalFunc()
    out = if o.level is LEVEL_TOP
      if @value
        new Block [ @value, new Call f ]
      else
        new Call f
    else
      args = if @value then [ @value ] else []
      new Call f, args
    out.compileNode o

#### TameReturnValue
#
# A variable reference to a deferred computation

class TameReturnValue extends Param
  @counter : 0
  constructor : () ->
    super null, null, no

  bindName : (o) ->
    l = "#{o.scope.freeVariable tame.const.param, no}_#{TameReturnValue.counter++}"
    @name = new Literal l

  compile : (o) ->
    @bindName o if not @name
    super o

#### Deferral class, the most basic one...

InlineDeferral =

  # Generate this code, inline. Is there a better way?
  #
  # tame =
  #   Deferrals : class
  #     constructor: (@continuation) ->
  #       @count = 1
  #       @ret = null
  #     _fulfill : ->
  #       @continuation @ret if not --@count
  #     defer : (defer_params) ->
  #       @count++
  #       (inner_params...) =>
  #         defer_params?.assign_fn?.apply(null, inner_params)
  #         @_fulfill()
  #
  generate : (ns_window) ->
    k = new Literal "continuation"
    cnt = new Literal "count"
    cn = new Value new Literal tame.const.Deferrals
    ns = new Value new Literal tame.const.ns
    if ns_window # window.tame = ...
      ns_window.add new Access ns
      ns = ns_window

    # make the constructor:
    #
    #   constructor: (@continuation) ->
    #     @count = 1
    #     @ret = null
    #
    k_member = new Value new Literal "this"
    k_member.add new Access k
    p1 = new Param k_member
    cnt_member = new Value new Literal "this"
    cnt_member.add new Access cnt
    ret_member = new Value new Literal "this"
    ret_member.add new Access new Value new Literal tame.const.retslot
    a1 = new Assign cnt_member, new Value new Literal 1
    a2 = new Assign ret_member, NULL()
    constructor_params = [ p1 ]
    constructor_body = new Block [ a1, a2 ]
    constructor_code = new Code constructor_params, constructor_body
    constructor_name = new Value new Literal "constructor"
    constructor_assign = new Assign constructor_name, constructor_code

    # make the _fulfill member:
    #
    #   _fulfill : ->
    #     @continuation @ret if not --@count
    #
    if_expr = new Call k_member, [ ret_member ]
    if_body = new Block [ if_expr ]
    decr = new Op '--', cnt_member
    if_cond = new Op '!', decr
    my_if = new If if_cond, if_body
    _fulfill_body = new Block [ my_if ]
    _fulfill_code = new Code [], _fulfill_body
    _fulfill_name = new Value new Literal tame.const.fulfill
    _fulfill_assign = new Assign _fulfill_name, _fulfill_code

    # Make the defer member:
    #   defer : (defer_params) ->
    #     @count++
    #     (inner_params...) =>
    #       defer_params?.assign_fn?.apply(null, inner_params)
    #       @_fulfill()
    #
    inc = new Op "++", cnt_member
    ip = new Literal "inner_params"
    dp = new Literal "defer_params"
    call_meth = new Value dp
    af = new Literal tame.const.assign_fn
    call_meth.add new Access af, "soak"
    my_apply = new Literal "apply"
    call_meth.add new Access my_apply, "soak"
    my_null = NULL()
    apply_call = new Call call_meth, [ my_null, new Value ip ]
    _fulfill_method = new Value new Literal "this"
    _fulfill_method.add new Access new Literal tame.const.fulfill
    _fulfill_call = new Call _fulfill_method, []
    inner_body = new Block [ apply_call, _fulfill_call ]
    inner_params = [ new Param ip, null, on ]
    inner_code = new Code inner_params, inner_body, "boundfunc"
    defer_body = new Block [ inc, inner_code ]
    defer_params = [ new Param dp ]
    defer_code = new Code defer_params, defer_body
    defer_name = new Value new Literal tame.const.defer_method
    defer_assign = new Assign defer_name, defer_code

    # Piece the class together
    assignments = [ constructor_assign, _fulfill_assign, defer_assign ]
    obj = new Obj assignments, true
    body = new Block [ new Value obj ]
    klass = new Class null, null, body

    # tame =
    #   Deferrals : <class>
    #
    klass_assign = new Assign cn, klass, "object"
    ns_obj = new Obj [ klass_assign ], true
    ns_val = new Value ns_obj
    new Assign ns, ns_val

# Unfold a node's child if soak, then tuck the node under created `If`
unfoldSoak = (o, parent, name) ->
  return unless ifn = parent[name].unfoldSoak o
  parent[name] = ifn.body
  ifn.body = new Value parent
  ifn


# Constants
# ---------

UTILITIES =

  # Correctly set up a prototype chain for inheritance, including a reference
  # to the superclass for `super()` calls, and copies of any static properties.
  extends: -> """
    function(child, parent) { for (var key in parent) { if (#{utility 'hasProp'}.call(parent, key)) child[key] = parent[key]; } function ctor() { this.constructor = child; } ctor.prototype = parent.prototype; child.prototype = new ctor; child.__super__ = parent.prototype; return child; }
  """

  # Create a function bound to the current value of "this".
  bind: -> '''
    function(fn, me){ return function(){ return fn.apply(me, arguments); }; }
  '''

  # Discover if an item is in an array.
  indexOf: -> """
    [].indexOf || function(item) { for (var i = 0, l = this.length; i < l; i++) { if (i in this && this[i] === item) return i; } return -1; }
  """

  # Shortcuts to speed up the lookup time for native functions.
  hasProp: -> '{}.hasOwnProperty'
  slice  : -> '[].slice'

# Levels indicate a node's position in the AST. Useful for knowing if
# parens are necessary or superfluous.
LEVEL_TOP    = 1  # ...;
LEVEL_PAREN  = 2  # (...)
LEVEL_LIST   = 3  # [...]
LEVEL_COND   = 4  # ... ? x : y
LEVEL_OP     = 5  # !...
LEVEL_ACCESS = 6  # ...[0]

# Tabs are two spaces for pretty printing.
TAB = '  '

IDENTIFIER_STR = "[$A-Za-z_\\x7f-\\uffff][$\\w\\x7f-\\uffff]*"
IDENTIFIER = /// ^ #{IDENTIFIER_STR} $ ///
SIMPLENUM  = /^[+-]?\d+$/
METHOD_DEF = ///
  ^
    (?:
      (#{IDENTIFIER_STR})
      \.prototype
      (?:
        \.(#{IDENTIFIER_STR})
      | \[("(?:[^\\"\r\n]|\\.)*"|'(?:[^\\'\r\n]|\\.)*')\]
      | \[(0x[\da-fA-F]+ | \d*\.?\d+ (?:[eE][+-]?\d+)?)\]
      )
    )
  |
    (#{IDENTIFIER_STR})
  $
///

# Is a literal value a string?
IS_STRING = /^['"]/

# Utility Functions
# -----------------

# Helper for ensuring that utility functions are assigned at the top level.
utility = (name) ->
  ref = "__#{name}"
  Scope.root.assign ref, UTILITIES[name]()
  ref

multident = (code, tab) ->
  code = code.replace /\n/g, '$&' + tab
  code.replace /\s+$/, ''<|MERGE_RESOLUTION|>--- conflicted
+++ resolved
@@ -907,11 +907,7 @@
   tameCpsRotate: ->
     for a,i in @args
       @args[i] = v if (v = @tameCpsExprRotate a)
-<<<<<<< HEAD
-    @variable = v if (v = @tameCpsExprRotate @variable)
-=======
     @variable = v if (@variable and v = @tameCpsExprRotate @variable)
->>>>>>> 7eb451ad
 
   # Soaked chained invocations unfold into if/else ternary structures.
   unfoldSoak: (o) ->
