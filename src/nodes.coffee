--- conflicted
+++ resolved
@@ -500,7 +500,7 @@
         arg.contains (n) -> mentionsArgs or= n instanceof LiteralNode and (n.value is 'arguments')
       utility 'extends'
       a = o.scope.freeVariable 'ctor'
-      b = o.scope.freeVariable 'instance'
+      b = o.scope.freeVariable 'ref'
       c = o.scope.freeVariable 'result'
       """
       #{@first}(function() {
@@ -1014,11 +1014,7 @@
     o.scope.find name
     end = ''
     if @trailings.length
-<<<<<<< HEAD
-      len = o.scope.freeVariable 'ref'
-=======
-      len = o.scope.freeVariable 'length'
->>>>>>> 99a06ce4
+      len = o.scope.freeVariable 'len'
       o.scope.assign len, "arguments.length"
       variadic = o.scope.freeVariable 'result'
       o.scope.assign variadic, len + ' >= ' + @arglength
@@ -1234,11 +1230,7 @@
 
   compileLoopTest: (o) ->
     [@arr1, @arr2] = @array.compileReference o, precompile: yes
-<<<<<<< HEAD
-    [i, l] = [o.scope.freeVariable('i'), o.scope.freeVariable('l')]
-=======
-    [i, l] = [o.scope.freeVariable('index'), o.scope.freeVariable('length')]
->>>>>>> 99a06ce4
+    [i, l] = [o.scope.freeVariable('i'), o.scope.freeVariable('len')]
     prefix = if @obj1 isnt @obj2 then @obj1 + '; ' else ''
     "(function(){ #{prefix}for (var #{i}=0, #{l}=#{@arr1}.length; #{i}<#{l}; #{i}++) { if (#{@arr2}[#{i}] === #{@obj2}) return true; } return false; }).call(this)"
 
@@ -1416,11 +1408,7 @@
       else
         namePart  = "#{name} = #{svar}[#{ivar}]" if name
       unless @object
-<<<<<<< HEAD
-        lvar      = scope.freeVariable 'l'
-=======
-        lvar      = scope.freeVariable 'length'
->>>>>>> 99a06ce4
+        lvar      = scope.freeVariable 'len'
         stepPart  = if @step then "#{ivar} += #{ @step.compile(o) }" else "#{ivar}++"
         forPart   = "#{ivar} = 0, #{lvar} = #{svar}.length; #{ivar} < #{lvar}; #{stepPart}"
     sourcePart    = (if rvar then "#{rvar} = []; " else '') + sourcePart
