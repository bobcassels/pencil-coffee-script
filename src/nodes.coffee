# -*- mode: coffee; tab-width: 2; c-basic-offset: 2; indent-tabs-mode: nil; -*-
# `nodes.coffee` contains all of the node classes for the syntax tree. Most
# nodes are created as the result of actions in the [grammar](grammar.html),
# but some are created by other nodes as a method of code generation. To convert
# the syntax tree into a string of JavaScript code, call `compile()` on the root.

{Scope} = require './scope'
{RESERVED, STRICT_PROSCRIBED} = require './lexer'
iced = require './iced'

# Import the helpers we plan to use.
{compact, flatten, extend, merge, del, starts, ends, last} = require './helpers'

exports.extend = extend  # for parser

# Constant functions for nodes that don't need customization.
YES     = -> yes
NO      = -> no
THIS    = -> this
NEGATE  = -> @negated = not @negated; this
NULL    = -> new Value new Literal 'null'

#### Base

# The **Base** is the abstract base class for all nodes in the syntax tree.
# Each subclass implements the `compileNode` method, which performs the
# code generation for that node. To compile a node to JavaScript,
# call `compile` on it, which wraps `compileNode` in some generic extra smarts,
# to know when the generated code needs to be wrapped up in a closure.
# An options hash is passed and cloned throughout, containing information about
# the environment from higher in the tree (such as if a returned value is
# being requested by the surrounding function), information about the current
# scope, and indentation level.
exports.Base = class Base

  constructor: ->
    @icedContinuationBlock = null
    @icedPrequels          = []

    # iced AST node flags -- since we make several passes through the
    # tree setting these bits, we'll actually just flip bits in the nodes,
    # rather than setting function pointers to YES or NO.
    @icedLoopFlag        = false
    @icedNodeFlag        = false
    @icedGotCpsSplitFlag = false
    @icedCpsPivotFlag    = false
    @icedHasAutocbFlag   = false
    @icedFoundArguments  = false

    @icedParentAwait     = null
    @icedCallContinuationFlag = false

  # Common logic for determining whether to wrap this node in a closure before
  # compiling it, or to compile directly. We need to wrap if this node is a
  # *statement*, and it's not a *pureStatement*, and we're not at
  # the top level of a block (which would be unnecessary), and we haven't
  # already been asked to return the result (because statements know how to
  # return results).
  compile: (o, lvl) ->
    o        = extend {}, o
    o.level  = lvl if lvl
    node     = @unfoldSoak(o) or this
    node.tab = o.indent
    if node.icedHasContinuation() and not node.icedGotCpsSplitFlag
      node.compileCps o
    else if o.level is LEVEL_TOP or not node.isStatement(o)
      node.compileNode o
    else
      node.compileClosure o

  # Statements converted into expressions via closure-wrapping share a scope
  # object with their parent closure, to preserve the expected lexical scope.
  compileClosure: (o) ->
    if @jumps()
      throw SyntaxError 'cannot use a pure statement in an expression.'
    o.sharedScope = yes

    #
    # This solves this case:
    #
    # foo = (autocb) ->
    #   x = (i for i in [0..10])
    #   x
    #
    #  We don't want the autocb to fire in the evaluation of the list
    #  comprehension on the RHS.
    #
    @icedClearAutocbFlags()
    Closure.wrap(this).compileNode o

  # Statements that need CPS translation will have to be split into
  # pieces as so.  Note that the icedPrequelsBlock is a slight ugly thing
  # going on.  The problem is this: icedCpsRotate when working on an expression
  # will want to extract the iced part **first** and then write the vanilla
  # expression **second**.  But we're not allowed to change the 'this' node as
  # we traverse the AST.  So therefore we introduce a Prequel, it's like the
  # opposite of the continuation.  It's the part of the program that comes before
  # 'this'.
  #
  # In the case of regular, easy-to-understand statements, we'll be in a nice
  # situation, in which every Block has code, and potentially a continuation.
  #
  # In the case of expressions with nested await'ing, things are sadly way
  # more complicated.  We could have an arbitrarily deep chain here, hence
  # the calls to CpsCascading in a loop.
  #
  compileCps : (o) ->
    @icedGotCpsSplitFlag = true

    if (l = @icedPrequels.length)

      k = if @icedContinuationBlock
        # Optimization:  We smush the "this" expression and the continuation
        # into a flat block.
        [ this, @icedContinuationBlock ]

      else if @icedWrapContinuation()
        # For some types of objects, we wrap the value of the object in a
        # iced tail call here.  We might have done this earlier (in
        # icedCallContinuation) but at that point we don't have the option
        # to replace an AST node with IcedTailCall(this).  So instead, we
        # do that now.
        new IcedTailCall null, this

      else
        # The simple case is no continuation, and no added IcedTailCall
        # needed.
        this

      while l--
        pb = @icedPrequels[l]
        k = CpsCascade.wrap pb.block, k, pb.retval, o
      code = k

    else
      code = CpsCascade.wrap this, @icedContinuationBlock, null, o

    code.compile o

  # If the code generation wishes to use the result of a complex expression
  # in multiple places, ensure that the expression is only ever evaluated once,
  # by assigning it to a temporary variable. Pass a level to precompile.
  cache: (o, level, reused) ->
    unless @isComplex()
      ref = if level then @compile o, level else this
      [ref, ref]
    else
      ref = new Literal reused or o.scope.freeVariable 'ref'
      sub = new Assign ref, this
      if level then [sub.compile(o, level), ref.value] else [sub, ref]

  # Compile to a source/variable pair suitable for looping.
  compileLoopReference: (o, name) ->
    src = tmp = @compile o, LEVEL_LIST
    unless -Infinity < +src < Infinity or IDENTIFIER.test(src) and o.scope.check(src, yes)
      src = "#{ tmp = o.scope.freeVariable name } = #{src}"
    [src, tmp]

  # Construct a node that returns the current node's result.
  # Note that this is overridden for smarter behavior for
  # many statement nodes (e.g. If, For)...
  makeReturn: (res) ->
    me = @unwrapAll()
    if res
      new Call new Literal("#{res}.push"), [me]
    else
      new Return me, @icedHasAutocbFlag

  # Does this node, or any of its children, contain a node of a certain kind?
  # Recursively traverses down the *children* of the nodes, yielding to a block
  # and returning true when the block finds a match. `contains` does not cross
  # scope boundaries.
  contains: (pred) ->
    contains = no
    @traverseChildren no, (node) ->
      if pred node
        contains = yes
        return no
    contains

  # Is this node of a certain type, or does it contain the type?
  containsType: (type) ->
    this instanceof type or @contains (node) -> node instanceof type

  # Pull out the last non-comment node of a node list.
  lastNonComment: (list) ->
    i = list.length
    return list[i] while i-- when list[i] not instanceof Comment
    null

  #
  # `toString` representation of the node, for inspecting the parse tree.
  # This is what `coffee --nodes` prints out.
  #
  # Add some Iced-specific additions --- the 'A' flag if this node
  # is an await or its ancestor; the 'L' flag, if this node is a iced
  # loop or its descendant; a 'P' flag if this node is going to be
  # a 'pivot' in the CPS tree rotation; a 'C' flag if this node is inside
  # a function with an autocb.
  #
  toString: (idt = '', name = @constructor.name) ->
    extras = ""
    extras += "A" if @icedNodeFlag
    extras += "L" if @icedLoopFlag
    extras += "P" if @icedCpsPivotFlag
    extras += "C" if @icedHasAutocbFlag
    extras += "D" if @icedParentAwait
    extras += "G" if @icedFoundArguments
    if extras.length
      extras = " (" + extras + ")"
    tree = '\n' + idt + name
    tree += '?' if @soak
    tree += extras
    for b in @icedPrequels
      pidt = idt + TAB
      tree += '\n' + pidt + "Prequel"
      tree += b.block.toString pidt + TAB
    @eachChild (node) -> tree += node.toString idt + TAB
    if @icedContinuationBlock
      idt += TAB
      tree += '\n' + idt + "Continuation"
      tree += @icedContinuationBlock.toString idt + TAB
    tree

  # Passes each child to a function, breaking when the function returns `false`.
  eachChild: (func) ->
    return this unless @children
    for attr in @children when @[attr]
      for child in flatten [@[attr]]
        return this if func(child) is false
    this

  traverseChildren: (crossScope, func) ->
    @eachChild (child) ->
      return false if func(child) is false
      child.traverseChildren crossScope, func

  invert: ->
    new Op '!', this

  unwrapAll: ->
    node = this
    continue until node is node = node.unwrap()
    node

  # Don't try this at home with actual human kids.  Added for iced
  # for slightly different tree traversal mechanics.
  flattenChildren : ->
    out = []
    for attr in @children when @[attr]
      for child in flatten [@[attr]]
        out.push (child)
    out

  #
  # AST Walking Routines for CPS Pivots, etc.
  #
  #  There are three passes:
  #    1. Find await's and trace upward.
  #    2. Find loops found in #1, and flood downward
  #    3. Find break/continue found in #2, and trace upward
  #

  # icedWalkAst
  #
  #   Walk the AST looking for taming. Mark a node as with iced flags
  #   if any of its children are iced, but don't cross scope boundary
  #   when considering the children.
  #
  #   The paremeter `p` is the parent `await`.  All nodes beneath the
  #   first `await` in a function scope should point to its highest
  #   parent `await`.  This is so in the case of nested `await`s,
  #   they're really pulled out and run in sequence as the level of the
  #   topmost await.
  #
  #   The parameter `o` is a global object, passed through all without
  #   copies, to push information up and down the AST. This parameter is
  #   used with subfields:
  #
  #      o.foundAutocb    -- on if the parent function has an autocb
  #      o.foundDefer     -- on if defer() was found anywhere in the AST
  #      o.foundAwait     -- on if await... was found anywhere in the AST
  #      o.foundAwaitFunc -- on if await found in this func
  #      o.currFunc       -- the current func we're in
  #      o.foundArguments -- on if we found reference to 'arguments'
  #
  icedWalkAst : (p, o) ->
    @icedParentAwait = p
    @icedHasAutocbFlag = o.foundAutocb
    for child in @flattenChildren()
      @icedNodeFlag = true if child.icedWalkAst p, o
    @icedNodeFlag

  # icedWalkAstLoops
  #   Walk all loops that are marked as "iced" and mark their children
  #   as being children in a iced loop. They'll need more translations
  #   than other nodes. Eventually, "switch" statements might also be "loops"
  icedWalkAstLoops : (flood) ->
    flood = true if  @isLoop() and @icedNodeFlag
    flood = false if @isLoop() and not @icedNodeFlag
    @icedLoopFlag = flood
    for child in @flattenChildren()
      @icedLoopFlag = true if child.icedWalkAstLoops flood
    @icedLoopFlag

  # icedWalkCpsPivots
  #   A node is marked as a "cpsPivot" of it is (a) a 'iced' node,
  #   (b) a jump node in a iced while loop; or (c) an ancestor of (a) or (b).
  icedWalkCpsPivots : ->
    @icedCpsPivotFlag = true if @icedNodeFlag or (@icedLoopFlag and @icedIsJump())
    for child in @flattenChildren()
      @icedCpsPivotFlag = true if child.icedWalkCpsPivots()
    @icedCpsPivotFlag

  icedClearAutocbFlags : ->
    @icedHasAutocbFlag = false
    @traverseChildren false, (node) ->
      node.icedHasAutocbFlag = false
      true

  # Default implementations of the common node properties and methods. Nodes
  # will override these with custom logic, if needed.
  children: []

  # A generic iced AST rotation is just to push down to its children
  icedCpsRotate: ->
    for child in @flattenChildren()
      child.icedCpsRotate()
    this

  # A CPS Rotation routine for expressions
  icedCpsExprRotate : (v) ->
    doRotate = v.icedIsIcedExpr()
    if doRotate
      v.icedCallContinuation()
    v.icedCpsRotate() # do our children first, regardless...
    if doRotate
      @icedNestPrequelBlock v
    else
      null

  icedIsCpsPivot            :     -> @icedCpsPivotFlag
  icedNestContinuationBlock : (b) -> @icedContinuationBlock = b
  icedHasContinuation       :     -> (!!@icedContinuationBlock or @icedPrequels?.length)
  icedCallContinuation      :     -> @icedCallContinuationFlag = true
  icedWrapContinuation      :     NO
  icedIsJump                :     NO
  icedIsIcedExpr           :     -> (this not instanceof Code) and @icedNodeFlag

  icedNestPrequelBlock: (bb) ->
    rv = new IcedReturnValue()
    obj = @icedParentAwait || this
    obj.icedPrequels.push { block : bb, retval : rv }
    rv

  icedUnwrap: (e) ->
    if e.icedHasContinuation() and @icedHasContinuation()
      this
    else
      if @icedHasContinuation()
        e.icedContinuationBlock = @icedContinuationBlock
        e.icedPrequels = @icedPrequels
      e

  isStatement     : NO
  jumps           : NO
  isComplex       : YES
  isChainable     : NO
  isAssignable    : NO
  isLoop          : NO

  unwrap     : THIS
  unfoldSoak : NO

  # Is this node used to assign a certain variable?
  assigns: NO

#### Block

# The block is the list of expressions that forms the body of an
# indented block of code -- the implementation of a function, a clause in an
# `if`, `switch`, or `try`, and so on...
exports.Block = class Block extends Base
  constructor: (nodes) ->
    super()
    @expressions = compact flatten nodes or []

  children: ['expressions']

  # Tack an expression on to the end of this expression list.
  push: (node) ->
    @expressions.push node
    this

  # Remove and return the last expression of this expression list.
  pop: ->
    @expressions.pop()

  # Add an expression at the beginning of this expression list.
  unshift: (node) ->
    @expressions.unshift node
    this

  # If this Block consists of just a single node, unwrap it by pulling
  # it back out.
  unwrap: ->
    if @expressions.length is 1 then @icedUnwrap @expressions[0] else this

  # Like unwrap, but will return if not a single
  getSingle : ->
    if @expressions.length is 1 then @expressions[0] else null

  # Is this an empty block of code?
  isEmpty: ->
    not @expressions.length

  isStatement: (o) ->
    for exp in @expressions when exp.isStatement o
      return yes
    no

  jumps: (o) ->
    for exp in @expressions
      return exp if exp.jumps o

  icedThreadReturn: (call)  ->
    call = call || new IcedTailCall
    len = @expressions.length
    while len--
      expr = @expressions[len]

      # If the last expression in the block is either a bonafide statement
      # or if it's going to be pivoted, then don't thread the return value
      # through the IcedTailCall, just bolt it onto the end.
      if expr.isStatement()
        break

      # In this case, we have a value that we're going to return out
      # of the block, so apply the IcedTamilCall onto the value
      if expr not instanceof Comment and expr not instanceof Return
        call.assignValue expr
        @expressions[len] = call
        return

    # if nothing was found, just push the call on
    @expressions.push call

  # A Block node does not return its entire body, rather it
  # ensures that the final expression is returned.
  makeReturn: (res) ->
    len = @expressions.length
    foundReturn = false
    while len--
      expr = @expressions[len]
      if expr not instanceof Comment
        @expressions[len] = expr.makeReturn res
        if expr instanceof Return and
           not expr.expression and not expr.icedHasAutocbFlag
          @expressions.splice(len, 1)
          foundReturn = true
        else if not (expr instanceof If) or expr.elseBody
          foundReturn = true
        break
    if @icedHasAutocbFlag and not @icedNodeFlag and not foundReturn
      @expressions.push(new Return null, true)
    this

  # Optimization!
  # Blocks typically don't need their own cpsCascading.  This saves
  # wasted code.
  compileCps : (o) ->
    @icedGotCpsSplitFlag = true
    if @expressions.length > 1
      super o
    else
      @compileNode o

  # A **Block** is the only node that can serve as the root.
  compile: (o = {}, level) ->
    if o.scope then super o, level else @compileRoot o

  # Compile all expressions within the **Block** body. If we need to
  # return the result, and it's an expression, simply return it. If it's a
  # statement, ask the statement to do so.
  compileNode: (o) ->
    @tab  = o.indent
    top   = o.level is LEVEL_TOP
    codes = []
    for node in @expressions
      node = node.unwrapAll()
      node = (node.unfoldSoak(o) or node)
      if node instanceof Block
        # This is a nested block.  We don't do anything special here like enclose
        # it in a new scope; we just compile the statements in this block along with
        # our own.
        # In the case of IcedRuntime, the block might output nothing.
        # In that case, don't add extra spaces
        chld = node.compileNode o
        codes.push chld if chld and chld.length
      else if top
        node.front = true
        code = node.compile o
        unless node.isStatement o
          code = "#{@tab}#{code};"
          code = "#{code}\n" if node instanceof Literal
        codes.push code
      else
        codes.push node.compile o, LEVEL_LIST
    if top
      if @spaced
        return "\n#{codes.join '\n\n'}\n"
      else
        return codes.join '\n'
    code = codes.join(', ') or 'void 0'
    if codes.length > 1 and o.level >= LEVEL_LIST then "(#{code})" else code

  # If we happen to be the top-level **Block**, wrap everything in
  # a safety closure, unless requested not to.
  # It would be better not to generate them in the first place, but for now,
  # clean up obvious double-parentheses.
  compileRoot: (o) ->
    o.indent  = if o.bare then '' else TAB
    o.scope   = new Scope null, this, null
    o.level   = LEVEL_TOP
    @spaced   = yes
    prelude   = ""
    unless o.bare
      preludeExps = for exp, i in @expressions
        break unless exp.unwrap() instanceof Comment
        exp

      rest = @expressions[preludeExps.length...]

      @expressions = preludeExps
      prelude = "#{@compileNode merge(o, indent: '')}\n" if preludeExps.length
      @expressions = rest
    code = @compileWithDeclarations o
    return code if o.bare
    "#{prelude}(function() {\n#{code}\n}).call(this);\n"

  # Compile the expressions body for the contents of a function, with
  # declarations of all inner variables pushed up to the top.
  compileWithDeclarations: (o) ->
    code = post = ''
    for exp, i in @expressions
      exp = exp.unwrap()
      break unless exp instanceof Comment or exp instanceof Literal
    o = merge(o, level: LEVEL_TOP)
    if i
      rest = @expressions.splice i, 9e9
      [spaced, @spaced] = [@spaced, no]
      [code  , @spaced] = [(@compileNode o), spaced]
      @expressions = rest
    post = @compileNode o
    {scope} = o
    if scope.expressions is this
      declars = o.scope.hasDeclarations()
      assigns = scope.hasAssignments
      if declars or assigns
        code += '\n' if i
        code += "#{@tab}var "
        if declars
          code += scope.declaredVariables().join ', '
        if assigns
          code += ",\n#{@tab + TAB}" if declars
          code += scope.assignedVariables().join ",\n#{@tab + TAB}"
        code += ';\n'
    code + post

  #
  # icedCpsRotate -- This is the key abstract syntax tree rotation of the
  # CPS translation. Take a block with a bunch of sequential statements
  # and "pivot" the AST on the first available pivot.  The expressions
  # on the LHS of the pivot stay where the are.  The expressions on the RHS
  # of the pivot become the pivot's continuation. And the process is applied
  # recursively.
  #
  icedCpsRotate : ->
    pivot = null

    # Go ahead an look for a pivot
    for e,i in @expressions
      if e.icedIsCpsPivot()
        pivot = e
        # The pivot value needs to call the currently active continuation
        # after it's all done.  For things like if..else.. this does something
        # interesting and pushes the continuation down both branches.
        # Note that it's convenient to do this **before** anything is
        # rotated.
        pivot.icedCallContinuation()

      # Recursively rotate the children, in depth-first order.
      e.icedCpsRotate()

      # If we've found a pivot, then we break out of here, and then
      # handle the rest of these children
      break if pivot

    # If there's no pivot, then the above should be as in the base
    # class, and it's safe to return out of here.
    #
    # We find a pivot if this node has taming, and it's not an Await
    # itself.
    return this unless pivot

    # We should never have a continuation here, even though we rotated
    # this guy above.  This is true for one of two cases:
    #   1. If pivot is a statement, then the continuation will be in the
    #      grandchild Block node
    #   2. If pivot is an expression, the pivoted code will be a prequel
    #      and not a continuation (since we can't replace nodes as we
    #      walk).
    if pivot.icedContinuationBlock
      throw SyntaxError "unexpected continuation block in node"

    # These are the expressions on the RHS of the pivot split
    rest = @expressions.slice(i+1)

    # Leave the pivot in the list of expressions
    @expressions = @expressions.slice(0,i+1)

    # If there are elements in rest, then we need to nest a continuation block
    if rest.length
      child = new Block rest
      pivot.icedNestContinuationBlock child

      # Pass our node bits onto our new children
      for e in rest
        child.icedNodeFlag = true      if e.icedNodeFlag
        child.icedLoopFlag = true      if e.icedLoopFlag
        child.icedCpsPivotFlag = true  if e.icedCpsPivotFlag
        child.icedHasAutocbFlag = true if e.icedHasAutocbFlag

      # now recursive apply the transformation to the new child,
      # this being especially important in blocks that have multiple
      # awaits on the same level
      child.icedCpsRotate()

    # return this for chaining
    this

  # Wrap up the given nodes as a **Block**, unless it already happens
  # to be one.
  @wrap: (nodes) ->
    return nodes[0] if nodes.length is 1 and nodes[0] instanceof Block
    new Block nodes

  icedAddRuntime : (foundDefer, foundAwait) ->
    @expressions.unshift new IcedRuntime foundDefer, foundAwait

  # Perform all steps of the Iced transform
  icedTransform : ->

    # we need to do at least 1 walk -- do the most important walk first
    obj = {}
    @icedWalkAst null, obj

    # Add a runtime if necessary
    @icedAddRuntime obj.foundDefer, obj.foundAwait

    # short-circuit here for optimization. If we didn't find await
    # then no need to iced anything in this AST
    if obj.foundAwait
      @icedWalkAstLoops false
      @icedWalkCpsPivots()
      @icedCpsRotate()

    this

#### Literal

# Literals are static values that can be passed through directly into
# JavaScript without translation, such as: strings, numbers,
# `true`, `false`, `null`...
exports.Literal = class Literal extends Base
  constructor: (@value, @tag) ->
    super()

  makeReturn: ->
    if @isStatement() then this else super

  isAssignable: ->
    IDENTIFIER.test @value

  isStatement: ->
    @value in ['break', 'continue', 'debugger']

  isComplex: NO
  icedIsJump : -> @isStatement()

  assigns: (name) ->
    name is @value

  icedWalkAst : (parent, o) ->
    if @value is 'arguments' and o.foundAwaitFunc
      o.foundArguments = true
      @value = "_arguments"
    false

  compileIced: (o) ->
    d =
      'continue' : iced.const.c_while
      'break'    : iced.const.b_while
    l = d[@value]
    func = new Value new Literal l
    call = new Call func, []
    return call.compile o

  jumps: (o) ->
    return this if @value is 'break' and not (o?.loop or o?.block)
    return this if @value is 'continue' and not o?.loop

  compileNode: (o) ->
    code = if @isUndefined
      if o.level >= LEVEL_ACCESS then '(void 0)' else 'void 0'
    else if @value is 'this'
      if o.scope.method?.bound
        o.scope.method.context
      else
        @value
    else if @value.reserved
      "\"#{@value}\""
    else if @icedLoopFlag and @icedIsJump()
      @compileIced o
    else
      @value
    if @isStatement() then "#{@tab}#{code};" else code

  toString: ->
    ' "' + @value + '"'

#### Return

# A `return` is a *pureStatement* -- wrapping it in a closure wouldn't
# make sense.
exports.Return = class Return extends Base
  constructor: (expr, auto) ->
    super()
    @icedHasAutocbFlag = auto
    @expression = expr if expr and not expr.unwrap().isUndefined

  children: ['expression']

  isStatement:     YES
  makeReturn:      THIS
  jumps:           THIS

  compile: (o, level) ->
    expr = @expression?.makeReturn()
    if expr and expr not instanceof Return then expr.compile o, level else super o, level

  compileNode: (o) ->
    if @icedHasAutocbFlag
      cb = new Value new Literal iced.const.autocb
      args = if @expression then [ @expression ] else []
      call = new Call cb, args
      ret = new Literal "return"
      block = new Block [ call, ret];
      block.compile o
    else
      @tab + "return#{[" #{@expression.compile o, LEVEL_PAREN}" if @expression]};"

#### Value

# A value, variable or literal or parenthesized, indexed or dotted into,
# or vanilla.
exports.Value = class Value extends Base
  constructor: (base, props, tag) ->
    super()
    return base if not props and base instanceof Value
    @base       = base
    @properties = props or []
    @[tag]      = true if tag
    return this

  children: ['base', 'properties']

  copy : ->
    return new Value @base, @properties

  # Add a property (or *properties* ) `Access` to the list.
  add: (props) ->
    @properties = @properties.concat props
    this

  hasProperties: ->
    !!@properties.length

  # Some boolean checks for the benefit of other nodes.
  isArray        : -> not @properties.length and @base instanceof Arr
  isComplex      : -> @hasProperties() or @base.isComplex()
  isAssignable   : -> @hasProperties() or @base.isAssignable()
  isSimpleNumber : -> @base instanceof Literal and SIMPLENUM.test @base.value
  isString       : -> @base instanceof Literal and IS_STRING.test @base.value
  isAtomic       : ->
    for node in @properties.concat @base
      return no if node.soak or node instanceof Call
    yes

  isStatement : (o)    -> not @properties.length and @base.isStatement o
  assigns     : (name) -> not @properties.length and @base.assigns name
  jumps       : (o)    -> not @properties.length and @base.jumps o

  isObject: (onlyGenerated) ->
    return no if @properties.length
    (@base instanceof Obj) and (not onlyGenerated or @base.generated)

  isSplice: ->
    last(@properties) instanceof Slice

  # The value can be unwrapped as its inner node, if there are no attached
  # properties.
  unwrap: ->
    if @properties.length then this else @icedUnwrap @base

  # If this value is being used as a slot for the purposes of a defer
  # then export it here
  toSlot : (i) ->
    return @base.toSlot i if @base instanceof Obj
    sufffix = null
    if @properties and @properties.length
      suffix = @properties.pop()
    return new Slot i, this, suffix

  # A reference has base part (`this` value) and name part.
  # We cache them separately for compiling complex expressions.
  # `a()[b()] ?= c` -> `(_base = a())[_name = b()] ? _base[_name] = c`
  cacheReference: (o) ->
    name = last @properties
    if @properties.length < 2 and not @base.isComplex() and not name?.isComplex()
      return [this, this]  # `a` `a.b`
    base = new Value @base, @properties[...-1]
    if base.isComplex()  # `a().b`
      bref = new Literal o.scope.freeVariable 'base'
      base = new Value new Parens new Assign bref, base
    return [base, bref] unless name  # `a()`
    if name.isComplex()  # `a[b()]`
      nref = new Literal o.scope.freeVariable 'name'
      name = new Index new Assign nref, name.index
      nref = new Index nref
    [base.add(name), new Value(bref or base.base, [nref or name])]

  icedWrapContinuation : YES
  icedCpsRotate: ->
    unless @properties.length
      super()
      return
    @base = nv if (nv = @icedCpsExprRotate @base)
    for p in @properties
      if (p.index? and @icedCpsExprRotate p.index)
        p.index = v

  # We compile a value to JavaScript by compiling and joining each property.
  # Things get much more interesting if the chain of properties has *soak*
  # operators `?.` interspersed. Then we have to take care not to accidentally
  # evaluate anything twice when building the soak chain.
  compileNode: (o) ->
    @base.front = @front
    props = @properties
    code  = @base.compile o, if props.length then LEVEL_ACCESS else null
    code  = "#{code}." if (@base instanceof Parens or props.length) and SIMPLENUM.test code
    code += prop.compile o for prop in props
    code

  # Unfold a soak into an `If`: `a?.b` -> `a.b if a?`
  unfoldSoak: (o) ->
    return @unfoldedSoak if @unfoldedSoak?
    result = do =>
      if ifn = @base.unfoldSoak o
        Array::push.apply ifn.body.properties, @properties
        return ifn
      for prop, i in @properties when prop.soak
        prop.soak = off
        fst = new Value @base, @properties[...i]
        snd = new Value @base, @properties[i..]
        if fst.isComplex()
          ref = new Literal o.scope.freeVariable 'ref'
          fst = new Parens new Assign ref, fst
          snd.base = ref
        return new If new Existence(fst), snd, soak: on
      null
    @unfoldedSoak = result or no

#### Comment

# CoffeeScript passes through block comments as JavaScript block comments
# at the same position.
exports.Comment = class Comment extends Base
  constructor: (@comment) ->
    super()

  isStatement:     YES
  makeReturn:      THIS

  compileNode: (o, level) ->
    code = '/*' + multident(@comment, @tab) + "\n#{@tab}*/\n"
    code = o.indent + code if (level or o.level) is LEVEL_TOP
    code

#### Call

# Node for a function invocation. Takes care of converting `super()` calls into
# calls against the prototype's function of the same name.
exports.Call = class Call extends Base
  constructor: (variable, @args = [], @soak) ->
    super()
    @isNew    = false
    @isSuper  = variable is 'super'
    @variable = if @isSuper then null else variable

  children: ['variable', 'args']

  # Tag this invocation as creating a new instance.
  newInstance: ->
    base = @variable?.base or @variable
    if base instanceof Call and not base.isNew
      base.newInstance()
    else
      @isNew = true
    this

  # Grab the reference to the superclass's implementation of the current
  # method.
  superReference: (o) ->
    {method} = o.scope
    throw SyntaxError 'cannot call super outside of a function.' unless method
    {name} = method
    throw SyntaxError 'cannot call super on an anonymous function.' unless name?
    if method.klass
      accesses = [new Access(new Literal '__super__')]
      accesses.push new Access new Literal 'constructor' if method.static
      accesses.push new Access new Literal name
      (new Value (new Literal method.klass), accesses).compile o
    else
      "#{name}.__super__.constructor"


  icedWrapContinuation: YES
  icedCpsRotate: ->
    for a,i in @args
      @args[i] = v if (v = @icedCpsExprRotate a)
    @variable = v if (@variable and v = @icedCpsExprRotate @variable)

  # Soaked chained invocations unfold into if/else ternary structures.
  unfoldSoak: (o) ->
    if @soak
      if @variable
        return ifn if ifn = unfoldSoak o, this, 'variable'
        [left, rite] = new Value(@variable).cacheReference o
      else
        left = new Literal @superReference o
        rite = new Value left
      rite = new Call rite, @args
      rite.isNew = @isNew
      left = new Literal "typeof #{ left.compile o } === \"function\""
      return new If left, new Value(rite), soak: yes
    call = this
    list = []
    loop
      if call.variable instanceof Call
        list.push call
        call = call.variable
        continue
      break unless call.variable instanceof Value
      list.push call
      break unless (call = call.variable.base) instanceof Call
    for call in list.reverse()
      if ifn
        if call.variable instanceof Call
          call.variable = ifn
        else
          call.variable.base = ifn
      ifn = unfoldSoak o, call, 'variable'
    ifn

  # Walk through the objects in the arguments, moving over simple values.
  # This allows syntax like `call a: b, c` into `call({a: b}, c);`
  filterImplicitObjects: (list) ->
    nodes = []
    for node in list
      unless node.isObject?() and node.base.generated
        nodes.push node
        continue
      obj = null
      for prop in node.base.properties
        if prop instanceof Assign or prop instanceof Comment
          nodes.push obj = new Obj properties = [], true if not obj
          properties.push prop
        else
          nodes.push prop
          obj = null
    nodes

  # Compile a vanilla function call.
  compileNode: (o) ->
    @variable?.front = @front
    if code = Splat.compileSplattedArray o, @args, true
      return @compileSplat o, code
    args = @filterImplicitObjects @args
    args = (arg.compile o, LEVEL_LIST for arg in args).join ', '
    if @isSuper
      @superReference(o) + ".call(this#{ args and ', ' + args })"
    else
      (if @isNew then 'new ' else '') + @variable.compile(o, LEVEL_ACCESS) + "(#{args})"

  # `super()` is converted into a call against the superclass's implementation
  # of the current function.
  compileSuper: (args, o) ->
    "#{@superReference(o)}.call(this#{ if args.length then ', ' else '' }#{args})"

  # If you call a function with a splat, it's converted into a JavaScript
  # `.apply()` call to allow an array of arguments to be passed.
  # If it's a constructor, then things get real tricky. We have to inject an
  # inner constructor in order to be able to pass the varargs.
  compileSplat: (o, splatArgs) ->
    return "#{ @superReference o }.apply(this, #{splatArgs})" if @isSuper
    if @isNew
      idt = @tab + TAB
      return """
        (function(func, args, ctor) {
        #{idt}ctor.prototype = func.prototype;
        #{idt}var child = new ctor, result = func.apply(child, args);
        #{idt}return typeof result === "object" ? result : child;
        #{@tab}})(#{ @variable.compile o, LEVEL_LIST }, #{splatArgs}, function() {})
      """
    base = new Value @variable
    if (name = base.properties.pop()) and base.isComplex()
      ref = o.scope.freeVariable 'ref'
      fun = "(#{ref} = #{ base.compile o, LEVEL_LIST })#{ name.compile o }"
    else
      fun = base.compile o, LEVEL_ACCESS
      fun = "(#{fun})" if SIMPLENUM.test fun
      if name
        ref = fun
        fun += name.compile o
      else
        ref = 'null'
    "#{fun}.apply(#{ref}, #{splatArgs})"

#### Extends

# Node to extend an object's prototype with an ancestor object.
# After `goog.inherits` from the
# [Closure Library](http://closure-library.googlecode.com/svn/docs/closureGoogBase.js.html).
exports.Extends = class Extends extends Base
  constructor: (@child, @parent) ->
    super()

  children: ['child', 'parent']

  # Hooks one constructor into another's prototype chain.
  compile: (o) ->
    new Call(new Value(new Literal utility 'extends'), [@child, @parent]).compile o

#### Access

# A `.` access into a property of a value, or the `::` shorthand for
# an access into the object's prototype.
exports.Access = class Access extends Base
  constructor: (@name, tag) ->
    super()
    @name.asKey = yes
    @soak  = tag is 'soak'

  children: ['name']

  compile: (o) ->
    name = @name.compile o
    if (IDENTIFIER.test name) or (@name instanceof Defer) then ".#{name}" else "[#{name}]"

  isComplex: NO

#### Index

# A `[ ... ]` indexed access into an array or object.
exports.Index = class Index extends Base
  constructor: (@index) ->
    super()

  children: ['index']

  compile: (o) ->
    "[#{ @index.compile o, LEVEL_PAREN }]"

  isComplex: ->
    @index.isComplex()

#### Range

# A range literal. Ranges can be used to extract portions (slices) of arrays,
# to specify a range for comprehensions, or as a value, to be expanded into the
# corresponding array of integers at runtime.
exports.Range = class Range extends Base

  children: ['from', 'to']

  constructor: (@from, @to, tag) ->
    super()
    @exclusive = tag is 'exclusive'
    @equals = if @exclusive then '' else '='

  # Compiles the range's source variables -- where it starts and where it ends.
  # But only if they need to be cached to avoid double evaluation.
  compileVariables: (o) ->
    o = merge o, top: true
    [@fromC, @fromVar]  =  @from.cache o, LEVEL_LIST
    [@toC, @toVar]      =  @to.cache o, LEVEL_LIST
    [@step, @stepVar]   =  step.cache o, LEVEL_LIST if step = del o, 'step'
    [@fromNum, @toNum]  = [@fromVar.match(SIMPLENUM), @toVar.match(SIMPLENUM)]
    @stepNum            = @stepVar.match(SIMPLENUM) if @stepVar

  # When compiled normally, the range returns the contents of the *for loop*
  # needed to iterate over the values in the range. Used by comprehensions.
  compileNode: (o) ->
    @compileVariables o unless @fromVar
    return @compileArray(o) unless o.index

    # Set up endpoints.
    known    = @fromNum and @toNum
    idx      = del o, 'index'
    idxName  = del o, 'name'
    namedIndex = idxName and idxName isnt idx
    varPart  = "#{idx} = #{@fromC}"
    varPart += ", #{@toC}" if @toC isnt @toVar
    varPart += ", #{@step}" if @step isnt @stepVar
    [lt, gt] = ["#{idx} <#{@equals}", "#{idx} >#{@equals}"]

    # Generate the condition.
    condPart = if @stepNum
      if +@stepNum > 0 then "#{lt} #{@toVar}" else "#{gt} #{@toVar}"
    else if known
      [from, to] = [+@fromNum, +@toNum]
      if from <= to then "#{lt} #{to}" else "#{gt} #{to}"
    else
      cond     = "#{@fromVar} <= #{@toVar}"
      "#{cond} ? #{lt} #{@toVar} : #{gt} #{@toVar}"

    # Generate the step.
    stepPart = if @stepVar
      "#{idx} += #{@stepVar}"
    else if known
      if namedIndex
        if from <= to then "++#{idx}" else "--#{idx}"
      else
        if from <= to then "#{idx}++" else "#{idx}--"
    else
      if namedIndex
        "#{cond} ? ++#{idx} : --#{idx}"
      else
        "#{cond} ? #{idx}++ : #{idx}--"

    varPart  = "#{idxName} = #{varPart}" if namedIndex
    stepPart = "#{idxName} = #{stepPart}" if namedIndex

    # The final loop body.
    "#{varPart}; #{condPart}; #{stepPart}"


  # When used as a value, expand the range into the equivalent array.
  compileArray: (o) ->
    if @fromNum and @toNum and Math.abs(@fromNum - @toNum) <= 20
      range = [+@fromNum..+@toNum]
      range.pop() if @exclusive
      return "[#{ range.join(', ') }]"
    idt    = @tab + TAB
    i      = o.scope.freeVariable 'i'
    result = o.scope.freeVariable 'results'
    pre    = "\n#{idt}#{result} = [];"
    if @fromNum and @toNum
      o.index = i
      body    = @compileNode o
    else
      vars    = "#{i} = #{@fromC}" + if @toC isnt @toVar then ", #{@toC}" else ''
      cond    = "#{@fromVar} <= #{@toVar}"
      body    = "var #{vars}; #{cond} ? #{i} <#{@equals} #{@toVar} : #{i} >#{@equals} #{@toVar}; #{cond} ? #{i}++ : #{i}--"
    post   = "{ #{result}.push(#{i}); }\n#{idt}return #{result};\n#{o.indent}"
    hasArgs = (node) -> node?.contains (n) -> n instanceof Literal and n.value is 'arguments' and not n.asKey
    args   = ', arguments' if hasArgs(@from) or hasArgs(@to)
    "(function() {#{pre}\n#{idt}for (#{body})#{post}}).apply(this#{args ? ''})"

#### Slice

# An array slice literal. Unlike JavaScript's `Array#slice`, the second parameter
# specifies the index of the end of the slice, just as the first parameter
# is the index of the beginning.
exports.Slice = class Slice extends Base

  children: ['range']

  constructor: (@range) ->
    super()

  # We have to be careful when trying to slice through the end of the array,
  # `9e9` is used because not all implementations respect `undefined` or `1/0`.
  # `9e9` should be safe because `9e9` > `2**32`, the max array length.
  compileNode: (o) ->
    {to, from} = @range
    fromStr    = from and from.compile(o, LEVEL_PAREN) or '0'
    compiled   = to and to.compile o, LEVEL_PAREN
    if to and not (not @range.exclusive and +compiled is -1)
      toStr = ', ' + if @range.exclusive
        compiled
      else if SIMPLENUM.test compiled
        "#{+compiled + 1}"
      else
        compiled = to.compile o, LEVEL_ACCESS
        "#{compiled} + 1 || 9e9"
    ".slice(#{ fromStr }#{ toStr or '' })"

#### Obj

# An object literal, nothing fancy.
exports.Obj = class Obj extends Base
  constructor: (props, @generated = false) ->
    super()
    @objects = @properties = props or []

  children: ['properties']

  toSlot : (i) ->
    for prop in @properties when prop instanceof Assign
      (prop.value.toSlot i).addAccess prop.variable

  icedWrapContinuation : YES
  icedCpsRotate : ->
    for prop in @properties when prop instanceof Assign
      prop.value = v if (v = @icedCpsExprRotate prop.value)

  compileNode: (o) ->
    props = @properties
    propNames = []
    for prop in @properties
      prop = prop.variable if prop.isComplex()
      if prop?
        propName = prop.unwrapAll().value.toString()
        if propName in propNames
          throw SyntaxError "multiple object literal properties named \"#{propName}\""
        propNames.push propName
    return (if @front then '({})' else '{}') unless props.length
    if @generated
      for node in props when node instanceof Value
        throw new Error 'cannot have an implicit value in an implicit object'
    idt         = o.indent += TAB
    lastNoncom  = @lastNonComment @properties
    props = for prop, i in props
      join = if i is props.length - 1
        ''
      else if prop is lastNoncom or prop instanceof Comment
        '\n'
      else
        ',\n'
      indent = if prop instanceof Comment then '' else idt
      if prop instanceof Value and prop.this
        prop = new Assign prop.properties[0].name, prop, 'object'
      if prop not instanceof Comment
        if prop not instanceof Assign
          prop = new Assign prop, prop, 'object'
        (prop.variable.base or prop.variable).asKey = yes
      indent + prop.compile(o, LEVEL_TOP) + join
    props = props.join ''
    obj   = "{#{ props and '\n' + props + '\n' + @tab }}"
    if @front then "(#{obj})" else obj

  assigns: (name) ->
    for prop in @properties when prop.assigns name then return yes
    no

#### Arr

# An array literal.
exports.Arr = class Arr extends Base
  constructor: (objs) ->
    super()
    @objects = objs or []

  children: ['objects']

  filterImplicitObjects: Call::filterImplicitObjects

  icedWrapContinuation : YES
  icedCpsRotate: ->
    for o,i in @objects
      @objects[i] = v if (v = @icedCpsExprRotate o)

  compileNode: (o) ->
    return '[]' unless @objects.length
    o.indent += TAB
    objs = @filterImplicitObjects @objects
    return code if code = Splat.compileSplattedArray o, objs
    code = (obj.compile o, LEVEL_LIST for obj in objs).join ', '
    if code.indexOf('\n') >= 0
      "[\n#{o.indent}#{code}\n#{@tab}]"
    else
      "[#{code}]"

  assigns: (name) ->
    for obj in @objects when obj.assigns name then return yes
    no

#### Class

# The CoffeeScript class definition.
# Initialize a **Class** with its name, an optional superclass, and a
# list of prototype property assignments.
exports.Class = class Class extends Base
  constructor: (@variable, @parent, @body = new Block) ->
    super()
    @boundFuncs = []
    @body.classBody = yes

  children: ['variable', 'parent', 'body']

  # Figure out the appropriate name for the constructor function of this class.
  determineName: ->
    return null unless @variable
    decl = if tail = last @variable.properties
      tail instanceof Access and tail.name.value
    else
      @variable.base.value
    if decl in STRICT_PROSCRIBED
      throw SyntaxError "variable name may not be #{decl}"
    decl and= IDENTIFIER.test(decl) and decl

  # For all `this`-references and bound functions in the class definition,
  # `this` is the Class being constructed.
  setContext: (name) ->
    @body.traverseChildren false, (node) ->
      return false if node.classBody
      if node instanceof Literal and node.value is 'this'
        node.value    = name
      else if node instanceof Code
        node.klass    = name
        node.context  = name if node.bound

  # Ensure that all functions bound to the instance are proxied in the
  # constructor.
  addBoundFunctions: (o) ->
    if @boundFuncs.length
      for bvar in @boundFuncs
        lhs = (new Value (new Literal "this"), [new Access bvar]).compile o
        @ctor.body.unshift new Literal "#{lhs} = #{utility 'bind'}(#{lhs}, this)"

  # Merge the properties from a top-level object as prototypal properties
  # on the class.
  addProperties: (node, name, o) ->
    props = node.base.properties[..]
    exprs = while assign = props.shift()
      if assign instanceof Assign
        base = assign.variable.base
        delete assign.context
        func = assign.value
        if base.value is 'constructor'
          if @ctor
            throw new Error 'cannot define more than one constructor in a class'
          if func.bound
            throw new Error 'cannot define a constructor as a bound function'
          if func instanceof Code
            assign = @ctor = func
          else
            @externalCtor = o.scope.freeVariable 'class'
            assign = new Assign new Literal(@externalCtor), func
        else
          if assign.variable.this
            func.static = yes
            if func.bound
              func.context = name
          else
            assign.variable = new Value(new Literal(name), [(new Access new Literal 'prototype'), new Access base ])
            if func instanceof Code and func.bound
              @boundFuncs.push base
              func.bound = no
      assign
    compact exprs

  # Walk the body of the class, looking for prototype properties to be converted.
  walkBody: (name, o) ->
    @traverseChildren false, (child) =>
      return false if child instanceof Class
      if child instanceof Block
        for node, i in exps = child.expressions
          if node instanceof Value and node.isObject(true)
            exps[i] = @addProperties node, name, o
        child.expressions = exps = flatten exps

  # `use strict` (and other directives) must be the first expression statement(s)
  # of a function body. This method ensures the prologue is correctly positioned
  # above the `constructor`.
  hoistDirectivePrologue: ->
    index = 0
    {expressions} = @body
    ++index while (node = expressions[index]) and node instanceof Comment or
      node instanceof Value and node.isString()
    @directives = expressions.splice 0, index

  # Make sure that a constructor is defined for the class, and properly
  # configured.
  ensureConstructor: (name) ->
    if not @ctor
      @ctor = new Code
      @ctor.body.push new Literal "#{name}.__super__.constructor.apply(this, arguments)" if @parent
      @ctor.body.push new Literal "#{@externalCtor}.apply(this, arguments)" if @externalCtor
      @ctor.body.makeReturn()
      @body.expressions.unshift @ctor
    @ctor.ctor     = @ctor.name = name
    @ctor.klass    = null
    @ctor.noReturn = yes

  # Instead of generating the JavaScript string directly, we build up the
  # equivalent syntax tree and compile that, in pieces. You can see the
  # constructor, property assignments, and inheritance getting built out below.
  compileNode: (o) ->
    decl  = @determineName()
    name  = decl or '_Class'
    name = "_#{name}" if name.reserved
    lname = new Literal name

    @hoistDirectivePrologue()
    @setContext name
    @walkBody name, o
    @ensureConstructor name
    @body.spaced = yes
    @body.expressions.unshift @ctor unless @ctor instanceof Code
    if decl
      @body.expressions.unshift new Assign (new Value (new Literal name), [new Access new Literal 'name']), (new Literal "'#{name}'")
    @body.expressions.push lname
    @body.expressions.unshift @directives...
    @addBoundFunctions o

    call  = Closure.wrap @body

    if @parent
      @superClass = new Literal o.scope.freeVariable 'super', no
      @body.expressions.unshift new Extends lname, @superClass
      call.args.push @parent
      params = call.variable.params or call.variable.base.params
      params.push new Param @superClass

    klass = new Parens call, yes
    klass = new Assign @variable, klass if @variable
    klass.compile o

#### Assign

# The **Assign** is used to assign a local variable to value, or to set the
# property of an object -- including within object literals.
exports.Assign = class Assign extends Base
  constructor: (@variable, @value, @context, options) ->
    super()
    @param = options and options.param
    @subpattern = options and options.subpattern
    forbidden = (name = @variable.unwrapAll().value) in STRICT_PROSCRIBED
    if forbidden and @context isnt 'object'
      throw SyntaxError "variable name may not be \"#{name}\""
    @icedlocal = options and options.icedlocal

  children: ['variable', 'value']

  isStatement: (o) ->
    o?.level is LEVEL_TOP and @context? and "?" in @context

  assigns: (name) ->
    @[if @context is 'object' then 'value' else 'variable'].assigns name

  unfoldSoak: (o) ->
    unfoldSoak o, this, 'variable'

  # If our value needs a CPS rotation....
  icedCpsRotate :  ->
    @value = nv if (nv = @icedCpsExprRotate @value)

  # Compile an assignment, delegating to `compilePatternMatch` or
  # `compileSplice` if appropriate. Keep track of the name of the base object
  # we've been assigned to, for correct internal references. If the variable
  # has not been seen yet within the current scope, declare it.
  compileNode: (o) ->
    if isValue = @variable instanceof Value
      return @compilePatternMatch o if @variable.isArray() or @variable.isObject()
      return @compileSplice       o if @variable.isSplice()
      return @compileConditional  o if @context in ['||=', '&&=', '?=']
    name = @variable.compile o, LEVEL_LIST
    unless @context
      unless (varBase = @variable.unwrapAll()).isAssignable()
        throw SyntaxError "\"#{ @variable.compile o }\" cannot be assigned."
      unless varBase.hasProperties?()
        if @param or @icedlocal
          o.scope.add name, 'var', @icedlocal
        else
          o.scope.find name
    if @value instanceof Code and match = METHOD_DEF.exec name
      @value.klass = match[1] if match[1]
      @value.name  = match[2] ? match[3] ? match[4] ? match[5]
    val = @value.compile o, LEVEL_LIST
    return "#{name}: #{val}" if @context is 'object'
    val = name + " #{ @context or '=' } " + val
    if o.level <= LEVEL_LIST then val else "(#{val})"

  # Brief implementation of recursive pattern matching, when assigning array or
  # object literals to a value. Peeks at their properties to assign inner names.
  # See the [ECMAScript Harmony Wiki](http://wiki.ecmascript.org/doku.php?id=harmony:destructuring)
  # for details.
  compilePatternMatch: (o) ->
    top       = o.level is LEVEL_TOP
    {value}   = this
    {objects} = @variable.base
    unless olen = objects.length
      code = value.compile o
      return if o.level >= LEVEL_OP then "(#{code})" else code
    isObject = @variable.isObject()
    if top and olen is 1 and (obj = objects[0]) not instanceof Splat
      # Unroll simplest cases: `{v} = x` -> `v = x.v`
      if obj instanceof Assign
        {variable: {base: idx}, value: obj} = obj
      else
        if obj.base instanceof Parens
          [obj, idx] = new Value(obj.unwrapAll()).cacheReference o
        else
          idx = if isObject
            if obj.this then obj.properties[0].name else obj
          else
            new Literal 0
      acc   = IDENTIFIER.test idx.unwrap().value or 0
      value = new Value value
      value.properties.push new (if acc then Access else Index) idx
      if obj.unwrap().value in RESERVED
        throw new SyntaxError "assignment to a reserved word: #{obj.compile o} = #{value.compile o}"
      return new Assign(obj, value, null, param: @param).compile o, LEVEL_TOP
    vvar    = value.compile o, LEVEL_LIST
    assigns = []
    splat   = false
    if not IDENTIFIER.test(vvar) or @variable.assigns(vvar)
      assigns.push "#{ ref = o.scope.freeVariable 'ref' } = #{vvar}"
      vvar = ref
    for obj, i in objects
      # A regular array pattern-match.
      idx = i
      if isObject
        if obj instanceof Assign
          # A regular object pattern-match.
          {variable: {base: idx}, value: obj} = obj
        else
          # A shorthand `{a, b, @c} = val` pattern-match.
          if obj.base instanceof Parens
            [obj, idx] = new Value(obj.unwrapAll()).cacheReference o
          else
            idx = if obj.this then obj.properties[0].name else obj
      if not splat and obj instanceof Splat
        name = obj.name.unwrap().value
        obj = obj.unwrap()
        val = "#{olen} <= #{vvar}.length ? #{ utility 'slice' }.call(#{vvar}, #{i}"
        if rest = olen - i - 1
          ivar = o.scope.freeVariable 'i'
          val += ", #{ivar} = #{vvar}.length - #{rest}) : (#{ivar} = #{i}, [])"
        else
          val += ") : []"
        val   = new Literal val
        splat = "#{ivar}++"
      else
        name = obj.unwrap().value
        if obj instanceof Splat
          obj = obj.name.compile o
          throw new SyntaxError \
            "multiple splats are disallowed in an assignment: #{obj}..."
        if typeof idx is 'number'
          idx = new Literal splat or idx
          acc = no
        else
          acc = isObject and IDENTIFIER.test idx.unwrap().value or 0
        val = new Value new Literal(vvar), [new (if acc then Access else Index) idx]
      if name? and name in RESERVED
        throw new SyntaxError "assignment to a reserved word: #{obj.compile o} = #{val.compile o}"
      assigns.push new Assign(obj, val, null, param: @param, subpattern: yes).compile o, LEVEL_LIST
    assigns.push vvar unless top or @subpattern
    code = assigns.join ', '
    if o.level < LEVEL_LIST then code else "(#{code})"

  # When compiling a conditional assignment, take care to ensure that the
  # operands are only evaluated once, even though we have to reference them
  # more than once.
  compileConditional: (o) ->
    [left, rite] = @variable.cacheReference o
    if "?" in @context then o.isExistentialEquals = true
    new Op(@context[...-1], left, new Assign(rite, @value, '=') ).compile o

  # Compile the assignment from an array splice literal, using JavaScript's
  # `Array#splice` method.
  compileSplice: (o) ->
    {range: {from, to, exclusive}} = @variable.properties.pop()
    name = @variable.compile o
    [fromDecl, fromRef] = from?.cache(o, LEVEL_OP) or ['0', '0']
    if to
      if from?.isSimpleNumber() and to.isSimpleNumber()
        to = +to.compile(o) - +fromRef
        to += 1 unless exclusive
      else
        to = to.compile(o, LEVEL_ACCESS) + ' - ' + fromRef
        to += ' + 1' unless exclusive
    else
      to = "9e9"
    [valDef, valRef] = @value.cache o, LEVEL_LIST
    code = "[].splice.apply(#{name}, [#{fromDecl}, #{to}].concat(#{valDef})), #{valRef}"
    if o.level > LEVEL_TOP then "(#{code})" else code

#### Code

# A function definition. This is the only node that creates a new Scope.
# When for the purposes of walking the contents of a function body, the Code
# has no *children* -- they're within the inner scope.
exports.Code = class Code extends Base
  constructor: (params, body, tag) ->
    super()
    @params  = params or []
    @body    = body or new Block
    @icedgen = tag is 'icedgen'
    @bound   = tag is 'boundfunc' or @icedgen
    @context = '_this' if @bound or @icedgen
    @icedPassedDeferral = null

  children: ['params', 'body']

  isStatement: -> !!@ctor

  traceName : ->
    parts = []
    parts.push @klass if @klass
    parts.push @name if @name
    parts.join '.'

  jumps: NO

  # Compilation creates a new scope unless explicitly asked to share with the
  # outer scope. Handles splat parameters in the parameter list by peeking at
  # the JavaScript `arguments` object. If the function is bound with the `=>`
  # arrow, generates a wrapper that saves the current value of `this` through
  # a closure.
  compileNode: (o) ->
    o.scope         = new Scope o.scope, @body, this
    o.scope.shared  = del(o, 'sharedScope') or @icedgen
    o.indent        += TAB
    delete o.bare
    params = []
    exprs  = []
    for name in @paramNames() # this step must be performed before the others
      unless o.scope.check name then o.scope.parameter name
    for param in @params when param.splat
      o.scope.add p.name.value, 'var', yes for p in @params when p.name.value
      splats = new Assign new Value(new Arr(p.asReference o for p in @params)),
                          new Value new Literal 'arguments'
      break
    for param in @params
      if param.isComplex()
        val = ref = param.asReference o
        val = new Op '?', ref, param.value if param.value
        exprs.push new Assign new Value(param.name), val, '=', param: yes
      else
        ref = param
        if param.value
          lit = new Literal ref.name.value + ' == null'
          val = new Assign new Value(param.name), param.value, '='
          exprs.push new If lit, val
      params.push ref unless splats
    wasEmpty = @body.isEmpty()
    exprs.unshift splats if splats
    @body.expressions.unshift exprs... if exprs.length
    o.scope.parameter params[i] = p.compile o for p, i in params
    uniqs = []
    for name in @paramNames()
      throw SyntaxError "multiple parameters named '#{name}'" if name in uniqs
      uniqs.push name

    if @icedFoundArguments and @icedNodeFlag
      o.scope.assign '_arguments', 'arguments'

    wasEmpty = false if @icedHasAutocbFlag
    @body.makeReturn() unless wasEmpty or @noReturn
    if @bound
      if o.scope.parent.method?.bound
        @bound = @context = o.scope.parent.method.context
      else if not @static
        o.scope.parent.assign '_this', 'this'
    idt   = o.indent
    code  = 'function'
    code  += ' ' + @name if @ctor
    code  += '(' + params.join(', ') + ') {'

    if @icedNodeFlag and not @icedgen
      # Find the tamecb if possible, and do this before we update the
      # scope, below...
      @icedPassedDeferral = o.scope.freeVariable iced.const.passed_deferral
      lhs = new Value new Literal @icedPassedDeferral
      f = new Value new Literal iced.const.ns
      f.add new Access new Value new Literal iced.const.findDeferral
      rhs = new Call f, [ new Value new Literal 'arguments' ]
      @body.unshift(new Assign lhs, rhs)

    if @icedNodeFlag
      o.iced_scope = o.scope

    # There are two important cases to consider in terms of autocb;
    # In the case of an explicit call to return, we handle it in
    # 'new Return' constructor.  The subtler case is when control
    # falls off the end of a function.  But that's just the top-level
    # continuation within the function.  So we assign it to the autocb
    # here.  There's a slight scoping hack, to supply  { icedlocal : yes },
    # which forces __iced_k to be locally scoped.  To have it global is
    # a real disaster of subtle bugs. But wait, there's yet more!!
    # Recall that icedgen functions share scope with their parent function.
    # That means, they'll insert an '__iced_k' in the parent scope
    # as a type == 'param' !! Meaning, it won't be output at the high-level
    # function that contains them (since only 'var's) are output.
    # Thus, we had to make a hack to scope.coffee to support this particular
    # case.
    # 
    if @icedNodeFlag and not @icedgen
      r = if @icedHasAutocbFlag then iced.const.autocb else iced.const.k_noop
      rhs = new Value new Literal r
      lhs = new Value new Literal iced.const.k
      @body.unshift(new Assign lhs, rhs, null, { icedlocal : yes } )

    code  += "\n#{ @body.compileWithDeclarations o }\n#{@tab}" unless @body.isEmpty()
    code  += '}'
    return @tab + code if @ctor
    if @front or (o.level >= LEVEL_ACCESS) then "(#{code})" else code

  # A list of parameter names, excluding those generated by the compiler.
  paramNames: ->
    names = []
    names.push param.names()... for param in @params
    names

  # Short-circuit `traverseChildren` method to prevent it from crossing scope boundaries
  # unless `crossScope` is `true`.
  traverseChildren: (crossScope, func) ->
    super(crossScope, func) if crossScope

  # we are taming as a feature of all of our children.  However, if we
  # are iced, it's not the case that our parent is iced!
  icedWalkAst : (parent, o) ->
    @icedParentAwait = parent
    fa_prev = o.foundAutocb
    cf_prev = o.currFunc
    fg_prev = o.foundArguments
    faf_prev = o.foundAwaitFunc
    o.foundAutocb = false
    o.foundArguments = false
    o.foundAwaitFunc = false
    o.currFunc = @
    for param in @params
      if param.name instanceof Literal and param.name.value is iced.const.autocb
        o.foundAutocb = true
        break
    @icedHasAutocbFlag = o.foundAutocb
    super parent, o
    @icedFoundArguments = o.foundArguments
    o.foundAwaitFunc = faf_prev
    o.foundArguments = fg_prev
    o.foundAutocb = fa_prev
    o.currFunc = cf_prev
    false

  icedWalkAstLoops : (flood) ->
    @icedLoopFlag = true if super false
    false

  icedWalkCpsPivots: ->
    super()
    @icedCpsPivotFlag = false

#### Param

# A parameter in a function definition. Beyond a typical Javascript parameter,
# these parameters can also attach themselves to the context of the function,
# as well as be a splat, gathering up a group of parameters into an array.
exports.Param = class Param extends Base
  constructor: (@name, @value, @splat) ->
    super()
<<<<<<< HEAD
    if name = @name?.unwrapAll().value in STRICT_PROSCRIBED
=======
    if (name = @name?.unwrapAll().value) in STRICT_PROSCRIBED
>>>>>>> 34657ed0
      throw SyntaxError "parameter name \"#{name}\" is not allowed"

  children: ['name', 'value']

  compile: (o) ->
    @name.compile o, LEVEL_LIST

  asReference: (o) ->
    return @reference if @reference
    node = @name
    if node.this
      node = node.properties[0].name
      if node.value.reserved
        node = new Literal o.scope.freeVariable node.value
    else if node.isComplex()
      node = new Literal o.scope.freeVariable 'arg'
    node = new Value node
    node = new Splat node if @splat
    @reference = node

  isComplex: ->
    @name.isComplex()

  # Finds the name or names of a `Param`; useful for detecting duplicates.
  # In a sense, a destructured parameter represents multiple JS parameters,
  # thus this method returns an `Array` of names.
  # Reserved words used as param names, as well as the Object and Array
  # literals used for destructured params, get a compiler generated name
  # during the `Code` compilation step, so this is necessarily an incomplete
  # list of a parameter's names.
  names: (name = @name)->
    atParam = (obj) ->
      {value} = obj.properties[0].name
      return if value.reserved then [] else [value]
    # * simple literals `foo`
    return [name.value] if name instanceof Literal
    # * at-params `@foo`
    return atParam(name) if name instanceof Value
    names = []
    for obj in name.objects
      # * assignments within destructured parameters `{foo:bar}`
      if obj instanceof Assign
        names.push obj.variable.base.value
      # * destructured parameters within destructured parameters `[{a}]`
      else if obj.isArray() or obj.isObject()
        names.push @names(obj.base)...
      # * at-params within destructured parameters `{@foo}`
      else if obj.this
        names.push atParam(obj)...
      # * simple destructured parameters {foo}
      else names.push obj.base.value
    names

#### Splat

# A splat, either as a parameter to a function, an argument to a call,
# or as part of a destructuring assignment.
exports.Splat = class Splat extends Base

  children: ['name']

  isAssignable: YES

  constructor: (name) ->
    super()
    @name = if name.compile then name else new Literal name

  assigns: (name) ->
    @name.assigns name

  compile: (o) ->
    if @index? then @compileParam o else @name.compile o

  unwrap: -> @name

  toSlot: (i) ->
    new Slot(i, new Value(@name), null, true)

  # Utility function that converts an arbitrary number of elements, mixed with
  # splats, to a proper array.
  @compileSplattedArray: (o, list, apply) ->
    index = -1
    continue while (node = list[++index]) and node not instanceof Splat
    return '' if index >= list.length
    if list.length is 1
      code = list[0].compile o, LEVEL_LIST
      return code if apply
      return "#{ utility 'slice' }.call(#{code})"
    args = list[index..]
    for node, i in args
      code = node.compile o, LEVEL_LIST
      args[i] = if node instanceof Splat
      then "#{ utility 'slice' }.call(#{code})"
      else "[#{code}]"
    return args[0] + ".concat(#{ args[1..].join ', ' })" if index is 0
    base = (node.compile o, LEVEL_LIST for node in list[...index])
    "[#{ base.join ', ' }].concat(#{ args.join ', ' })"

#### While

# A while loop, the only sort of low-level loop exposed by CoffeeScript. From
# it, all other loops can be manufactured. Useful in cases where you need more
# flexibility or more speed than a comprehension can provide.
exports.While = class While extends Base
  constructor: (condition, options) ->
    super()
    @condition = if options?.invert then condition.invert() else condition
    @guard     = options?.guard

  children: ['condition', 'guard', 'body']

  isStatement: YES
  isLoop : YES

  makeReturn: (res) ->
    if res
      super
    else
      @returns = not @jumps loop: yes
      this

  addBody: (@body) ->
    this

  jumps: ->
    {expressions} = @body
    return no unless expressions.length
    for node in expressions
      return node if node.jumps loop: yes
    no

  icedWrap : (d) ->
    condition = d.condition
    body = d.body
    rvar = d.rvar
    outStatements = []

    if rvar
      rvar_value = new Value new Literal rvar

    # Set up all of the IDs
    top_id = new Value new Literal iced.const.t_while
    k_id = new Value new Literal iced.const.k
    k_param = new Param new Literal iced.const.k

    # Break will just call the parent continuation, but in some
    # cases, there will be a return value, so then we have to pass
    # that back out.  Hence the split below:
    break_id = new Value new Literal iced.const.b_while
    if rvar
      break_expr = new Call k_id, [ rvar_value ]
      break_block = new Block [ break_expr ]
      break_body = new Code [], break_block, 'icedgen'
      break_assign = new Assign break_id, break_body, null, { icedlocal : yes }
    else
      break_assign = new Assign break_id, k_id, null, { icedlocal : yes }

    # The continue assignment is the increment at the end
    # of the loop (if it's there), and also the recursive
    # call back to the top.
    continue_id = new Value new Literal iced.const.c_while
    continue_block = new Block [ new Call top_id, [ k_id ] ]
    continue_block.unshift d.step if d.step
    continue_body = new Code [], continue_block, 'icedgen'
    continue_assign = new Assign continue_id, continue_body, null, { icedlocal : yes }

    # Next is like continue, but it also squirrels away the return
    # value, if required!
    next_id = new Value new Literal iced.const.n_while
    if rvar
      next_arg = new Param new Literal iced.const.n_arg
      f = rvar_value.copy()
      f.add new Access new Value new Literal 'push'
      call1 = new Call f, [ next_arg ]
      call2 = new Call continue_id, []
      next_block = new Block [ call1, call2 ]
      next_body = new Code [ next_arg ], next_block, 'icedgen'
      next_assign = new Assign next_id, next_body, null, { icedlocal : yes }
    else
      next_assign = new Assign next_id, continue_id

    # The whole body is wrapped in an if, with the positive
    # condition being the loop, and the negative condition
    # being the break out of the loop
    cond = new If condition.invert(), new Block [ new Call break_id, [] ]
    if d.guard
      cond.addElse new If d.guard, body
      cond.addElse new Block [ new Call continue_id, [] ]
    else
      cond.addElse body

    # The top of the loop construct.
    top_body = new Block [ break_assign, continue_assign, next_assign, cond ]
    top_func = new Code [ k_param ], top_body, 'icedgen'
    top_assign = new Assign top_id, top_func, null, { icedlocal : yes }
    top_call = new Call top_id, [ k_id ]
    top_statements = []
    top_statements = top_statements.concat d.init if d.init
    if rvar
      rvar_init = new Assign rvar_value, new Arr
      top_statements.push rvar_init
    top_statements = top_statements.concat [ top_assign, top_call ]
    top_block = new Block top_statements

  icedCallContinuation : ->
    @body.icedThreadReturn new IcedTailCall iced.const.n_while

  compileIced: (o) ->
    return null unless @icedNodeFlag
    opts = { @condition, @body, @guard }
    if @returns
      opts.rvar = o.scope.freeVariable 'results'
    b = @icedWrap opts
    return b.compile o

  # The main difference from a JavaScript *while* is that the CoffeeScript
  # *while* can be used as a part of a larger expression -- while loops may
  # return an array containing the computed result of each iteration.
  compileNode: (o) ->
    return code if code = @compileIced o
    o.indent += TAB
    set      = ''
    {body}   = this
    if body.isEmpty()
      body = ''
    else
      if @returns
        body.makeReturn rvar = o.scope.freeVariable 'results'
        set  = "#{@tab}#{rvar} = [];\n"
      if @guard
        if body.expressions.length > 1
          body.expressions.unshift new If (new Parens @guard).invert(), new Literal "continue"
        else
          body = Block.wrap [new If @guard, body] if @guard
      body = "\n#{ body.compile o, LEVEL_TOP }\n#{@tab}"
    code = set + @tab + "while (#{ @condition.compile o, LEVEL_PAREN }) {#{body}}"
    if @returns
      if @icedHasAutocbFlag
        code += "\n#{@tab}#{iced.const.autocb}(#{rvar});"
        code += "\n#{@tab}return;"
      else
        code += "\n#{@tab}return #{rvar};"
    code

#### Op

# Simple Arithmetic and logical operations. Performs some conversion from
# CoffeeScript operations into their JavaScript equivalents.
exports.Op = class Op extends Base
  constructor: (op, first, second, flip ) ->
    super()
    return new In first, second if op is 'in'
    if op is 'do'
      return @generateDo first
    if op is 'new'
      return first.newInstance() if first instanceof Call and not first.do and not first.isNew
      first = new Parens first   if first instanceof Code and first.bound or first.do
    @operator = CONVERSIONS[op] or op
    @first    = first
    @second   = second
    @flip     = !!flip
    return this

  icedWrapContinuation : -> @icedCallContinuationFlag

  # The map of conversions from CoffeeScript to JavaScript symbols.
  CONVERSIONS =
    '==': '==='
    '!=': '!=='
    'of': 'in'

  # The map of invertible operators.
  INVERSIONS =
    '!==': '==='
    '===': '!=='

  children: ['first', 'second']

  isSimpleNumber: NO

  isUnary: ->
    not @second

  isComplex: ->
    not (@isUnary() and (@operator in ['+', '-'])) or @first.isComplex()

  # Am I capable of
  # [Python-style comparison chaining](http://docs.python.org/reference/expressions.html#notin)?
  isChainable: ->
    @operator in ['<', '>', '>=', '<=', '===', '!==']

  icedCpsRotate :  ->
    @first = fnv if @first and (fnv = @icedCpsExprRotate @first)
    @second = snv if @second and (snv = @icedCpsExprRotate @second)

  invert: ->
    if @isChainable() and @first.isChainable()
      allInvertable = yes
      curr = this
      while curr and curr.operator
        allInvertable and= (curr.operator of INVERSIONS)
        curr = curr.first
      return new Parens(this).invert() unless allInvertable
      curr = this
      while curr and curr.operator
        curr.invert = !curr.invert
        curr.operator = INVERSIONS[curr.operator]
        curr = curr.first
      this
    else if op = INVERSIONS[@operator]
      @operator = op
      if @first.unwrap() instanceof Op
        @first.invert()
      this
    else if @second
      new Parens(this).invert()
    else if @operator is '!' and (fst = @first.unwrap()) instanceof Op and
                                  fst.operator in ['!', 'in', 'instanceof']
      fst
    else
      new Op '!', this

  unfoldSoak: (o) ->
    @operator in ['++', '--', 'delete'] and unfoldSoak o, this, 'first'

  generateDo: (exp) ->
    passedParams = []
    func = if exp instanceof Assign and (ref = exp.value.unwrap()) instanceof Code
      ref
    else
      exp
    for param in func.params or []
      if param.value
        passedParams.push param.value
        delete param.value
      else
        passedParams.push param
    call = new Call exp, passedParams
    call.do = yes
    call

  compileNode: (o) ->
    isChain = @isChainable() and @first.isChainable()
    # In chains, there's no need to wrap bare obj literals in parens,
    # as the chained expression is wrapped.
    @first.front = @front unless isChain
    if @operator is 'delete' and o.scope.check(@first.unwrapAll().value)
      throw SyntaxError 'delete operand may not be argument or var'
    if @operator in ['--', '++'] and @first.unwrapAll().value in STRICT_PROSCRIBED
      throw SyntaxError 'prefix increment/decrement may not have eval or arguments operand'
    return @compileUnary     o if @isUnary()
    return @compileChain     o if isChain
    return @compileExistence o if @operator is '?'
    code = @first.compile(o, LEVEL_OP) + ' ' + @operator + ' ' +
           @second.compile(o, LEVEL_OP)
    if o.level <= LEVEL_OP then code else "(#{code})"

  # Mimic Python's chained comparisons when multiple comparison operators are
  # used sequentially. For example:
  #
  #     bin/coffee -e 'console.log 50 < 65 > 10'
  #     true
  compileChain: (o) ->
    [@first.second, shared] = @first.second.cache o
    fst = @first.compile o, LEVEL_OP
    code = "#{fst} #{if @invert then '&&' else '||'} #{ shared.compile o } #{@operator} #{ @second.compile o, LEVEL_OP }"
    "(#{code})"

  compileExistence: (o) ->
    if @first.isComplex() and o.level > LEVEL_TOP
      ref = new Literal o.scope.freeVariable 'ref'
      fst = new Parens new Assign ref, @first
    else
      fst = @first
      ref = fst
    new If(new Existence(fst), ref, type: 'if').addElse(@second).compile o

  # Compile a unary **Op**.
  compileUnary: (o) ->
    if o.level >= LEVEL_ACCESS
      return (new Parens this).compile o
    parts = [op = @operator]
    plusMinus = op in ['+', '-']
    parts.push ' ' if op in ['new', 'typeof', 'delete'] or
                      plusMinus and @first instanceof Op and @first.operator is op
    if (plusMinus && @first instanceof Op) or (op is 'new' and @first.isStatement o)
      @first = new Parens @first
    parts.push @first.compile o, LEVEL_OP
    parts.reverse() if @flip
    parts.join ''

  toString: (idt) ->
    super idt, @constructor.name + ' ' + @operator

#### In
exports.In = class In extends Base
  constructor: (@object, @array) ->
    super()

  children: ['object', 'array']

  invert: NEGATE

  compileNode: (o) ->
    if @array instanceof Value and @array.isArray()
      for obj in @array.base.objects when obj instanceof Splat
        hasSplat = yes
        break
      # `compileOrTest` only if we have an array literal with no splats
      return @compileOrTest o unless hasSplat
    @compileLoopTest o

  compileOrTest: (o) ->
    return "#{!!@negated}" if @array.base.objects.length is 0
    [sub, ref] = @object.cache o, LEVEL_OP
    [cmp, cnj] = if @negated then [' !== ', ' && '] else [' === ', ' || ']
    tests = for item, i in @array.base.objects
      (if i then ref else sub) + cmp + item.compile o, LEVEL_ACCESS
    tests = tests.join cnj
    if o.level < LEVEL_OP then tests else "(#{tests})"

  compileLoopTest: (o) ->
    [sub, ref] = @object.cache o, LEVEL_LIST
    code = utility('indexOf') + ".call(#{ @array.compile o, LEVEL_LIST }, #{ref}) " +
           if @negated then '< 0' else '>= 0'
    return code if sub is ref
    code = sub + ', ' + code
    if o.level < LEVEL_LIST then code else "(#{code})"

  toString: (idt) ->
    super idt, @constructor.name + if @negated then '!' else ''

#### Slot
#
#  A Slot is an argument passed to `defer(..)`.  It's a bit different
#  from a normal parameters, since it's trying to implement pass-by-reference.
#  It's used only in concert with the Defer class.  Splats and Values
#  can be converted to slots with the `toSlot` method.
#
exports.Slot = class Slot extends Base
  constructor : (index, value, suffix, splat) ->
    super()
    @index = index
    @value = value
    @suffix = suffix
    @splat = splat
    @access = null

  addAccess : (a) ->
    @access = a
    this

  children : [ 'value', 'suffix' ]

#### Defer

exports.Defer = class Defer extends Base
  constructor : (args, @lineno) ->
    super()
    @slots = flatten (a.toSlot i for a,i in args)
    @params = []
    @vars = []

  children : ['slots' ]

  # Count hidden parameters up from 1.  Make a note of which parameter
  # we passed out.  Return a copy of that parameter, in case we mutate
  # it later before we output it.
  newParam : ->
    l = "#{iced.const.slot}_#{@params.length + 1}"
    @params.push new Param new Literal l
    new Value new Literal l

  #
  # makeAssignFn
  #   - Implement C++-style pass-by-reference in Coffee
  #
  # the 'assign_fn' returned by here will set all parameters to defer()
  # to have the appropriate values after the defer is fulfilled. The
  # four cases to consider are listed in the following call:
  #
  #     defer(x, a.b, c.d[i], rest...)
  #
  # Case 1 -- defer(x) --  Regular assignment to a local variable
  # Case 2 -- defer(a.b) --  Assignment to an object; must capture
  #    object when defer() is called
  # Case 3 -- defer(c.d[i]) --  Assignment to an array slot; must capture
  #   array and slot index with defer() is called
  # Case 4 -- defer(rest...) -- rest is an array, assign it to all
  #   leftover arguments.
  #
  # There is a special subcase of Case 1, which we call case 1(b):
  #
  #    defer _
  #
  # In this case, the slot used is the return value for the surrounding await call,
  # for cases such as:
  #
  #    x = await foo defer _
  #
  makeAssignFn : (o) ->
    return null if @slots.length is 0
    assignments = []
    args = []
    i = 0
    for s in @slots
      i = s.index
      a = new Value new Literal "arguments"
      i_lit = new Value new Literal i
      if s.splat # case 4
        func = new Value new Literal(utility 'slice')
        func.add new Access new Value new Literal 'call'
        call = new Call func, [ a, i_lit ]
        slot = s.value
        @vars.push slot
        assign = new Assign slot, call
      else
        a.add new Index i_lit
        if s.access
          a.add new Access s.access
        if not s.suffix # case 1
          lit = s.value.compile o, LEVEL_TOP
          if lit is "_"
            slot = new Value new Literal iced.const.deferrals
            slot.add new Access new Value new Literal iced.const.retslot
          else
            slot = s.value
            @vars.push slot
        else
          args.push s.value
          slot = @newParam()
          if s.suffix instanceof Index # case 3
            prop = new Index @newParam()
            args.push s.suffix.index
          else # case 2
            prop = s.suffix
          slot.add prop
        assign = new Assign slot, a
      assignments.push assign

    block = new Block assignments
    inner_fn = new Code [], block, 'icedgen'
    outer_block = new Block [ new Return inner_fn ]
    outer_fn = new Code @params, outer_block, 'icedgen'
    call = new Call outer_fn, args

  transform : (o) ->
    # fn is 'Deferrals.defer'
    fn = new Value new Literal iced.const.deferrals
    meth = new Value new Literal iced.const.defer_method
    fn.add new Access meth

    # There is one argument to Deferrals.defer(), which is a dictionary.
    # The dictionary currently only has one slot: assign_fn, which
    #   indicates a function.
    # More slots will be needed if we ever want to keep track of iced-aware
    #   stack traces.
    assignments = []
    if (assign_fn = @makeAssignFn o)
      assignments.push new Assign(new Value(new Literal(iced.const.assign_fn)),
                                  assign_fn, "object")
    ln_lhs = new Value new Literal iced.const.lineno
    ln_rhs = new Value new Literal @lineno
    ln_assign = new Assign ln_lhs, ln_rhs, "object"
    assignments.push ln_assign
    o = new Obj assignments

    # Return the final call
    new Call fn, [ new Value o ]

  compileNode : (o) ->
    call = @transform o
    for v in @vars
      name = v.compile o, LEVEL_LIST
      scope = o.scope
      scope.add name, 'var'
    call.compile o

  icedWalkAst : (p, o) ->
    @icedHasAutocbFlag = o.foundAutocb
    o.foundDefer = true
    @parentFunc = o.currFunc
    super p, o

#### Await

exports.Await = class Await extends Base
  constructor : (@body) ->
    super()

  transform : (o) ->
    body = @body
    name = iced.const.deferrals
    o.scope.add name, 'var'
    lhs = new Value new Literal name
    cls = new Value new Literal iced.const.ns
    cls.add(new Access(new Value new Literal iced.const.Deferrals))

    assignments = []
    if n = @parentFunc?.icedPassedDeferral
      cb_lhs = new Value new Literal iced.const.parent
      cb_rhs = new Value new Literal n
      cb_assignment = new Assign cb_lhs, cb_rhs, "object"
      assignments.push cb_assignment

    if o.filename?
      fn_lhs = new Value new Literal iced.const.filename
      fn_rhs = new Value new Literal '"' + o.filename + '"'
      fn_assignment = new Assign fn_lhs, fn_rhs, "object"
      assignments.push fn_assignment

    if n = @parentFunc?.traceName()
      func_lhs = new Value new Literal iced.const.funcname
      func_rhs = new Value new Literal '"' + n + '"'
      func_assignment = new Assign func_lhs, func_rhs, "object"
      assignments.push func_assignment

    trace = new Obj assignments, true
    call = new Call cls, [ (new Value new Literal iced.const.k), trace ]
    rhs = new Op "new", call
    assign = new Assign lhs, rhs
    body.unshift assign
    meth = lhs.copy().add new Access new Value new Literal iced.const.fulfill
    call = new Call meth, []
    body.push (call)
    @body = body

  children: ['body']

  # ??? Revisit!
  isStatement: -> YES

  makeReturn : THIS

  compileNode: (o) ->
    @transform(o)
    @body.compile o

  # We still need to walk our children to see if there are any embedded
  # function which might also be iced.  But we're always going to report
  # to our parent that we are iced, since we are!
  icedWalkAst : (p, o) ->
    @icedHasAutocbFlag = o.foundAutocb
    @parentFunc = o.currFunc
    p = p || this
    @icedParentAwait = p
    super p, o
    @icedNodeFlag = o.foundAwaitFunc = o.foundAwait = true

#### IcedRuntime
#
# By default, the iced libraries are require'd via nodejs' require.
# You can change this behavior on the command line:
#
#    -I inline --- inlines a simplified runtime to the output file
#    -I node   --- force node.js inclusion
#    -I window --- attach the inlined runtime to the window.* object
#    -I none   --- no inclusion, do it yourself...
#
class IcedRuntime extends Block
  constructor: (@foundDefer, @foundAwait) ->
    super()

  compileNode: (o) ->
    @expressions = []

    v = if o.runtime    then o.runtime
    else if o.bare      then "none"
    else if @foundDefer then "node"
    else                     "none"

    if o.runtime and not @foundDefer and not o.runforce
      v = "none"

    window_mode = false
    window_val = null

    inc = null
    inc = switch (v)
      when "inline", "window"
        window_mode = true if v is "window"
        if window_mode
          window_val = new Value new Literal v
        InlineRuntime.generate(if window_val then window_val.copy() else null)
      when "node"
        file = new Literal "'iced-coffee-script'"
        access = new Access new Literal iced.const.ns
        req = new Value new Literal "require"
        call = new Call req, [ file ]
        callv = new Value call
        callv.add access
        ns = new Value new Literal iced.const.ns
        new Assign ns, callv
      when "none" then null
      else throw SyntaxError "unexpected flag IcedRuntime #{v}"

    @push inc if inc

    if @foundAwait
      rhs = new Code [], new Block []
      lhs = new Value new Literal iced.const.k_noop
      if window_val
        window_val.add new Access lhs
        lhs = window_val
      @push new Assign lhs, rhs

    if @isEmpty() then null
    else               super o

  icedWalkAst : (p,o) ->
    @icedHasAutocbFlag = o.foundAutocb
    super p, o

#### Try

# A classic *try/catch/finally* block.
exports.Try = class Try extends Base
  constructor: (@attempt, @error, @recovery, @ensure) ->
    super()

  children: ['attempt', 'recovery', 'ensure']

  isStatement: YES

  jumps: (o) -> @attempt.jumps(o) or @recovery?.jumps(o)

  makeReturn: (res) ->
    @attempt  = @attempt .makeReturn res if @attempt
    @recovery = @recovery.makeReturn res if @recovery
    this

  # Compilation is more or less as you would expect -- the *finally* clause
  # is optional, the *catch* is not.
  compileNode: (o) ->
    o.indent  += TAB
    errorPart = if @error then " (#{ @error.compile o }) " else ' '
    tryPart   = @attempt.compile o, LEVEL_TOP

    catchPart = if @recovery
      if @error.value in STRICT_PROSCRIBED
        throw SyntaxError "catch variable may not be \"#{@error.value}\""
      o.scope.add @error.value, 'param' unless o.scope.check @error.value
      " catch#{errorPart}{\n#{ @recovery.compile o, LEVEL_TOP }\n#{@tab}}"
    else unless @ensure or @recovery
      ' catch (_error) {}'

    ensurePart = if @ensure then " finally {\n#{ @ensure.compile o, LEVEL_TOP }\n#{@tab}}" else ''

    """#{@tab}try {
    #{tryPart}
    #{@tab}}#{ catchPart or '' }#{ensurePart}"""

#### Throw

# Simple node to throw an exception.
exports.Throw = class Throw extends Base
  constructor: (@expression) ->
    super()

  children: ['expression']

  isStatement: YES
  jumps:       NO

  # A **Throw** is already a return, of sorts...
  makeReturn: THIS

  compileNode: (o) ->
    @tab + "throw #{ @expression.compile o };"

#### Existence

# Checks a variable for existence -- not *null* and not *undefined*. This is
# similar to `.nil?` in Ruby, and avoids having to consult a JavaScript truth
# table.
exports.Existence = class Existence extends Base
  constructor: (@expression) ->
    super()

  children: ['expression']

  invert: NEGATE

  compileNode: (o) ->
    @expression.front = @front
    code = @expression.compile o, LEVEL_OP
    if IDENTIFIER.test(code) and not o.scope.check code
      [cmp, cnj] = if @negated then ['===', '||'] else ['!==', '&&']
      code = "typeof #{code} #{cmp} \"undefined\" #{cnj} #{code} #{cmp} null"
    else
      # do not use strict equality here; it will break existing code
      code = "#{code} #{if @negated then '==' else '!='} null"
    if o.level <= LEVEL_COND then code else "(#{code})"

#### Parens

# An extra set of parentheses, specified explicitly in the source. At one time
# we tried to clean up the results by detecting and removing redundant
# parentheses, but no longer -- you can put in as many as you please.
#
# Parentheses are a good way to force any statement to become an expression.
exports.Parens = class Parens extends Base
  constructor: (@body) ->
    super()

  children: ['body']

  unwrap    : -> @icedUnwrap @body
  isComplex : -> @body.isComplex()

  #icedWrapContinuation : YES
  #icedCpsRotate: ->
  #  @body = b if (b = @icedCpsExprRotate @body)

  compileNode: (o) ->
    expr = @body.unwrap()
    if expr instanceof Value and expr.isAtomic()
      expr.front = @front
      return expr.compile o
    code = expr.compile o, LEVEL_PAREN
    bare = o.level < LEVEL_OP and (expr instanceof Op or expr instanceof Call or
      (expr instanceof For and expr.returns))
    if bare then code else "(#{code})"

#### For

# CoffeeScript's replacement for the *for* loop is our array and object
# comprehensions, that compile into *for* loops here. They also act as an
# expression, able to return the result of each filtered iteration.
#
# Unlike Python array comprehensions, they can be multi-line, and you can pass
# the current index of the loop as a second parameter. Unlike Ruby blocks,
# you can map and filter in a single pass.
exports.For = class For extends While
  constructor: (body, source) ->
    super()
    @condition = null
    {@source, @guard, @step, @name, @index} = source
    @body    = Block.wrap [body]
    @own     = !!source.own
    @object  = !!source.object
    [@name, @index] = [@index, @name] if @object
    throw SyntaxError 'index cannot be a pattern matching expression' if @index instanceof Value
    @range   = @source instanceof Value and @source.base instanceof Range and not @source.properties.length
    @pattern = @name instanceof Value
    throw SyntaxError 'indexes do not apply to range loops' if @range and @index
    throw SyntaxError 'cannot pattern match over range loops' if @range and @pattern
    @returns = false

  children: ['body', 'source', 'guard', 'step']

  compileIced: (o, d) ->
    return null unless @icedNodeFlag

    body = d.body
    condition = null
    init = []
    step = null
    scope = o.scope

    # Handle 'for k,v of obj'
    if @object
      # _ref = source
      ref = scope.freeVariable 'ref'
      ref_val = new Value new Literal ref
      a1 = new Assign ref_val, @source

      # keys = for k of _ref
      #   k
      keys = scope.freeVariable 'keys'
      keys_val = new Value new Literal keys
      key = scope.freeVariable 'k'
      key_lit = new Literal key
      key_val = new Value key_lit
      empty_arr = new Value new Arr
      loop_body = new Block [ key_val ]
      loop_source = { object : yes, name : key_lit, source : ref_val }
      loop_keys = new For loop_body, loop_source
      a2 = new Assign keys_val, loop_keys

      # _i = 0
      iname = scope.freeVariable 'i'
      ival = new Value new Literal iname
      a3 = new Assign ival, new Value new Literal 0

      init = [ a1, a2, a3 ]

      # _i < keys.length
      keys_len = keys_val.copy()
      keys_len.add new Access new Value new Literal "length"
      condition = new Op '<', ival, keys_len

      # _i++
      step = new Op '++', ival

      # value = _ref[name]
      if @name
        source_access = ref_val.copy()
        source_access.add new Index @index
        a5 = new Assign @name, source_access
        body.unshift a5

      # key = keys[_i]
      keys_access = keys_val.copy()
      keys_access.add new Index ival
      a4 = new Assign @index, keys_access
      body.unshift a4

    # Handle the case of 'for i in [0..10]'
    else if @range and @name
      condition = new Op '<=', @name, @source.base.to
      init = [ new Assign @name, @source.base.from ]
      step = new Op '++', @name

    # Handle the case of 'for i,blah in arr'
    else if ! @range and @name
      kval = new Value new Literal d.kvar
      len = scope.freeVariable 'len'
      ref = scope.freeVariable 'ref'
      ref_val = new Value new Literal ref
      len_val = new Value new Literal len
      a1 = new Assign ref_val, @source
      len_rhs = ref_val.copy().add new Access new Value new Literal "length"
      a2 = new Assign len_val, len_rhs
      a3 = new Assign kval, new Value new Literal 0
      init = [ a1, a2, a3 ]
      condition = new Op '<', kval, len_val
      step = new Op '++', kval
      ref_val_copy = ref_val.copy()
      ref_val_copy.add new Index kval
      a4 = new Assign @name, ref_val_copy
      body.unshift a4

    rvar = d.rvar
    guard = d.guard
    b = @icedWrap { condition, body, init, step, rvar, guard }
    b.compile o

  # Welcome to the hairiest method in all of CoffeeScript. Handles the inner
  # loop, filtering, stepping, and result saving for array, object, and range
  # comprehensions. Some of the generated code can be shared in common, and
  # some cannot.
  compileNode: (o) ->
    body      = Block.wrap [@body]
    lastJumps = last(body.expressions)?.jumps()
    @returns  = no if lastJumps and lastJumps instanceof Return
    source    = if @range then @source.base else @source
    scope     = o.scope
    name      = @name  and @name.compile o, LEVEL_LIST
    index     = @index and @index.compile o, LEVEL_LIST
    scope.find(name,  immediate: yes) if name and not @pattern
    scope.find(index, immediate: yes) if index
    rvar      = scope.freeVariable 'results' if @returns
    ivar      = (@object and index) or scope.freeVariable 'i'
    kvar      = (@range and name) or index or ivar
    kvarAssign = if kvar isnt ivar then "#{kvar} = " else ""
    # the `_by` variable is created twice in `Range`s if we don't prevent it from being declared here
    stepvar   = scope.freeVariable "step" if @step and not @range
    name      = ivar if @pattern
    varPart   = ''
    guardPart = ''
    defPart   = ''
    idt1      = @tab + TAB

    return code if code = @compileIced o, { stepvar, body, rvar, kvar, @guard }

    if @range
      forPart = source.compile merge(o, {index: ivar, name, @step})
    else
      svar    = @source.compile o, LEVEL_LIST
      if (name or @own) and not IDENTIFIER.test svar
        defPart    = "#{@tab}#{ref = scope.freeVariable 'ref'} = #{svar};\n"
        svar       = ref
      if name and not @pattern
        namePart   = "#{name} = #{svar}[#{kvar}]"
      unless @object
        lvar       = scope.freeVariable 'len'
        forVarPart = "#{kvarAssign}#{ivar} = 0, #{lvar} = #{svar}.length"
        forVarPart += ", #{stepvar} = #{@step.compile o, LEVEL_OP}" if @step
        stepPart   = "#{kvarAssign}#{if @step then "#{ivar} += #{stepvar}" else (if kvar isnt ivar then "++#{ivar}" else "#{ivar}++")}"
        forPart    = "#{forVarPart}; #{ivar} < #{lvar}; #{stepPart}"
    if @returns
      resultPart   = "#{@tab}#{rvar} = [];\n"
      returnResult = if @icedHasAutocbFlag
        "\n#{@tab}#{iced.const.autocb}(#{rvar}); return;"
      else
        "\n#{@tab}return #{rvar};"
      body.makeReturn rvar
    if @guard
      if body.expressions.length > 1
        body.expressions.unshift new If (new Parens @guard).invert(), new Literal "continue"
      else
        body = Block.wrap [new If @guard, body] if @guard
    if @pattern
      body.expressions.unshift new Assign @name, new Literal "#{svar}[#{kvar}]"
    defPart     += @pluckDirectCall o, body
    varPart     = "\n#{idt1}#{namePart};" if namePart
    if @object
      forPart   = "#{kvar} in #{svar}"
      guardPart = "\n#{idt1}if (!#{utility 'hasProp'}.call(#{svar}, #{kvar})) continue;" if @own
    body        = body.compile merge(o, indent: idt1), LEVEL_TOP
    body        = '\n' + body + '\n' if body
    """
    #{defPart}#{resultPart or ''}#{@tab}for (#{forPart}) {#{guardPart}#{varPart}#{body}#{@tab}}#{returnResult or ''}
    """

  pluckDirectCall: (o, body) ->
    defs = ''
    for expr, idx in body.expressions
      expr = expr.unwrapAll()
      continue unless expr instanceof Call
      val = expr.variable.unwrapAll()
      continue unless (val instanceof Code) or
                      (val instanceof Value and
                      val.base?.unwrapAll() instanceof Code and
                      val.properties.length is 1 and
                      val.properties[0].name?.value in ['call', 'apply'])
      fn    = val.base?.unwrapAll() or val
      ref   = new Literal o.scope.freeVariable 'fn'
      base  = new Value ref
      if val.base
        [val.base, base] = [base, val]
      body.expressions[idx] = new Call base, expr.args
      defs += @tab + new Assign(ref, fn).compile(o, LEVEL_TOP) + ';\n'
    defs

#### Switch

# A JavaScript *switch* statement. Converts into a returnable expression on-demand.
exports.Switch = class Switch extends Base
  constructor: (@subject, @cases, @otherwise) ->
    super()

  children: ['subject', 'cases', 'otherwise']

  isStatement: YES

  jumps: (o = {block: yes}) ->
    for [conds, block] in @cases
      return block if block.jumps o
    @otherwise?.jumps o

  makeReturn: (res) ->
    pair[1].makeReturn res for pair in @cases
    @otherwise or= new Block [new Literal 'void 0'] if res
    @otherwise?.makeReturn res
    this

  icedCallContinuation : ->
    for [condition,block] in @cases
      block.icedThreadReturn()
    @otherwise?.icedThreadReturn()

  compileNode: (o) ->
    idt1 = o.indent + TAB
    idt2 = o.indent = idt1 + TAB
    code = @tab + "switch (#{ @subject?.compile(o, LEVEL_PAREN) or false }) {\n"
    for [conditions, block], i in @cases
      for cond in flatten [conditions]
        cond  = cond.invert() unless @subject
        code += idt1 + "case #{ cond.compile o, LEVEL_PAREN }:\n"
      code += body + '\n' if body = block.compile o, LEVEL_TOP
      break if i is @cases.length - 1 and not @otherwise
      expr = @lastNonComment block.expressions
      continue if expr instanceof Return or (expr instanceof Literal and expr.jumps() and expr.value isnt 'debugger')
      code += idt2 + 'break;\n'
    code += idt1 + "default:\n#{ @otherwise.compile o, LEVEL_TOP }\n" if @otherwise and @otherwise.expressions.length
    code +  @tab + '}'

#### If

# *If/else* statements. Acts as an expression by pushing down requested returns
# to the last line of each clause.
#
# Single-expression **Ifs** are compiled into conditional operators if possible,
# because ternaries are already proper expressions, and don't need conversion.
exports.If = class If extends Base
  constructor: (condition, @body, options = {}) ->
    super()
    @condition = if options.type is 'unless' then condition.invert() else condition
    @elseBody  = null
    @isChain   = false
    {@soak}    = options

  children: ['condition', 'body', 'elseBody']

  bodyNode:     -> @body?.unwrap()
  elseBodyNode: -> @elseBody?.unwrap()

  # Rewrite a chain of **Ifs** to add a default case as the final *else*.
  addElse: (elseBody) ->
    if @isChain
      @elseBodyNode().addElse elseBody
    else
      @isChain  = elseBody instanceof If
      @elseBody = @ensureBlock elseBody
    this

  # propogate the closing continuation call down both branches of the if.
  # note this prevents if ...else if... inline chaining, and makes it
  # fully nested if { .. } else { if { } ..} ..'s
  icedCallContinuation : ->
    if @elseBody
      @elseBody.icedThreadReturn()
      @isChain = false
    else
      @addElse new IcedTailCall
    @body.icedThreadReturn()

  # The **If** only compiles into a statement if either of its bodies needs
  # to be a statement. Otherwise a conditional operator is safe.
  isStatement: (o) ->
    o?.level is LEVEL_TOP or
      @bodyNode().isStatement(o) or @elseBodyNode()?.isStatement(o) or
      @icedHasContinuation()

  jumps: (o) -> @body.jumps(o) or @elseBody?.jumps(o)

  compileNode: (o) ->
    if @isStatement o or @icedIsCpsPivot() then @compileStatement o else @compileExpression o

  makeReturn: (res) ->
    @elseBody  or= new Block [new Literal 'void 0'] if res
    @body     and= new Block [@body.makeReturn res]
    @elseBody and= new Block [@elseBody.makeReturn res]
    this

  ensureBlock: (node) ->
    if node instanceof Block then node else new Block [node]

  # Compile the `If` as a regular *if-else* statement. Flattened chains
  # force inner *else* bodies into statement form.
  compileStatement: (o) ->
    child    = del o, 'chainChild'
    exeq     = del o, 'isExistentialEquals'

    if exeq
      return new If(@condition.invert(), @elseBodyNode(), type: 'if').compile o

    cond     = @condition.compile o, LEVEL_PAREN
    o.indent += TAB
    body     = @ensureBlock @body
    bodyc    = body.compile o
    if (
      1 is body.expressions?.length and
      !@elseBody and !child and
      bodyc and cond and
      -1 is (bodyc.indexOf '\n') and
      80 > cond.length + bodyc.length
    )
      return "#{@tab}if (#{cond}) #{bodyc.replace /^\s+/, ''}"
    bodyc    = "\n#{bodyc}\n#{@tab}" if bodyc
    ifPart   = "if (#{cond}) {#{bodyc}}"
    ifPart   = @tab + ifPart unless child
    return ifPart unless @elseBody
    ifPart + ' else ' + if @isChain
      o.indent = @tab
      o.chainChild = yes
      @elseBody.unwrap().compile o, LEVEL_TOP
    else
      "{\n#{ @elseBody.compile o, LEVEL_TOP }\n#{@tab}}"

  # Compile the `If` as a conditional operator.
  compileExpression: (o) ->
    cond = @condition.compile o, LEVEL_COND
    body = @bodyNode().compile o, LEVEL_LIST
    alt  = if @elseBodyNode() then @elseBodyNode().compile(o, LEVEL_LIST) else 'void 0'
    code = "#{cond} ? #{body} : #{alt}"
    if o.level >= LEVEL_COND then "(#{code})" else code

  unfoldSoak: ->
    @soak and this

# Faux-Nodes
# ----------
# Faux-nodes are never created by the grammar, but are used during code
# generation to generate other combinations of nodes.

#### Closure

# A faux-node used to wrap an expressions body in a closure.
Closure =

  # Wrap the expressions body, unless it contains a pure statement,
  # in which case, no dice. If the body mentions `this` or `arguments`,
  # then make sure that the closure wrapper preserves the original values.
  wrap: (expressions, statement, noReturn) ->
    return expressions if expressions.jumps()
    func = new Code [], Block.wrap [expressions]
    args = []
    if (mentionsArgs = expressions.contains @literalArgs) or expressions.contains @literalThis
      meth = new Literal if mentionsArgs then 'apply' else 'call'
      args = [new Literal 'this']
      args.push new Literal 'arguments' if mentionsArgs
      func = new Value func, [new Access meth]
    func.noReturn = noReturn
    call = new Call func, args
    if statement then Block.wrap [call] else call

  literalArgs: (node) ->
    node instanceof Literal and node.value is 'arguments' and not node.asKey

  literalThis: (node) ->
    (node instanceof Literal and node.value is 'this' and not node.asKey) or
      (node instanceof Code and node.bound)

#### CpsCascade

CpsCascade =

  wrap: (statement, rest, returnValue, o) ->
    func = new Code [ new Param new Literal iced.const.k ],
      (Block.wrap [ statement ]), 'icedgen'
    args = []
    if returnValue
      returnValue.bindName o
      args.push returnValue

    block = Block.wrap [ rest ]

    # Optimization! If the block is just a tail call to another continuation
    # that can be inlined, then we just call that call directly.
    if (e = block.getSingle()) and e instanceof IcedTailCall and e.canInline()
      cont = e.extractFunc()
    else
      cont = new Code args, block, 'icedgen'

    call = new Call func, [ cont ]
    new Block [ call ]

#### TailCall
#
# At the end of a iced if, loop, or switch statement, we tail call off
# to the next continuation

class IcedTailCall extends Base
  constructor : (@func, val = null) ->
    super()
    @func = iced.const.k unless @func
    @value = val

  children : [ 'value' ]

  assignValue : (v) ->
    @value = v

  canInline : ->
    return not @value or @value instanceof IcedReturnValue

  literalFunc: -> new Literal @func
  extractFunc: -> new Value @literalFunc()

  icedCpsRotate : ->
    if @value
      @value = nv if (nv = @icedCpsExprRotate @value)

  compileNode : (o) ->
    f = @literalFunc()
    out = if o.level is LEVEL_TOP
      if @value
        new Block [ @value, new Call f ]
      else
        new Call f
    else
      args = if @value then [ @value ] else []
      new Call f, args
    out.compileNode o

#### IcedReturnValue
#
# A variable reference to a deferred computation

class IcedReturnValue extends Param
  @counter : 0
  constructor : () ->
    super null, null, no

  bindName : (o) ->
    l = "#{o.scope.freeVariable iced.const.param, no}_#{IcedReturnValue.counter++}"
    @name = new Literal l

  compile : (o) ->
    @bindName o if not @name
    super o

#### Runtime class and funcs, the most basic one...

InlineRuntime =

  # Generate this code, inline. Is there a better way?
  #
  # iced =
  #   Deferrals : class
  #     constructor: (@continuation) ->
  #       @count = 1
  #       @ret = null
  #     _fulfill : ->
  #       @continuation @ret if not --@count
  #     defer : (defer_params) ->
  #       @count++
  #       (inner_params...) =>
  #         defer_params?.assign_fn?.apply(null, inner_params)
  #         @_fulfill()
  #   findDeferral : (args) -> null
  #
  generate : (ns_window) ->
    k = new Literal "continuation"
    cnt = new Literal "count"
    cn = new Value new Literal iced.const.Deferrals
    ns = new Value new Literal iced.const.ns
    if ns_window # window.iced = ...
      ns_window.add new Access ns
      ns = ns_window

    # make the constructor:
    #
    #   constructor: (@continuation) ->
    #     @count = 1
    #     @ret = null
    #
    k_member = new Value new Literal "this"
    k_member.add new Access k
    p1 = new Param k_member
    cnt_member = new Value new Literal "this"
    cnt_member.add new Access cnt
    ret_member = new Value new Literal "this"
    ret_member.add new Access new Value new Literal iced.const.retslot
    a1 = new Assign cnt_member, new Value new Literal 1
    a2 = new Assign ret_member, NULL()
    constructor_params = [ p1 ]
    constructor_body = new Block [ a1, a2 ]
    constructor_code = new Code constructor_params, constructor_body
    constructor_name = new Value new Literal "constructor"
    constructor_assign = new Assign constructor_name, constructor_code

    # make the _fulfill member:
    #
    #   _fulfill : ->
    #     @continuation @ret if not --@count
    #
    if_expr = new Call k_member, [ ret_member ]
    if_body = new Block [ if_expr ]
    decr = new Op '--', cnt_member
    if_cond = new Op '!', decr
    my_if = new If if_cond, if_body
    _fulfill_body = new Block [ my_if ]
    _fulfill_code = new Code [], _fulfill_body
    _fulfill_name = new Value new Literal iced.const.fulfill
    _fulfill_assign = new Assign _fulfill_name, _fulfill_code

    # Make the defer member:
    #   defer : (defer_params) ->
    #     @count++
    #     (inner_params...) ->
    #       defer_params?.assign_fn?.apply(null, inner_params)
    #       @_fulfill()
    #
    inc = new Op "++", cnt_member
    ip = new Literal "inner_params"
    dp = new Literal "defer_params"
    dp_value = new Value dp
    call_meth = new Value dp
    af = new Literal iced.const.assign_fn
    call_meth.add new Access af, "soak"
    my_apply = new Literal "apply"
    call_meth.add new Access my_apply, "soak"
    my_null = NULL()
    apply_call = new Call call_meth, [ my_null, new Value ip ]
    _fulfill_method = new Value new Literal "this"
    _fulfill_method.add new Access new Literal iced.const.fulfill
    _fulfill_call = new Call _fulfill_method, []
    inner_body = new Block [ apply_call, _fulfill_call ]
    inner_params = [ new Param ip, null, on ]
    inner_code = new Code inner_params, inner_body, "boundfunc"
    defer_body = new Block [ inc, inner_code ]
    defer_params = [ new Param dp ]
    defer_code = new Code defer_params, defer_body
    defer_name = new Value new Literal iced.const.defer_method
    defer_assign = new Assign defer_name, defer_code

    # Piece the class together
    assignments = [ constructor_assign, _fulfill_assign, defer_assign ]
    obj = new Obj assignments, true
    body = new Block [ new Value obj ]
    klass = new Class null, null, body
    klass_assign = new Assign cn, klass, "object"

    # A stub so that the function still works
    #      findDeferral : (args) -> null
    outer_block = new Block [ NULL() ]
    fn_code = new Code [ ], outer_block
    fn_name = new Value new Literal iced.const.findDeferral
    fn_assign = new Assign fn_name, fn_code, "object"

    # iced =
    #   Deferrals : <class>
    #   findDeferral : <code>
    #
    ns_obj = new Obj [ klass_assign, fn_assign ], true
    ns_val = new Value ns_obj
    new Assign ns, ns_val

# Unfold a node's child if soak, then tuck the node under created `If`
unfoldSoak = (o, parent, name) ->
  return unless ifn = parent[name].unfoldSoak o
  parent[name] = ifn.body
  ifn.body = new Value parent
  ifn


# Constants
# ---------

UTILITIES =

  # Correctly set up a prototype chain for inheritance, including a reference
  # to the superclass for `super()` calls, and copies of any static properties.
  extends: -> """
    function(child, parent) { for (var key in parent) { if (#{utility 'hasProp'}.call(parent, key)) child[key] = parent[key]; } function ctor() { this.constructor = child; } ctor.prototype = parent.prototype; child.prototype = new ctor; child.__super__ = parent.prototype; return child; }
  """

  # Create a function bound to the current value of "this".
  bind: -> '''
    function(fn, me){ return function(){ return fn.apply(me, arguments); }; }
  '''

  # Discover if an item is in an array.
  indexOf: -> """
    [].indexOf || function(item) { for (var i = 0, l = this.length; i < l; i++) { if (i in this && this[i] === item) return i; } return -1; }
  """

  # Shortcuts to speed up the lookup time for native functions.
  hasProp: -> '{}.hasOwnProperty'
  slice  : -> '[].slice'

# Levels indicate a node's position in the AST. Useful for knowing if
# parens are necessary or superfluous.
LEVEL_TOP    = 1  # ...;
LEVEL_PAREN  = 2  # (...)
LEVEL_LIST   = 3  # [...]
LEVEL_COND   = 4  # ... ? x : y
LEVEL_OP     = 5  # !...
LEVEL_ACCESS = 6  # ...[0]

# Tabs are two spaces for pretty printing.
TAB = '  '

IDENTIFIER_STR = "[$A-Za-z_\\x7f-\\uffff][$\\w\\x7f-\\uffff]*"
IDENTIFIER = /// ^ #{IDENTIFIER_STR} $ ///
SIMPLENUM  = /^[+-]?\d+$/
METHOD_DEF = ///
  ^
    (?:
      (#{IDENTIFIER_STR})
      \.prototype
      (?:
        \.(#{IDENTIFIER_STR})
      | \[("(?:[^\\"\r\n]|\\.)*"|'(?:[^\\'\r\n]|\\.)*')\]
      | \[(0x[\da-fA-F]+ | \d*\.?\d+ (?:[eE][+-]?\d+)?)\]
      )
    )
  |
    (#{IDENTIFIER_STR})
  $
///

# Is a literal value a string?
IS_STRING = /^['"]/

# Utility Functions
# -----------------

# Helper for ensuring that utility functions are assigned at the top level.
utility = (name) ->
  ref = "__#{name}"
  Scope.root.assign ref, UTILITIES[name]()
  ref

multident = (code, tab) ->
  code = code.replace /\n/g, '$&' + tab
  code.replace /\s+$/, ''<|MERGE_RESOLUTION|>--- conflicted
+++ resolved
@@ -1773,11 +1773,7 @@
 exports.Param = class Param extends Base
   constructor: (@name, @value, @splat) ->
     super()
-<<<<<<< HEAD
-    if name = @name?.unwrapAll().value in STRICT_PROSCRIBED
-=======
     if (name = @name?.unwrapAll().value) in STRICT_PROSCRIBED
->>>>>>> 34657ed0
       throw SyntaxError "parameter name \"#{name}\" is not allowed"
 
   children: ['name', 'value']
