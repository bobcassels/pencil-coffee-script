--- conflicted
+++ resolved
@@ -869,11 +869,7 @@
       return
     @base = nv if (nv = @icedCpsExprRotate @base)
     for p in @properties
-<<<<<<< HEAD
-      if (p.index? and @icedCpsExprRotate p.index)
-=======
       if (p.index? and (v = @icedCpsExprRotate p.index))
->>>>>>> 147b75e0
         p.index = v
 
   # We compile a value to JavaScript by compiling and joining each property.
@@ -1994,19 +1990,12 @@
     # being the break out of the loop
     cond = new If condition.invert(), new Block [ new Call break_id, [] ]
     if d.guard
-<<<<<<< HEAD
-      cond.addElse new If d.guard, body
-      cond.addElse new Block [ new Call continue_id, [] ]
-    else
-      cond.addElse body
-=======
       continue_block = new Block [ new Call continue_id, [] ]
       guard_if = new If d.guard, body
       guard_if.addElse continue_block
       cond.addElse new Block [ d.pre_body, guard_if ]
     else
       cond.addElse new Block [ d.pre_body, body ]
->>>>>>> 147b75e0
 
     # The top of the loop construct.
     top_body = new Block [ break_assign, continue_assign, next_assign, cond ]
@@ -2690,10 +2679,7 @@
     init = []
     step = null
     scope = o.scope
-<<<<<<< HEAD
-=======
     pre_body = new Block []
->>>>>>> 147b75e0
 
     # Handle 'for k,v of obj'
     if @object
@@ -2735,30 +2721,18 @@
         source_access = ref_val.copy()
         source_access.add new Index @index
         a5 = new Assign @name, source_access
-<<<<<<< HEAD
-        body.unshift a5
-=======
         pre_body.unshift a5
->>>>>>> 147b75e0
 
       # key = keys[_i]
       keys_access = keys_val.copy()
       keys_access.add new Index ival
       a4 = new Assign @index, keys_access
-<<<<<<< HEAD
-      body.unshift a4
-
-    # Handle the case of 'for i in [0..10]'
-    else if @range and @name
-      condition = new Op '<=', @name, @source.base.to
-=======
       pre_body.unshift a4
 
     # Handle the case of 'for i in [0..10]'
     else if @range and @name
       rop = if @source.base.exclusive then '<' else '<='
       condition = new Op rop, @name, @source.base.to
->>>>>>> 147b75e0
       init = [ new Assign @name, @source.base.from ]
       if @step?
         step = new Op "+=", @name, @step
@@ -2782,19 +2756,11 @@
       ref_val_copy = ref_val.copy()
       ref_val_copy.add new Index kval
       a4 = new Assign @name, ref_val_copy
-<<<<<<< HEAD
-      body.unshift a4
-
-    rvar = d.rvar
-    guard = d.guard
-    b = @icedWrap { condition, body, init, step, rvar, guard }
-=======
       pre_body.unshift a4
 
     rvar = d.rvar
     guard = d.guard
     b = @icedWrap { condition, body, init, step, rvar, guard, pre_body }
->>>>>>> 147b75e0
     b.compile o
 
   # Welcome to the hairiest method in all of CoffeeScript. Handles the inner
@@ -3262,205 +3228,6 @@
     ns_val = new Value ns_obj
     new Assign ns, ns_val
 
-<<<<<<< HEAD
-#### CpsCascade
-
-CpsCascade =
-
-  wrap: (statement, rest, returnValue, o) ->
-    func = new Code [ new Param new Literal iced.const.k ],
-      (Block.wrap [ statement ]), 'icedgen'
-    args = []
-    if returnValue
-      returnValue.bindName o
-      args.push returnValue
-
-    block = Block.wrap [ rest ]
-
-    # Optimization! If the block is just a tail call to another continuation
-    # that can be inlined, then we just call that call directly.
-    if (e = block.getSingle()) and e instanceof IcedTailCall and e.canInline()
-      cont = e.extractFunc()
-    else
-      cont = new Code args, block, 'icedgen'
-
-    call = new Call func, [ cont ]
-    new Block [ call ]
-
-#### TailCall
-#
-# At the end of a iced if, loop, or switch statement, we tail call off
-# to the next continuation
-
-class IcedTailCall extends Base
-  constructor : (@func, val = null) ->
-    super()
-    @func = iced.const.k unless @func
-    @value = val
-
-  children : [ 'value' ]
-
-  assignValue : (v) ->
-    @value = v
-
-  canInline : ->
-    return not @value or @value instanceof IcedReturnValue
-
-  literalFunc: -> new Literal @func
-  extractFunc: -> new Value @literalFunc()
-
-  icedCpsRotate : ->
-    if @value
-      @value = nv if (nv = @icedCpsExprRotate @value)
-
-  compileNode : (o) ->
-    f = @literalFunc()
-    out = if o.level is LEVEL_TOP
-      if @value
-        new Block [ @value, new Call f ]
-      else
-        new Call f
-    else
-      args = if @value then [ @value ] else []
-      new Call f, args
-    out.compileNode o
-
-#### IcedReturnValue
-#
-# A variable reference to a deferred computation
-
-class IcedReturnValue extends Param
-  @counter : 0
-  constructor : () ->
-    super null, null, no
-
-  bindName : (o) ->
-    l = "#{o.scope.freeVariable iced.const.param, no}_#{IcedReturnValue.counter++}"
-    @name = new Literal l
-
-  compile : (o) ->
-    @bindName o if not @name
-    super o
-
-#### Runtime class and funcs, the most basic one...
-
-InlineRuntime =
-
-  # Generate this code, inline. Is there a better way?
-  #
-  # iced =
-  #   Deferrals : class
-  #     constructor: (@continuation) ->
-  #       @count = 1
-  #       @ret = null
-  #     _fulfill : ->
-  #       @continuation @ret if not --@count
-  #     defer : (defer_params) ->
-  #       @count++
-  #       (inner_params...) =>
-  #         defer_params?.assign_fn?.apply(null, inner_params)
-  #         @_fulfill()
-  #   findDeferral : (args) -> null
-  #
-  generate : (ns_window) ->
-    k = new Literal "continuation"
-    cnt = new Literal "count"
-    cn = new Value new Literal iced.const.Deferrals
-    ns = new Value new Literal iced.const.ns
-    if ns_window # window.iced = ...
-      ns_window.add new Access ns
-      ns = ns_window
-
-    # make the constructor:
-    #
-    #   constructor: (@continuation) ->
-    #     @count = 1
-    #     @ret = null
-    #
-    k_member = new Value new Literal "this"
-    k_member.add new Access k
-    p1 = new Param k_member
-    cnt_member = new Value new Literal "this"
-    cnt_member.add new Access cnt
-    ret_member = new Value new Literal "this"
-    ret_member.add new Access new Value new Literal iced.const.retslot
-    a1 = new Assign cnt_member, new Value new Literal 1
-    a2 = new Assign ret_member, NULL()
-    constructor_params = [ p1 ]
-    constructor_body = new Block [ a1, a2 ]
-    constructor_code = new Code constructor_params, constructor_body
-    constructor_name = new Value new Literal "constructor"
-    constructor_assign = new Assign constructor_name, constructor_code
-
-    # make the _fulfill member:
-    #
-    #   _fulfill : ->
-    #     @continuation @ret if not --@count
-    #
-    if_expr = new Call k_member, [ ret_member ]
-    if_body = new Block [ if_expr ]
-    decr = new Op '--', cnt_member
-    if_cond = new Op '!', decr
-    my_if = new If if_cond, if_body
-    _fulfill_body = new Block [ my_if ]
-    _fulfill_code = new Code [], _fulfill_body
-    _fulfill_name = new Value new Literal iced.const.fulfill
-    _fulfill_assign = new Assign _fulfill_name, _fulfill_code
-
-    # Make the defer member:
-    #   defer : (defer_params) ->
-    #     @count++
-    #     (inner_params...) ->
-    #       defer_params?.assign_fn?.apply(null, inner_params)
-    #       @_fulfill()
-    #
-    inc = new Op "++", cnt_member
-    ip = new Literal "inner_params"
-    dp = new Literal "defer_params"
-    dp_value = new Value dp
-    call_meth = new Value dp
-    af = new Literal iced.const.assign_fn
-    call_meth.add new Access af, "soak"
-    my_apply = new Literal "apply"
-    call_meth.add new Access my_apply, "soak"
-    my_null = NULL()
-    apply_call = new Call call_meth, [ my_null, new Value ip ]
-    _fulfill_method = new Value new Literal "this"
-    _fulfill_method.add new Access new Literal iced.const.fulfill
-    _fulfill_call = new Call _fulfill_method, []
-    inner_body = new Block [ apply_call, _fulfill_call ]
-    inner_params = [ new Param ip, null, on ]
-    inner_code = new Code inner_params, inner_body, "boundfunc"
-    defer_body = new Block [ inc, inner_code ]
-    defer_params = [ new Param dp ]
-    defer_code = new Code defer_params, defer_body
-    defer_name = new Value new Literal iced.const.defer_method
-    defer_assign = new Assign defer_name, defer_code
-
-    # Piece the class together
-    assignments = [ constructor_assign, _fulfill_assign, defer_assign ]
-    obj = new Obj assignments, true
-    body = new Block [ new Value obj ]
-    klass = new Class null, null, body
-    klass_assign = new Assign cn, klass, "object"
-
-    # A stub so that the function still works
-    #      findDeferral : (args) -> null
-    outer_block = new Block [ NULL() ]
-    fn_code = new Code [ ], outer_block
-    fn_name = new Value new Literal iced.const.findDeferral
-    fn_assign = new Assign fn_name, fn_code, "object"
-
-    # iced =
-    #   Deferrals : <class>
-    #   findDeferral : <code>
-    #
-    ns_obj = new Obj [ klass_assign, fn_assign ], true
-    ns_val = new Value ns_obj
-    new Assign ns, ns_val
-
-=======
->>>>>>> 147b75e0
 # Unfold a node's child if soak, then tuck the node under created `If`
 unfoldSoak = (o, parent, name) ->
   return unless ifn = parent[name].unfoldSoak o
