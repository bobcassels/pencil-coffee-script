--- conflicted
+++ resolved
@@ -1192,11 +1192,7 @@
 TRAILING_WHITESPACE: /\s+$/gm
 
 # Keep this identifier regex in sync with the Lexer.
-<<<<<<< HEAD
-IDENTIFIER: /^[a-zA-Z$_](\w|\$)*$/
-=======
 IDENTIFIER: /^[a-zA-Z\$_](\w|\$)*$/
->>>>>>> 3396dce2
 
 # Utility Functions
 # -----------------
