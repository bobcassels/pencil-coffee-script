--- conflicted
+++ resolved
@@ -1245,16 +1245,11 @@
   children: ['properties']
 
   toSlot : (i) ->
-<<<<<<< HEAD
-    for prop in @properties when prop instanceof Assign
-      (prop.value.toSlot i).addAccess prop.variable
-=======
     for prop in @properties
       if prop instanceof Assign
         (prop.value.toSlot i).addAccess prop.variable
       else if prop instanceof Value
         (prop.toSlot i).addAccess prop
->>>>>>> 842a358b
 
   icedWrapContinuation : YES
   icedCpsRotate : ->
@@ -1972,17 +1967,12 @@
     # of the loop (if it's there), and also the recursive
     # call back to the top.
     continue_id = new Value new Literal iced.const.c_while
-<<<<<<< HEAD
-    continue_block = new Block [ new Call top_id, [ k_id ] ]
-    continue_block.unshift d.step if d.step
-=======
     continue_block_inner = new Block [ new Call top_id, [ k_id ] ]
     continue_block_inner.unshift d.step if d.step
     continue_fn = new Code [], continue_block_inner
     tramp = new Value new Literal iced.const.ns
     tramp.add(new Access new Value new Literal iced.const.trampoline)
     continue_block = new Block [ new Call tramp, [ continue_fn ] ]
->>>>>>> 842a358b
     continue_body = new Code [], continue_block, 'icedgen'
     continue_assign = new Assign continue_id, continue_body, null, { icedlocal : yes }
 
@@ -3242,13 +3232,6 @@
     fn_name = new Value new Literal iced.const.findDeferral
     fn_assign = new Assign fn_name, fn_code, "object"
 
-<<<<<<< HEAD
-    # iced =
-    #   Deferrals : <class>
-    #   findDeferral : <code>
-    #
-    ns_obj = new Obj [ klass_assign, fn_assign ], true
-=======
     # A stub trampoline so that it strill works:
     #     trampoline : (fn) -> fn()
     fn = new Literal "_fn"
@@ -3264,7 +3247,6 @@
     #   trampoline : <code>
     #
     ns_obj = new Obj [ klass_assign, fn_assign, tr_assign ], true
->>>>>>> 842a358b
     ns_val = new Value ns_obj
     new Assign ns, ns_val
 
