# -*- mode: coffee; tab-width: 2; c-basic-offset: 2; indent-tabs-mode: nil; -*-
# `nodes.coffee` contains all of the node classes for the syntax tree. Most
# nodes are created as the result of actions in the [grammar](grammar.html),
# but some are created by other nodes as a method of code generation. To convert
# the syntax tree into a string of JavaScript code, call `compile()` on the root.

{Scope} = require './scope'
{RESERVED, STRICT_PROSCRIBED} = require './lexer'
iced = require './iced'

# Import the helpers we plan to use.
{compact, flatten, extend, merge, del, starts, ends, last, some} = require './helpers'

exports.extend = extend  # for parser

# Constant functions for nodes that don't need customization.
YES     = -> yes
NO      = -> no
THIS    = -> this
NEGATE  = -> @negated = not @negated; this
NULL    = -> new Value new Literal 'null'

#### Base

# The **Base** is the abstract base class for all nodes in the syntax tree.
# Each subclass implements the `compileNode` method, which performs the
# code generation for that node. To compile a node to JavaScript,
# call `compile` on it, which wraps `compileNode` in some generic extra smarts,
# to know when the generated code needs to be wrapped up in a closure.
# An options hash is passed and cloned throughout, containing information about
# the environment from higher in the tree (such as if a returned value is
# being requested by the surrounding function), information about the current
# scope, and indentation level.
exports.Base = class Base

  constructor: ->
    @icedContinuationBlock = null
    @icedPrequels          = []

    # iced AST node flags -- since we make several passes through the
    # tree setting these bits, we'll actually just flip bits in the nodes,
    # rather than setting function pointers to YES or NO.
    @icedLoopFlag        = false
    @icedNodeFlag        = false
    @icedGotCpsSplitFlag = false
    @icedCpsPivotFlag    = false
    @icedHasAutocbFlag   = false
    @icedFoundArguments  = false

    @icedParentAwait     = null
    @icedCallContinuationFlag = false

  # Common logic for determining whether to wrap this node in a closure before
  # compiling it, or to compile directly. We need to wrap if this node is a
  # *statement*, and it's not a *pureStatement*, and we're not at
  # the top level of a block (which would be unnecessary), and we haven't
  # already been asked to return the result (because statements know how to
  # return results).
  compile: (o, lvl) ->
    o        = extend {}, o
    o.level  = lvl if lvl
    node     = @unfoldSoak(o) or this
    node.tab = o.indent
    if node.icedHasContinuation() and not node.icedGotCpsSplitFlag
      node.compileCps o
    else if o.level is LEVEL_TOP or not node.isStatement(o)
      node.compileNode o
    else
      node.compileClosure o

  # Statements converted into expressions via closure-wrapping share a scope
  # object with their parent closure, to preserve the expected lexical scope.
  compileClosure: (o) ->
    if @jumps()
      throw SyntaxError 'cannot use a pure statement in an expression.'
    o.sharedScope = yes

    #
    # This solves this case:
    #
    # foo = (autocb) ->
    #   x = (i for i in [0..10])
    #   x
    #
    #  We don't want the autocb to fire in the evaluation of the list
    #  comprehension on the RHS.
    #
    @icedClearAutocbFlags()
    Closure.wrap(this).compileNode o

  # Statements that need CPS translation will have to be split into
  # pieces as so.  Note that the icedPrequelsBlock is a slight ugly thing
  # going on.  The problem is this: icedCpsRotate when working on an expression
  # will want to extract the iced part **first** and then write the vanilla
  # expression **second**.  But we're not allowed to change the 'this' node as
  # we traverse the AST.  So therefore we introduce a Prequel, it's like the
  # opposite of the continuation.  It's the part of the program that comes before
  # 'this'.
  #
  # In the case of regular, easy-to-understand statements, we'll be in a nice
  # situation, in which every Block has code, and potentially a continuation.
  #
  # In the case of expressions with nested await'ing, things are sadly way
  # more complicated.  We could have an arbitrarily deep chain here, hence
  # the calls to CpsCascading in a loop.
  #
  compileCps : (o) ->
    @icedGotCpsSplitFlag = true

    if (l = @icedPrequels.length)

      k = if @icedContinuationBlock
        # Optimization:  We smush the "this" expression and the continuation
        # into a flat block.
        [ this, @icedContinuationBlock ]

      else if @icedWrapContinuation()
        # For some types of objects, we wrap the value of the object in a
        # iced tail call here.  We might have done this earlier (in
        # icedCallContinuation) but at that point we don't have the option
        # to replace an AST node with IcedTailCall(this).  So instead, we
        # do that now.
        new IcedTailCall null, this

      else
        # The simple case is no continuation, and no added IcedTailCall
        # needed.
        this

      while l--
        pb = @icedPrequels[l]
        k = CpsCascade.wrap pb.block, k, pb.retval, o
      code = k

    else
      code = CpsCascade.wrap this, @icedContinuationBlock, null, o

    code.compile o

  # If the code generation wishes to use the result of a complex expression
  # in multiple places, ensure that the expression is only ever evaluated once,
  # by assigning it to a temporary variable. Pass a level to precompile.
  cache: (o, level, reused) ->
    unless @isComplex()
      ref = if level then @compile o, level else this
      [ref, ref]
    else
      ref = new Literal reused or o.scope.freeVariable 'ref'
      sub = new Assign ref, this
      if level then [sub.compile(o, level), ref.value] else [sub, ref]

  # Compile to a source/variable pair suitable for looping.
  compileLoopReference: (o, name) ->
    src = tmp = @compile o, LEVEL_LIST
    unless -Infinity < +src < Infinity or IDENTIFIER.test(src) and o.scope.check(src, yes)
      src = "#{ tmp = o.scope.freeVariable name } = #{src}"
    [src, tmp]

  # Construct a node that returns the current node's result.
  # Note that this is overridden for smarter behavior for
  # many statement nodes (e.g. If, For)...
  makeReturn: (res) ->
    me = @unwrapAll()
    if res
      new Call new Literal("#{res}.push"), [me]
    else
      new Return me, @icedHasAutocbFlag

  # Does this node, or any of its children, contain a node of a certain kind?
  # Recursively traverses down the *children* of the nodes, yielding to a block
  # and returning true when the block finds a match. `contains` does not cross
  # scope boundaries.
  contains: (pred) ->
    contains = no
    @traverseChildren no, (node) ->
      if pred node
        contains = yes
        return no
    contains

  # Is this node of a certain type, or does it contain the type?
  containsType: (type) ->
    this instanceof type or @contains (node) -> node instanceof type

  # Pull out the last non-comment node of a node list.
  lastNonComment: (list) ->
    i = list.length
    return list[i] while i-- when list[i] not instanceof Comment
    null

  #
  # `toString` representation of the node, for inspecting the parse tree.
  # This is what `coffee --nodes` prints out.
  #
  # Add some Iced-specific additions --- the 'A' flag if this node
  # is an await or its ancestor; the 'L' flag, if this node is a iced
  # loop or its descendant; a 'P' flag if this node is going to be
  # a 'pivot' in the CPS tree rotation; a 'C' flag if this node is inside
  # a function with an autocb.
  #
  toString: (idt = '', name = @constructor.name) ->
    extras = ""
    extras += "A" if @icedNodeFlag
    extras += "L" if @icedLoopFlag
    extras += "P" if @icedCpsPivotFlag
    extras += "C" if @icedHasAutocbFlag
    extras += "D" if @icedParentAwait
    extras += "G" if @icedFoundArguments
    if extras.length
      extras = " (" + extras + ")"
    tree = '\n' + idt + name
    tree += '?' if @soak
    tree += extras
    for b in @icedPrequels
      pidt = idt + TAB
      tree += '\n' + pidt + "Prequel"
      tree += b.block.toString pidt + TAB
    @eachChild (node) -> tree += node.toString idt + TAB
    if @icedContinuationBlock
      idt += TAB
      tree += '\n' + idt + "Continuation"
      tree += @icedContinuationBlock.toString idt + TAB
    tree

  # Passes each child to a function, breaking when the function returns `false`.
  eachChild: (func) ->
    return this unless @children
    for attr in @children when @[attr]
      for child in flatten [@[attr]]
        return this if func(child) is false
    this

  traverseChildren: (crossScope, func) ->
    @eachChild (child) ->
      return false if func(child) is false
      child.traverseChildren crossScope, func

  invert: ->
    new Op '!', this

  unwrapAll: ->
    node = this
    continue until node is node = node.unwrap()
    node

  # Don't try this at home with actual human kids.  Added for iced
  # for slightly different tree traversal mechanics.
  flattenChildren : ->
    out = []
    for attr in @children when @[attr]
      for child in flatten [@[attr]]
        out.push (child)
    out

  #
  # AST Walking Routines for CPS Pivots, etc.
  #
  #  There are three passes:
  #    1. Find await's and trace upward.
  #    2. Find loops found in #1, and flood downward
  #    3. Find break/continue found in #2, and trace upward
  #

  # icedWalkAst
  #
  #   Walk the AST looking for taming. Mark a node as with iced flags
  #   if any of its children are iced, but don't cross scope boundary
  #   when considering the children.
  #
  #   The paremeter `p` is the parent `await`.  All nodes beneath the
  #   first `await` in a function scope should point to its highest
  #   parent `await`.  This is so in the case of nested `await`s,
  #   they're really pulled out and run in sequence as the level of the
  #   topmost await.
  #
  #   The parameter `o` is a global object, passed through all without
  #   copies, to push information up and down the AST. This parameter is
  #   used with subfields:
  #
  #      o.foundAutocb    -- on if the parent function has an autocb
  #      o.foundDefer     -- on if defer() was found anywhere in the AST
  #      o.foundAwait     -- on if await... was found anywhere in the AST
  #      o.foundAwaitFunc -- on if await found in this func
  #      o.currFunc       -- the current func we're in
  #      o.foundArguments -- on if we found reference to 'arguments'
  #
  icedWalkAst : (p, o) ->
    @icedParentAwait = p
    @icedHasAutocbFlag = o.foundAutocb
    for child in @flattenChildren()
      @icedNodeFlag = true if child.icedWalkAst p, o
    @icedNodeFlag

  # icedWalkAstLoops
  #   Walk all loops that are marked as "iced" and mark their children
  #   as being children in a iced loop. They'll need more translations
  #   than other nodes. Eventually, "switch" statements might also be "loops"
  icedWalkAstLoops : (flood) ->
    flood = true if  @isLoop() and @icedNodeFlag
    flood = false if @isLoop() and not @icedNodeFlag
    @icedLoopFlag = flood
    for child in @flattenChildren()
      @icedLoopFlag = true if child.icedWalkAstLoops flood
    @icedLoopFlag

  # icedWalkCpsPivots
  #   A node is marked as a "cpsPivot" of it is (a) a 'iced' node,
  #   (b) a jump node in a iced while loop; or (c) an ancestor of (a) or (b).
  icedWalkCpsPivots : ->
    @icedCpsPivotFlag = true if @icedNodeFlag or (@icedLoopFlag and @icedIsJump())
    for child in @flattenChildren()
      @icedCpsPivotFlag = true if child.icedWalkCpsPivots()
    @icedCpsPivotFlag

  icedClearAutocbFlags : ->
    @icedHasAutocbFlag = false
    @traverseChildren false, (node) ->
      node.icedHasAutocbFlag = false
      true

  # Default implementations of the common node properties and methods. Nodes
  # will override these with custom logic, if needed.
  children: []

  # A generic iced AST rotation is just to push down to its children
  icedCpsRotate: ->
    for child in @flattenChildren()
      child.icedCpsRotate()
    this

  # A CPS Rotation routine for expressions
  icedCpsExprRotate : (v) ->
    doRotate = v.icedIsIcedExpr()
    if doRotate
      v.icedCallContinuation()
    v.icedCpsRotate() # do our children first, regardless...
    if doRotate
      @icedNestPrequelBlock v
    else
      null

  icedIsCpsPivot            :     -> @icedCpsPivotFlag
  icedNestContinuationBlock : (b) -> @icedContinuationBlock = b
  icedHasContinuation       :     -> (!!@icedContinuationBlock or @icedPrequels?.length)
  icedCallContinuation      :     -> @icedCallContinuationFlag = true
  icedWrapContinuation      :     NO
  icedIsJump                :     NO
  icedIsIcedExpr           :     -> (this not instanceof Code) and @icedNodeFlag

  icedNestPrequelBlock: (bb) ->
    rv = new IcedReturnValue()
    obj = @icedParentAwait || this
    obj.icedPrequels.push { block : bb, retval : rv }
    rv

  icedUnwrap: (e) ->
    if e.icedHasContinuation() and @icedHasContinuation()
      this
    else
      if @icedHasContinuation()
        e.icedContinuationBlock = @icedContinuationBlock
        e.icedPrequels = @icedPrequels
      e

  isStatement     : NO
  jumps           : NO
  isComplex       : YES
  isChainable     : NO
  isAssignable    : NO
  isLoop          : NO

  unwrap     : THIS
  unfoldSoak : NO

  # Is this node used to assign a certain variable?
  assigns: NO

#### Block

# The block is the list of expressions that forms the body of an
# indented block of code -- the implementation of a function, a clause in an
# `if`, `switch`, or `try`, and so on...
exports.Block = class Block extends Base
  constructor: (nodes) ->
    super()
    @expressions = compact flatten nodes or []

  children: ['expressions']

  # Tack an expression on to the end of this expression list.
  push: (node) ->
    @expressions.push node
    this

  # Remove and return the last expression of this expression list.
  pop: ->
    @expressions.pop()

  # Add an expression at the beginning of this expression list.
  unshift: (node) ->
    @expressions.unshift node
    this

  # If this Block consists of just a single node, unwrap it by pulling
  # it back out.
  unwrap: ->
    if @expressions.length is 1 then @icedUnwrap @expressions[0] else this

  # Like unwrap, but will return if not a single
  getSingle : ->
    if @expressions.length is 1 then @expressions[0] else null

  # Is this an empty block of code?
  isEmpty: ->
    not @expressions.length

  isStatement: (o) ->
    for exp in @expressions when exp.isStatement o
      return yes
    no

  jumps: (o) ->
    for exp in @expressions
      return exp if exp.jumps o

  icedThreadReturn: (call)  ->
    call = call || new IcedTailCall
    len = @expressions.length
    while len--
      expr = @expressions[len]

      # If the last expression in the block is either a bonafide statement
      # or if it's going to be pivoted, then don't thread the return value
      # through the IcedTailCall, just bolt it onto the end.
      if expr.isStatement()
        break

      # In this case, we have a value that we're going to return out
      # of the block, so apply the IcedTamilCall onto the value
      if expr not instanceof Comment and expr not instanceof Return
        call.assignValue expr
        @expressions[len] = call
        return

    # if nothing was found, just push the call on
    @expressions.push call

  # A Block node does not return its entire body, rather it
  # ensures that the final expression is returned.
  makeReturn: (res) ->
    len = @expressions.length
    foundReturn = false
    while len--
      expr = @expressions[len]
      if expr not instanceof Comment
        @expressions[len] = expr.makeReturn res
        if expr instanceof Return and
           not expr.expression and not expr.icedHasAutocbFlag
          @expressions.splice(len, 1)
          foundReturn = true
        else if not (expr instanceof If) or expr.elseBody
          foundReturn = true
        break
    if @icedHasAutocbFlag and not @icedNodeFlag and not foundReturn
      @expressions.push(new Return null, true)
    this

  # Optimization!
  # Blocks typically don't need their own cpsCascading.  This saves
  # wasted code.
  compileCps : (o) ->
    @icedGotCpsSplitFlag = true
    if @expressions.length > 1
      super o
    else
      @compileNode o

  # A **Block** is the only node that can serve as the root.
  compile: (o = {}, level) ->
    if o.scope then super o, level else @compileRoot o

  # Compile all expressions within the **Block** body. If we need to
  # return the result, and it's an expression, simply return it. If it's a
  # statement, ask the statement to do so.
  compileNode: (o) ->
    @tab  = o.indent
    top   = o.level is LEVEL_TOP
    codes = []
    for node in @expressions
      node = node.unwrapAll()
      node = (node.unfoldSoak(o) or node)
      if node instanceof Block
        # This is a nested block.  We don't do anything special here like enclose
        # it in a new scope; we just compile the statements in this block along with
        # our own.
        # In the case of IcedRuntime, the block might output nothing.
        # In that case, don't add extra spaces
        chld = node.compileNode o
        codes.push chld if chld and chld.length
      else if top
        node.front = true
        code = node.compile o
        unless node.isStatement o
          code = "#{@tab}#{code};"
          code = "#{code}\n" if node instanceof Literal
        codes.push code
      else
        codes.push node.compile o, LEVEL_LIST
    if top
      if @spaced
        return "\n#{codes.join '\n\n'}\n"
      else
        return codes.join '\n'
    code = codes.join(', ') or 'void 0'
    if codes.length > 1 and o.level >= LEVEL_LIST then "(#{code})" else code

  # If we happen to be the top-level **Block**, wrap everything in
  # a safety closure, unless requested not to.
  # It would be better not to generate them in the first place, but for now,
  # clean up obvious double-parentheses.
  compileRoot: (o) ->
    o.indent  = if o.bare then '' else TAB
    o.scope   = new Scope null, this, null
    o.level   = LEVEL_TOP
    @spaced   = yes
    prelude   = ""
    unless o.bare
      preludeExps = for exp, i in @expressions
        break unless exp.unwrap() instanceof Comment
        exp

      rest = @expressions[preludeExps.length...]

      @expressions = preludeExps
      prelude = "#{@compileNode merge(o, indent: '')}\n" if preludeExps.length
      @expressions = rest
    code = @compileWithDeclarations o
    return code if o.bare
    "#{prelude}(function() {\n#{code}\n}).call(this);\n"

  # Compile the expressions body for the contents of a function, with
  # declarations of all inner variables pushed up to the top.
  compileWithDeclarations: (o) ->
    code = post = ''
    for exp, i in @expressions
      exp = exp.unwrap()
      break unless exp instanceof Comment or exp instanceof Literal
    o = merge(o, level: LEVEL_TOP)
    if i
      rest = @expressions.splice i, 9e9
      [spaced, @spaced] = [@spaced, no]
      [code  , @spaced] = [(@compileNode o), spaced]
      @expressions = rest
    post = @compileNode o
    {scope} = o
    if scope.expressions is this
      declars = o.scope.hasDeclarations()
      assigns = scope.hasAssignments
      if declars or assigns
        code += '\n' if i
        code += "#{@tab}var "
        if declars
          code += scope.declaredVariables().join ', '
        if assigns
          code += ",\n#{@tab + TAB}" if declars
          code += scope.assignedVariables().join ",\n#{@tab + TAB}"
        code += ';\n'
    code + post

  #
  # icedCpsRotate -- This is the key abstract syntax tree rotation of the
  # CPS translation. Take a block with a bunch of sequential statements
  # and "pivot" the AST on the first available pivot.  The expressions
  # on the LHS of the pivot stay where the are.  The expressions on the RHS
  # of the pivot become the pivot's continuation. And the process is applied
  # recursively.
  #
  icedCpsRotate : ->
    pivot = null

    # Go ahead an look for a pivot
    for e,i in @expressions
      if e.icedIsCpsPivot()
        pivot = e
        # The pivot value needs to call the currently active continuation
        # after it's all done.  For things like if..else.. this does something
        # interesting and pushes the continuation down both branches.
        # Note that it's convenient to do this **before** anything is
        # rotated.
        pivot.icedCallContinuation()

      # Recursively rotate the children, in depth-first order.
      e.icedCpsRotate()

      # If we've found a pivot, then we break out of here, and then
      # handle the rest of these children
      break if pivot

    # If there's no pivot, then the above should be as in the base
    # class, and it's safe to return out of here.
    #
    # We find a pivot if this node has taming, and it's not an Await
    # itself.
    return this unless pivot

    # We should never have a continuation here, even though we rotated
    # this guy above.  This is true for one of two cases:
    #   1. If pivot is a statement, then the continuation will be in the
    #      grandchild Block node
    #   2. If pivot is an expression, the pivoted code will be a prequel
    #      and not a continuation (since we can't replace nodes as we
    #      walk).
    if pivot.icedContinuationBlock
      throw SyntaxError "unexpected continuation block in node"

    # These are the expressions on the RHS of the pivot split
    rest = @expressions.slice(i+1)

    # Leave the pivot in the list of expressions
    @expressions = @expressions.slice(0,i+1)

    # If there are elements in rest, then we need to nest a continuation block
    if rest.length
      child = new Block rest
      pivot.icedNestContinuationBlock child

      # Pass our node bits onto our new children
      for e in rest
        child.icedNodeFlag = true      if e.icedNodeFlag
        child.icedLoopFlag = true      if e.icedLoopFlag
        child.icedCpsPivotFlag = true  if e.icedCpsPivotFlag
        child.icedHasAutocbFlag = true if e.icedHasAutocbFlag

      # now recursive apply the transformation to the new child,
      # this being especially important in blocks that have multiple
      # awaits on the same level
      child.icedCpsRotate()

    # return this for chaining
    this

  # Wrap up the given nodes as a **Block**, unless it already happens
  # to be one.
  @wrap: (nodes) ->
    return nodes[0] if nodes.length is 1 and nodes[0] instanceof Block
    new Block nodes

  icedAddRuntime : (foundDefer, foundAwait) ->
    index = 0
    while (node = @expressions[index]) and node instanceof Comment or
        node instanceof Value and node.isString()
      index++
    @expressions.splice index, 0, (new IcedRuntime foundDefer, foundAwait)

  # Perform all steps of the Iced transform
  icedTransform : ->

    # we need to do at least 1 walk -- do the most important walk first
    obj = {}
    @icedWalkAst null, obj

    # Add a runtime if necessary
    @icedAddRuntime obj.foundDefer, obj.foundAwait

    # short-circuit here for optimization. If we didn't find await
    # then no need to iced anything in this AST
    if obj.foundAwait
      @icedWalkAstLoops false
      @icedWalkCpsPivots()
      @icedCpsRotate()

    this

#### Literal

# Literals are static values that can be passed through directly into
# JavaScript without translation, such as: strings, numbers,
# `true`, `false`, `null`...
exports.Literal = class Literal extends Base
  constructor: (@value, @tag) ->
    super()

  makeReturn: ->
    if @isStatement() then this else super

  isAssignable: ->
    IDENTIFIER.test @value

  isStatement: ->
    @value in ['break', 'continue', 'debugger']

  isComplex: NO
  icedIsJump : -> @isStatement()

  assigns: (name) ->
    name is @value

  icedWalkAst : (parent, o) ->
    if @value is 'arguments' and o.foundAwaitFunc
      o.foundArguments = true
      @value = "_arguments"
    false

  compileIced: (o) ->
    d =
      'continue' : iced.const.c_while
      'break'    : iced.const.b_while
    l = d[@value]
    func = new Value new Literal l
    call = new Call func, []
    return call.compile o

  jumps: (o) ->
    return this if @value is 'break' and not (o?.loop or o?.block)
    return this if @value is 'continue' and not o?.loop

  compileNode: (o) ->
    code = if @isUndefined
      if o.level >= LEVEL_ACCESS then '(void 0)' else 'void 0'
    else if @value is 'this'
      if o.scope.method?.bound
        o.scope.method.context
      else
        @value
    else if @value.reserved
      "\"#{@value}\""
    else if @icedLoopFlag and @icedIsJump()
      @compileIced o
    else
      @value
    if @isStatement() then "#{@tab}#{code};" else code

  toString: ->
    ' "' + @value + '"'

class exports.Undefined extends Base
  isAssignable: NO
  isComplex: NO
  compileNode: (o) ->
    if o.level >= LEVEL_ACCESS then '(void 0)' else 'void 0'

class exports.Null extends Base
  isAssignable: NO
  isComplex: NO
  compileNode: -> "null"

class exports.Bool extends Base
  isAssignable: NO
  isComplex: NO
  compileNode: -> @val
  constructor: (@val) ->

#### Return

# A `return` is a *pureStatement* -- wrapping it in a closure wouldn't
# make sense.
exports.Return = class Return extends Base
  constructor: (expr, auto) ->
    super()
    @icedHasAutocbFlag = auto
    @expression = expr if expr and not expr.unwrap().isUndefined

  children: ['expression']

  isStatement:     YES
  makeReturn:      THIS
  jumps:           THIS

  compile: (o, level) ->
    expr = @expression?.makeReturn()
    if expr and expr not instanceof Return then expr.compile o, level else super o, level

  compileNode: (o) ->
    if @icedHasAutocbFlag
      cb = new Value new Literal iced.const.autocb
      args = if @expression then [ @expression ] else []
      call = new Call cb, args
      ret = new Literal "return"
      block = new Block [ call, ret];
      block.compile o
    else
      @tab + "return#{[" #{@expression.compile o, LEVEL_PAREN}" if @expression]};"

#### Value

# A value, variable or literal or parenthesized, indexed or dotted into,
# or vanilla.
exports.Value = class Value extends Base
  constructor: (base, props, tag) ->
    super()
    return base if not props and base instanceof Value
    @base       = base
    @properties = props or []
    @[tag]      = true if tag
    return this

  children: ['base', 'properties']

  copy : ->
    return new Value @base, @properties

  # Add a property (or *properties* ) `Access` to the list.
  add: (props) ->
    @properties = @properties.concat props
    this

  hasProperties: ->
    !!@properties.length

  # Some boolean checks for the benefit of other nodes.
  isArray        : -> not @properties.length and @base instanceof Arr
  isComplex      : -> @hasProperties() or @base.isComplex()
  isAssignable   : -> @hasProperties() or @base.isAssignable()
  isSimpleNumber : -> @base instanceof Literal and SIMPLENUM.test @base.value
  isString       : -> @base instanceof Literal and IS_STRING.test @base.value
  isAtomic       : ->
    for node in @properties.concat @base
      return no if node.soak or node instanceof Call
    yes

  isStatement : (o)    -> not @properties.length and @base.isStatement o
  assigns     : (name) -> not @properties.length and @base.assigns name
  jumps       : (o)    -> not @properties.length and @base.jumps o

  isObject: (onlyGenerated) ->
    return no if @properties.length
    (@base instanceof Obj) and (not onlyGenerated or @base.generated)

  isSplice: ->
    last(@properties) instanceof Slice

  # The value can be unwrapped as its inner node, if there are no attached
  # properties.
  unwrap: ->
    if @properties.length then this else @icedUnwrap @base

  # If this value is being used as a slot for the purposes of a defer
  # then export it here
  toSlot : (i) ->
    return @base.toSlot i if @base instanceof Obj
    sufffix = null
    if @properties and @properties.length
      suffix = @properties.pop()
    return new Slot i, this, suffix

  # A reference has base part (`this` value) and name part.
  # We cache them separately for compiling complex expressions.
  # `a()[b()] ?= c` -> `(_base = a())[_name = b()] ? _base[_name] = c`
  cacheReference: (o) ->
    name = last @properties
    if @properties.length < 2 and not @base.isComplex() and not name?.isComplex()
      return [this, this]  # `a` `a.b`
    base = new Value @base, @properties[...-1]
    if base.isComplex()  # `a().b`
      bref = new Literal o.scope.freeVariable 'base'
      base = new Value new Parens new Assign bref, base
    return [base, bref] unless name  # `a()`
    if name.isComplex()  # `a[b()]`
      nref = new Literal o.scope.freeVariable 'name'
      name = new Index new Assign nref, name.index
      nref = new Index nref
    [base.add(name), new Value(bref or base.base, [nref or name])]

  icedWrapContinuation : YES
  icedCpsRotate: ->
    unless @properties.length
      super()
      return
    @base = nv if (nv = @icedCpsExprRotate @base)
    for p in @properties
      if (p.index? and @icedCpsExprRotate p.index)
        p.index = v

  # We compile a value to JavaScript by compiling and joining each property.
  # Things get much more interesting if the chain of properties has *soak*
  # operators `?.` interspersed. Then we have to take care not to accidentally
  # evaluate anything twice when building the soak chain.
  compileNode: (o) ->
    @base.front = @front
    props = @properties
    code  = @base.compile o, if props.length then LEVEL_ACCESS else null
    code  = "#{code}." if (@base instanceof Parens or props.length) and SIMPLENUM.test code
    code += prop.compile o for prop in props
    code

  # Unfold a soak into an `If`: `a?.b` -> `a.b if a?`
  unfoldSoak: (o) ->
    return @unfoldedSoak if @unfoldedSoak?
    result = do =>
      if ifn = @base.unfoldSoak o
        Array::push.apply ifn.body.properties, @properties
        return ifn
      for prop, i in @properties when prop.soak
        prop.soak = off
        fst = new Value @base, @properties[...i]
        snd = new Value @base, @properties[i..]
        if fst.isComplex()
          ref = new Literal o.scope.freeVariable 'ref'
          fst = new Parens new Assign ref, fst
          snd.base = ref
        return new If new Existence(fst), snd, soak: on
      null
    @unfoldedSoak = result or no

#### Comment

# CoffeeScript passes through block comments as JavaScript block comments
# at the same position.
exports.Comment = class Comment extends Base
  constructor: (@comment) ->
    super()

  isStatement:     YES
  makeReturn:      THIS

  compileNode: (o, level) ->
    code = '/*' + multident(@comment, @tab) + "\n#{@tab}*/\n"
    code = o.indent + code if (level or o.level) is LEVEL_TOP
    code

#### Call

# Node for a function invocation. Takes care of converting `super()` calls into
# calls against the prototype's function of the same name.
exports.Call = class Call extends Base
  constructor: (variable, @args = [], @soak) ->
    super()
    @isNew    = false
    @isSuper  = variable is 'super'
    @variable = if @isSuper then null else variable

  children: ['variable', 'args']

  # Tag this invocation as creating a new instance.
  newInstance: ->
    base = @variable?.base or @variable
    if base instanceof Call and not base.isNew
      base.newInstance()
    else
      @isNew = true
    this

  # Grab the reference to the superclass's implementation of the current
  # method.
  superReference: (o) ->
    method = o.scope.namedMethod()
    throw SyntaxError 'cannot call super outside of a function.' unless method
    {name} = method
    throw SyntaxError 'cannot call super on an anonymous function.' unless name?
    if method.klass
      accesses = [new Access(new Literal '__super__')]
      accesses.push new Access new Literal 'constructor' if method.static
      accesses.push new Access new Literal name
      (new Value (new Literal method.klass), accesses).compile o
    else
      "#{name}.__super__.constructor"

<<<<<<< HEAD
=======
  # The appropriate `this` value for a `super` call.
  superThis : (o) ->
    if o.scope.icedgen then "_this"
    else
      method = o.scope.method
      (method and not method.klass and method.context) or "this"
>>>>>>> 5dd87be3

  icedWrapContinuation: YES
  icedCpsRotate: ->
    for a,i in @args
      @args[i] = v if (v = @icedCpsExprRotate a)
    @variable = v if (@variable and v = @icedCpsExprRotate @variable)

  # Soaked chained invocations unfold into if/else ternary structures.
  unfoldSoak: (o) ->
    if @soak
      if @variable
        return ifn if ifn = unfoldSoak o, this, 'variable'
        [left, rite] = new Value(@variable).cacheReference o
      else
        left = new Literal @superReference o
        rite = new Value left
      rite = new Call rite, @args
      rite.isNew = @isNew
      left = new Literal "typeof #{ left.compile o } === \"function\""
      return new If left, new Value(rite), soak: yes
    call = this
    list = []
    loop
      if call.variable instanceof Call
        list.push call
        call = call.variable
        continue
      break unless call.variable instanceof Value
      list.push call
      break unless (call = call.variable.base) instanceof Call
    for call in list.reverse()
      if ifn
        if call.variable instanceof Call
          call.variable = ifn
        else
          call.variable.base = ifn
      ifn = unfoldSoak o, call, 'variable'
    ifn

  # Walk through the objects in the arguments, moving over simple values.
  # This allows syntax like `call a: b, c` into `call({a: b}, c);`
  filterImplicitObjects: (list) ->
    nodes = []
    for node in list
      unless node.isObject?() and node.base.generated
        nodes.push node
        continue
      obj = null
      for prop in node.base.properties
        if prop instanceof Assign or prop instanceof Comment
          nodes.push obj = new Obj properties = [], true if not obj
          properties.push prop
        else
          nodes.push prop
          obj = null
    nodes

  # Compile a vanilla function call.
  compileNode: (o) ->
    @variable?.front = @front
    if code = Splat.compileSplattedArray o, @args, true
      return @compileSplat o, code
    args = @filterImplicitObjects @args
    args = (arg.compile o, LEVEL_LIST for arg in args).join ', '
    if @isSuper
      @superReference(o) + ".call(#{@superThis o}#{ args and ', ' + args })"
    else
      (if @isNew then 'new ' else '') + @variable.compile(o, LEVEL_ACCESS) + "(#{args})"

  # `super()` is converted into a call against the superclass's implementation
  # of the current function.
  compileSuper: (args, o) ->
    "#{@superReference(o)}.call(#{@superThis o}#{ if args.length then ', ' else '' }#{args})"

  # If you call a function with a splat, it's converted into a JavaScript
  # `.apply()` call to allow an array of arguments to be passed.
  # If it's a constructor, then things get real tricky. We have to inject an
  # inner constructor in order to be able to pass the varargs.
  compileSplat: (o, splatArgs) ->
    return "#{ @superReference o }.apply(#{@superThis o}, #{splatArgs})" if @isSuper
    if @isNew
      idt = @tab + TAB
      return """
        (function(func, args, ctor) {
        #{idt}ctor.prototype = func.prototype;
        #{idt}var child = new ctor, result = func.apply(child, args), t = typeof result;
        #{idt}return t == "object" || t == "function" ? result || child : child;
        #{@tab}})(#{ @variable.compile o, LEVEL_LIST }, #{splatArgs}, function(){})
      """
    base = new Value @variable
    if (name = base.properties.pop()) and base.isComplex()
      ref = o.scope.freeVariable 'ref'
      fun = "(#{ref} = #{ base.compile o, LEVEL_LIST })#{ name.compile o }"
    else
      fun = base.compile o, LEVEL_ACCESS
      fun = "(#{fun})" if SIMPLENUM.test fun
      if name
        ref = fun
        fun += name.compile o
      else
        ref = 'null'
    "#{fun}.apply(#{ref}, #{splatArgs})"

#### Extends

# Node to extend an object's prototype with an ancestor object.
# After `goog.inherits` from the
# [Closure Library](http://closure-library.googlecode.com/svn/docs/closureGoogBase.js.html).
exports.Extends = class Extends extends Base
  constructor: (@child, @parent) ->
    super()

  children: ['child', 'parent']

  # Hooks one constructor into another's prototype chain.
  compile: (o) ->
    new Call(new Value(new Literal utility 'extends'), [@child, @parent]).compile o

#### Access

# A `.` access into a property of a value, or the `::` shorthand for
# an access into the object's prototype.
exports.Access = class Access extends Base
  constructor: (@name, tag) ->
    super()
    @name.asKey = yes
    @soak  = tag is 'soak'

  children: ['name']

  compile: (o) ->
    name = @name.compile o
    if (IDENTIFIER.test name) or (@name instanceof Defer) then ".#{name}" else "[#{name}]"

  isComplex: NO

#### Index

# A `[ ... ]` indexed access into an array or object.
exports.Index = class Index extends Base
  constructor: (@index) ->
    super()

  children: ['index']

  compile: (o) ->
    "[#{ @index.compile o, LEVEL_PAREN }]"

  isComplex: ->
    @index.isComplex()

#### Range

# A range literal. Ranges can be used to extract portions (slices) of arrays,
# to specify a range for comprehensions, or as a value, to be expanded into the
# corresponding array of integers at runtime.
exports.Range = class Range extends Base

  children: ['from', 'to']

  constructor: (@from, @to, tag) ->
    super()
    @exclusive = tag is 'exclusive'
    @equals = if @exclusive then '' else '='

  # Compiles the range's source variables -- where it starts and where it ends.
  # But only if they need to be cached to avoid double evaluation.
  compileVariables: (o) ->
    o = merge o, top: true
    [@fromC, @fromVar]  =  @from.cache o, LEVEL_LIST
    [@toC, @toVar]      =  @to.cache o, LEVEL_LIST
    [@step, @stepVar]   =  step.cache o, LEVEL_LIST if step = del o, 'step'
    [@fromNum, @toNum]  = [@fromVar.match(SIMPLENUM), @toVar.match(SIMPLENUM)]
    @stepNum            = @stepVar.match(SIMPLENUM) if @stepVar

  # When compiled normally, the range returns the contents of the *for loop*
  # needed to iterate over the values in the range. Used by comprehensions.
  compileNode: (o) ->
    @compileVariables o unless @fromVar
    return @compileArray(o) unless o.index

    # Set up endpoints.
    known    = @fromNum and @toNum
    idx      = del o, 'index'
    idxName  = del o, 'name'
    namedIndex = idxName and idxName isnt idx
    varPart  = "#{idx} = #{@fromC}"
    varPart += ", #{@toC}" if @toC isnt @toVar
    varPart += ", #{@step}" if @step isnt @stepVar
    [lt, gt] = ["#{idx} <#{@equals}", "#{idx} >#{@equals}"]

    # Generate the condition.
    condPart = if @stepNum
      if +@stepNum > 0 then "#{lt} #{@toVar}" else "#{gt} #{@toVar}"
    else if known
      [from, to] = [+@fromNum, +@toNum]
      if from <= to then "#{lt} #{to}" else "#{gt} #{to}"
    else
      cond     = "#{@fromVar} <= #{@toVar}"
      "#{cond} ? #{lt} #{@toVar} : #{gt} #{@toVar}"

    # Generate the step.
    stepPart = if @stepVar
      "#{idx} += #{@stepVar}"
    else if known
      if namedIndex
        if from <= to then "++#{idx}" else "--#{idx}"
      else
        if from <= to then "#{idx}++" else "#{idx}--"
    else
      if namedIndex
        "#{cond} ? ++#{idx} : --#{idx}"
      else
        "#{cond} ? #{idx}++ : #{idx}--"

    varPart  = "#{idxName} = #{varPart}" if namedIndex
    stepPart = "#{idxName} = #{stepPart}" if namedIndex

    # The final loop body.
    "#{varPart}; #{condPart}; #{stepPart}"


  # When used as a value, expand the range into the equivalent array.
  compileArray: (o) ->
    if @fromNum and @toNum and Math.abs(@fromNum - @toNum) <= 20
      range = [+@fromNum..+@toNum]
      range.pop() if @exclusive
      return "[#{ range.join(', ') }]"
    idt    = @tab + TAB
    i      = o.scope.freeVariable 'i'
    result = o.scope.freeVariable 'results'
    pre    = "\n#{idt}#{result} = [];"
    if @fromNum and @toNum
      o.index = i
      body    = @compileNode o
    else
      vars    = "#{i} = #{@fromC}" + if @toC isnt @toVar then ", #{@toC}" else ''
      cond    = "#{@fromVar} <= #{@toVar}"
      body    = "var #{vars}; #{cond} ? #{i} <#{@equals} #{@toVar} : #{i} >#{@equals} #{@toVar}; #{cond} ? #{i}++ : #{i}--"
    post   = "{ #{result}.push(#{i}); }\n#{idt}return #{result};\n#{o.indent}"
    hasArgs = (node) -> node?.contains (n) -> n instanceof Literal and n.value is 'arguments' and not n.asKey
    args   = ', arguments' if hasArgs(@from) or hasArgs(@to)
    "(function() {#{pre}\n#{idt}for (#{body})#{post}}).apply(this#{args ? ''})"

#### Slice

# An array slice literal. Unlike JavaScript's `Array#slice`, the second parameter
# specifies the index of the end of the slice, just as the first parameter
# is the index of the beginning.
exports.Slice = class Slice extends Base

  children: ['range']

  constructor: (@range) ->
    super()

  # We have to be careful when trying to slice through the end of the array,
  # `9e9` is used because not all implementations respect `undefined` or `1/0`.
  # `9e9` should be safe because `9e9` > `2**32`, the max array length.
  compileNode: (o) ->
    {to, from} = @range
    fromStr    = from and from.compile(o, LEVEL_PAREN) or '0'
    compiled   = to and to.compile o, LEVEL_PAREN
    if to and not (not @range.exclusive and +compiled is -1)
      toStr = ', ' + if @range.exclusive
        compiled
      else if SIMPLENUM.test compiled
        "#{+compiled + 1}"
      else
        compiled = to.compile o, LEVEL_ACCESS
        "+#{compiled} + 1 || 9e9"
    ".slice(#{ fromStr }#{ toStr or '' })"

#### Obj

# An object literal, nothing fancy.
exports.Obj = class Obj extends Base
  constructor: (props, @generated = false) ->
    super()
    @objects = @properties = props or []

  children: ['properties']

  toSlot : (i) ->
    for prop in @properties when prop instanceof Assign
      (prop.value.toSlot i).addAccess prop.variable

  icedWrapContinuation : YES
  icedCpsRotate : ->
    for prop in @properties when prop instanceof Assign
      prop.value = v if (v = @icedCpsExprRotate prop.value)

  compileNode: (o) ->
    props = @properties
    return (if @front then '({})' else '{}') unless props.length
    if @generated
      for node in props when node instanceof Value
        throw new Error 'cannot have an implicit value in an implicit object'
    idt         = o.indent += TAB
    lastNoncom  = @lastNonComment @properties
    props = for prop, i in props
      join = if i is props.length - 1
        ''
      else if prop is lastNoncom or prop instanceof Comment
        '\n'
      else
        ',\n'
      indent = if prop instanceof Comment then '' else idt
      if prop instanceof Value and prop.this
        prop = new Assign prop.properties[0].name, prop, 'object'
      if prop not instanceof Comment
        if prop not instanceof Assign
          prop = new Assign prop, prop, 'object'
        (prop.variable.base or prop.variable).asKey = yes
      indent + prop.compile(o, LEVEL_TOP) + join
    props = props.join ''
    obj   = "{#{ props and '\n' + props + '\n' + @tab }}"
    if @front then "(#{obj})" else obj

  assigns: (name) ->
    for prop in @properties when prop.assigns name then return yes
    no

#### Arr

# An array literal.
exports.Arr = class Arr extends Base
  constructor: (objs) ->
    super()
    @objects = objs or []

  children: ['objects']

  filterImplicitObjects: Call::filterImplicitObjects

  icedWrapContinuation : YES
  icedCpsRotate: ->
    for o,i in @objects
      @objects[i] = v if (v = @icedCpsExprRotate o)

  compileNode: (o) ->
    return '[]' unless @objects.length
    o.indent += TAB
    objs = @filterImplicitObjects @objects
    return code if code = Splat.compileSplattedArray o, objs
    code = (obj.compile o, LEVEL_LIST for obj in objs).join ', '
    if code.indexOf('\n') >= 0
      "[\n#{o.indent}#{code}\n#{@tab}]"
    else
      "[#{code}]"

  assigns: (name) ->
    for obj in @objects when obj.assigns name then return yes
    no

#### Class

# The CoffeeScript class definition.
# Initialize a **Class** with its name, an optional superclass, and a
# list of prototype property assignments.
exports.Class = class Class extends Base
  constructor: (@variable, @parent, @body = new Block) ->
    super()
    @boundFuncs = []
    @body.classBody = yes

  children: ['variable', 'parent', 'body']

  # Figure out the appropriate name for the constructor function of this class.
  determineName: ->
    return null unless @variable
    decl = if tail = last @variable.properties
      tail instanceof Access and tail.name.value
    else
      @variable.base.value
    if decl in STRICT_PROSCRIBED
      throw SyntaxError "variable name may not be #{decl}"
    decl and= IDENTIFIER.test(decl) and decl

  # For all `this`-references and bound functions in the class definition,
  # `this` is the Class being constructed.
  setContext: (name) ->
    @body.traverseChildren false, (node) ->
      return false if node.classBody
      if node instanceof Literal and node.value is 'this'
        node.value    = name
      else if node instanceof Code
        node.klass    = name
        node.context  = name if node.bound

  # Ensure that all functions bound to the instance are proxied in the
  # constructor.
  addBoundFunctions: (o) ->
    if @boundFuncs.length
      for bvar in @boundFuncs
        lhs = (new Value (new Literal "this"), [new Access bvar]).compile o
        @ctor.body.unshift new Literal "#{lhs} = #{utility 'bind'}(#{lhs}, this)"

  # Merge the properties from a top-level object as prototypal properties
  # on the class.
  addProperties: (node, name, o) ->
    props = node.base.properties[..]
    exprs = while assign = props.shift()
      if assign instanceof Assign
        base = assign.variable.base
        delete assign.context
        func = assign.value
        if base.value is 'constructor'
          if @ctor
            throw new Error 'cannot define more than one constructor in a class'
          if func.bound
            throw new Error 'cannot define a constructor as a bound function'
          if func instanceof Code
            assign = @ctor = func
          else
            @externalCtor = o.scope.freeVariable 'class'
            assign = new Assign new Literal(@externalCtor), func
        else
          if assign.variable.this
            func.static = yes
            if func.bound
              func.context = name
          else
            assign.variable = new Value(new Literal(name), [(new Access new Literal 'prototype'), new Access base ])
            if func instanceof Code and func.bound
              @boundFuncs.push base
              func.bound = no
      assign
    compact exprs

  # Walk the body of the class, looking for prototype properties to be converted.
  walkBody: (name, o) ->
    @traverseChildren false, (child) =>
      return false if child instanceof Class
      if child instanceof Block
        for node, i in exps = child.expressions
          if node instanceof Value and node.isObject(true)
            exps[i] = @addProperties node, name, o
        child.expressions = exps = flatten exps

  # `use strict` (and other directives) must be the first expression statement(s)
  # of a function body. This method ensures the prologue is correctly positioned
  # above the `constructor`.
  hoistDirectivePrologue: ->
    index = 0
    {expressions} = @body
    ++index while (node = expressions[index]) and node instanceof Comment or
      node instanceof Value and node.isString() or
      node instanceof IcedRuntime
    @directives = expressions.splice 0, index

  # Make sure that a constructor is defined for the class, and properly
  # configured.
  ensureConstructor: (name) ->
    if not @ctor
      @ctor = new Code
      @ctor.body.push new Literal "#{name}.__super__.constructor.apply(this, arguments)" if @parent
      @ctor.body.push new Literal "#{@externalCtor}.apply(this, arguments)" if @externalCtor
      @ctor.body.makeReturn()
      @body.expressions.unshift @ctor
    @ctor.ctor     = @ctor.name = name
    @ctor.klass    = null
    @ctor.noReturn = yes

  # Instead of generating the JavaScript string directly, we build up the
  # equivalent syntax tree and compile that, in pieces. You can see the
  # constructor, property assignments, and inheritance getting built out below.
  compileNode: (o) ->
    decl  = @determineName()
    name  = decl or '_Class'
    name = "_#{name}" if name.reserved
    lname = new Literal name

    @hoistDirectivePrologue()
    @setContext name
    @walkBody name, o
    @ensureConstructor name
    @body.spaced = yes
    @body.expressions.unshift @ctor unless @ctor instanceof Code
    @body.expressions.push lname
    @body.expressions.unshift @directives...
    @addBoundFunctions o

    call  = Closure.wrap @body

    if @parent
      @superClass = new Literal o.scope.freeVariable 'super', no
      @body.expressions.unshift new Extends lname, @superClass
      call.args.push @parent
      params = call.variable.params or call.variable.base.params
      params.push new Param @superClass

    klass = new Parens call, yes
    klass = new Assign @variable, klass if @variable
    klass.compile o

#### Assign

# The **Assign** is used to assign a local variable to value, or to set the
# property of an object -- including within object literals.
exports.Assign = class Assign extends Base
  constructor: (@variable, @value, @context, options) ->
    super()
    @param = options and options.param
    @subpattern = options and options.subpattern
    forbidden = (name = @variable.unwrapAll().value) in STRICT_PROSCRIBED
    if forbidden and @context isnt 'object'
      throw SyntaxError "variable name may not be \"#{name}\""
    @icedlocal = options and options.icedlocal

  children: ['variable', 'value']

  isStatement: (o) ->
    o?.level is LEVEL_TOP and @context? and "?" in @context

  assigns: (name) ->
    @[if @context is 'object' then 'value' else 'variable'].assigns name

  unfoldSoak: (o) ->
    unfoldSoak o, this, 'variable'

  # If our value needs a CPS rotation....
  icedCpsRotate :  ->
    @value = nv if (nv = @icedCpsExprRotate @value)

  # Compile an assignment, delegating to `compilePatternMatch` or
  # `compileSplice` if appropriate. Keep track of the name of the base object
  # we've been assigned to, for correct internal references. If the variable
  # has not been seen yet within the current scope, declare it.
  compileNode: (o) ->
    if isValue = @variable instanceof Value
      return @compilePatternMatch o if @variable.isArray() or @variable.isObject()
      return @compileSplice       o if @variable.isSplice()
      return @compileConditional  o if @context in ['||=', '&&=', '?=']
    name = @variable.compile o, LEVEL_LIST
    unless @context
      unless (varBase = @variable.unwrapAll()).isAssignable()
        throw SyntaxError "\"#{ @variable.compile o }\" cannot be assigned."
      unless varBase.hasProperties?()
        if @param or @icedlocal
          o.scope.add name, 'var', @icedlocal
        else
          o.scope.find name
    if @value instanceof Code and match = METHOD_DEF.exec name
      @value.klass = match[1] if match[1]
      @value.name  = match[2] ? match[3] ? match[4] ? match[5]
    val = @value.compile o, LEVEL_LIST
    return "#{name}: #{val}" if @context is 'object'
    val = name + " #{ @context or '=' } " + val
    if o.level <= LEVEL_LIST then val else "(#{val})"

  # Brief implementation of recursive pattern matching, when assigning array or
  # object literals to a value. Peeks at their properties to assign inner names.
  # See the [ECMAScript Harmony Wiki](http://wiki.ecmascript.org/doku.php?id=harmony:destructuring)
  # for details.
  compilePatternMatch: (o) ->
    top       = o.level is LEVEL_TOP
    {value}   = this
    {objects} = @variable.base
    unless olen = objects.length
      code = value.compile o
      return if o.level >= LEVEL_OP then "(#{code})" else code
    isObject = @variable.isObject()
    if top and olen is 1 and (obj = objects[0]) not instanceof Splat
      # Unroll simplest cases: `{v} = x` -> `v = x.v`
      if obj instanceof Assign
        {variable: {base: idx}, value: obj} = obj
      else
        if obj.base instanceof Parens
          [obj, idx] = new Value(obj.unwrapAll()).cacheReference o
        else
          idx = if isObject
            if obj.this then obj.properties[0].name else obj
          else
            new Literal 0
      acc   = IDENTIFIER.test idx.unwrap().value or 0
      value = new Value value
      value.properties.push new (if acc then Access else Index) idx
      if obj.unwrap().value in RESERVED
        throw new SyntaxError "assignment to a reserved word: #{obj.compile o} = #{value.compile o}"
      return new Assign(obj, value, null, param: @param).compile o, LEVEL_TOP
    vvar    = value.compile o, LEVEL_LIST
    assigns = []
    splat   = false
    if not IDENTIFIER.test(vvar) or @variable.assigns(vvar)
      assigns.push "#{ ref = o.scope.freeVariable 'ref' } = #{vvar}"
      vvar = ref
    for obj, i in objects
      # A regular array pattern-match.
      idx = i
      if isObject
        if obj instanceof Assign
          # A regular object pattern-match.
          {variable: {base: idx}, value: obj} = obj
        else
          # A shorthand `{a, b, @c} = val` pattern-match.
          if obj.base instanceof Parens
            [obj, idx] = new Value(obj.unwrapAll()).cacheReference o
          else
            idx = if obj.this then obj.properties[0].name else obj
      if not splat and obj instanceof Splat
        name = obj.name.unwrap().value
        obj = obj.unwrap()
        val = "#{olen} <= #{vvar}.length ? #{ utility 'slice' }.call(#{vvar}, #{i}"
        if rest = olen - i - 1
          ivar = o.scope.freeVariable 'i'
          val += ", #{ivar} = #{vvar}.length - #{rest}) : (#{ivar} = #{i}, [])"
        else
          val += ") : []"
        val   = new Literal val
        splat = "#{ivar}++"
      else
        name = obj.unwrap().value
        if obj instanceof Splat
          obj = obj.name.compile o
          throw new SyntaxError \
            "multiple splats are disallowed in an assignment: #{obj}..."
        if typeof idx is 'number'
          idx = new Literal splat or idx
          acc = no
        else
          acc = isObject and IDENTIFIER.test idx.unwrap().value or 0
        val = new Value new Literal(vvar), [new (if acc then Access else Index) idx]
      if name? and name in RESERVED
        throw new SyntaxError "assignment to a reserved word: #{obj.compile o} = #{val.compile o}"
      assigns.push new Assign(obj, val, null, param: @param, subpattern: yes).compile o, LEVEL_LIST
    assigns.push vvar unless top or @subpattern
    code = assigns.join ', '
    if o.level < LEVEL_LIST then code else "(#{code})"

  # When compiling a conditional assignment, take care to ensure that the
  # operands are only evaluated once, even though we have to reference them
  # more than once.
  compileConditional: (o) ->
    [left, right] = @variable.cacheReference o
    # Disallow conditional assignment of undefined variables.
    if not left.properties.length and left.base instanceof Literal and 
           left.base.value != "this" and not o.scope.check left.base.value
      throw new Error "the variable \"#{left.base.value}\" can't be assigned with #{@context} because it has not been defined."
    if "?" in @context then o.isExistentialEquals = true
    new Op(@context[...-1], left, new Assign(right, @value, '=') ).compile o

  # Compile the assignment from an array splice literal, using JavaScript's
  # `Array#splice` method.
  compileSplice: (o) ->
    {range: {from, to, exclusive}} = @variable.properties.pop()
    name = @variable.compile o
    [fromDecl, fromRef] = from?.cache(o, LEVEL_OP) or ['0', '0']
    if to
      if from?.isSimpleNumber() and to.isSimpleNumber()
        to = +to.compile(o) - +fromRef
        to += 1 unless exclusive
      else
        to = to.compile(o, LEVEL_ACCESS) + ' - ' + fromRef
        to += ' + 1' unless exclusive
    else
      to = "9e9"
    [valDef, valRef] = @value.cache o, LEVEL_LIST
    code = "[].splice.apply(#{name}, [#{fromDecl}, #{to}].concat(#{valDef})), #{valRef}"
    if o.level > LEVEL_TOP then "(#{code})" else code

#### Code

# A function definition. This is the only node that creates a new Scope.
# When for the purposes of walking the contents of a function body, the Code
# has no *children* -- they're within the inner scope.
exports.Code = class Code extends Base
  constructor: (params, body, tag) ->
    super()
    @params  = params or []
    @body    = body or new Block
    @icedgen = tag is 'icedgen'
    @bound   = tag is 'boundfunc' or @icedgen
    @context = '_this' if @bound or @icedgen
    @icedPassedDeferral = null

  children: ['params', 'body']

  isStatement: -> !!@ctor

  traceName : ->
    parts = []
    parts.push @klass if @klass
    parts.push @name if @name
    parts.join '.'

  jumps: NO

  # Compilation creates a new scope unless explicitly asked to share with the
  # outer scope. Handles splat parameters in the parameter list by peeking at
  # the JavaScript `arguments` object. If the function is bound with the `=>`
  # arrow, generates a wrapper that saves the current value of `this` through
  # a closure.
  compileNode: (o) ->
    o.scope         = new Scope o.scope, @body, this
    o.scope.shared  = del(o, 'sharedScope') or @icedgen
<<<<<<< HEAD
=======
    o.scope.icedgen = @icedgen
>>>>>>> 5dd87be3
    o.indent        += TAB
    delete o.bare
    delete o.isExistentialEquals
    params = []
    exprs  = []
    for name in @paramNames() # this step must be performed before the others
      unless o.scope.check name then o.scope.parameter name
    for param in @params when param.splat
      for {name: p} in @params
        if p.this then p = p.properties[0].name
        if p.value then o.scope.add p.value, 'var', yes
      splats = new Assign new Value(new Arr(p.asReference o for p in @params)),
                          new Value new Literal 'arguments'
      break
    for param in @params
      if param.isComplex()
        val = ref = param.asReference o
        val = new Op '?', ref, param.value if param.value
        exprs.push new Assign new Value(param.name), val, '=', param: yes
      else
        ref = param
        if param.value
          lit = new Literal ref.name.value + ' == null'
          val = new Assign new Value(param.name), param.value, '='
          exprs.push new If lit, val
      params.push ref unless splats
    wasEmpty = @body.isEmpty()
    exprs.unshift splats if splats
    @body.expressions.unshift exprs... if exprs.length
    o.scope.parameter params[i] = p.compile o for p, i in params
    uniqs = []
    for name in @paramNames()
      throw SyntaxError "multiple parameters named '#{name}'" if name in uniqs
      uniqs.push name

    if @icedFoundArguments and @icedNodeFlag
      o.scope.assign '_arguments', 'arguments'

    wasEmpty = false if @icedHasAutocbFlag
    @body.makeReturn() unless wasEmpty or @noReturn
    if @bound
      if o.scope.parent.method?.bound
        @bound = @context = o.scope.parent.method.context
      else if not @static
        o.scope.parent.assign '_this', 'this'
    idt   = o.indent
    code  = 'function'
    code  += ' ' + @name if @ctor
    code  += '(' + params.join(', ') + ') {'

    if @icedNodeFlag and not @icedgen
      # Find the tamecb if possible, and do this before we update the
      # scope, below...
      @icedPassedDeferral = o.scope.freeVariable iced.const.passed_deferral
      lhs = new Value new Literal @icedPassedDeferral
      f = new Value new Literal iced.const.ns
      f.add new Access new Value new Literal iced.const.findDeferral
      rhs = new Call f, [ new Value new Literal 'arguments' ]
      @body.unshift(new Assign lhs, rhs)

<<<<<<< HEAD
    if @icedNodeFlag
      o.iced_scope = o.scope

=======
>>>>>>> 5dd87be3
    # There are two important cases to consider in terms of autocb;
    # In the case of an explicit call to return, we handle it in
    # 'new Return' constructor.  The subtler case is when control
    # falls off the end of a function.  But that's just the top-level
    # continuation within the function.  So we assign it to the autocb
    # here.  There's a slight scoping hack, to supply  { icedlocal : yes },
    # which forces __iced_k to be locally scoped.  To have it global is
    # a real disaster of subtle bugs. But wait, there's yet more!!
    # Recall that icedgen functions share scope with their parent function.
    # That means, they'll insert an '__iced_k' in the parent scope
    # as a type == 'param' !! Meaning, it won't be output at the high-level
    # function that contains them (since only 'var's) are output.
    # Thus, we had to make a hack to scope.coffee to support this particular
    # case.
    # 
    if @icedNodeFlag and not @icedgen
      r = if @icedHasAutocbFlag then iced.const.autocb else iced.const.k_noop
      rhs = new Value new Literal r
      lhs = new Value new Literal iced.const.k
      @body.unshift(new Assign lhs, rhs, null, { icedlocal : yes } )

    code  += "\n#{ @body.compileWithDeclarations o }\n#{@tab}" unless @body.isEmpty()
    code  += '}'
    return @tab + code if @ctor
    if @front or (o.level >= LEVEL_ACCESS) then "(#{code})" else code

  # A list of parameter names, excluding those generated by the compiler.
  paramNames: ->
    names = []
    names.push param.names()... for param in @params
    names

  # Short-circuit `traverseChildren` method to prevent it from crossing scope boundaries
  # unless `crossScope` is `true`.
  traverseChildren: (crossScope, func) ->
    super(crossScope, func) if crossScope

  # we are taming as a feature of all of our children.  However, if we
  # are iced, it's not the case that our parent is iced!
  icedWalkAst : (parent, o) ->
    @icedParentAwait = parent
    fa_prev = o.foundAutocb
    cf_prev = o.currFunc
    fg_prev = o.foundArguments
    faf_prev = o.foundAwaitFunc
    o.foundAutocb = false
    o.foundArguments = false
    o.foundAwaitFunc = false
    o.currFunc = @
    for param in @params
      if param.name instanceof Literal and param.name.value is iced.const.autocb
        o.foundAutocb = true
        break
    @icedHasAutocbFlag = o.foundAutocb
    super parent, o
    @icedFoundArguments = o.foundArguments
    o.foundAwaitFunc = faf_prev
    o.foundArguments = fg_prev
    o.foundAutocb = fa_prev
    o.currFunc = cf_prev
    false

  icedWalkAstLoops : (flood) ->
    @icedLoopFlag = true if super false
    false

  icedWalkCpsPivots: ->
    super()
    @icedCpsPivotFlag = false

#### Param

# A parameter in a function definition. Beyond a typical Javascript parameter,
# these parameters can also attach themselves to the context of the function,
# as well as be a splat, gathering up a group of parameters into an array.
exports.Param = class Param extends Base
  constructor: (@name, @value, @splat) ->
    super()
    if (name = @name?.unwrapAll().value) in STRICT_PROSCRIBED
      throw SyntaxError "parameter name \"#{name}\" is not allowed"

  children: ['name', 'value']

  compile: (o) ->
    @name.compile o, LEVEL_LIST

  asReference: (o) ->
    return @reference if @reference
    node = @name
    if node.this
      node = node.properties[0].name
      if node.value.reserved
        node = new Literal o.scope.freeVariable node.value
    else if node.isComplex()
      node = new Literal o.scope.freeVariable 'arg'
    node = new Value node
    node = new Splat node if @splat
    @reference = node

  isComplex: ->
    @name.isComplex()

  # Finds the name or names of a `Param`; useful for detecting duplicates.
  # In a sense, a destructured parameter represents multiple JS parameters,
  # thus this method returns an `Array` of names.
  # Reserved words used as param names, as well as the Object and Array
  # literals used for destructured params, get a compiler generated name
  # during the `Code` compilation step, so this is necessarily an incomplete
  # list of a parameter's names.
  names: (name = @name)->
    atParam = (obj) ->
      {value} = obj.properties[0].name
      return if value.reserved then [] else [value]
    # * simple literals `foo`
    return [name.value] if name instanceof Literal
    # * at-params `@foo`
    return atParam(name) if name instanceof Value
    names = []
    for obj in name.objects
      # * assignments within destructured parameters `{foo:bar}`
      if obj instanceof Assign
        names.push obj.value.unwrap().value
      # * splats within destructured parameters `[xs...]`
      else if obj instanceof Splat
        names.push obj.name.unwrap().value
      else if obj instanceof Value
        # * destructured parameters within destructured parameters `[{a}]`
        if obj.isArray() or obj.isObject()
          names.push @names(obj.base)...
        # * at-params within destructured parameters `{@foo}`
        else if obj.this
          names.push atParam(obj)...
        # * simple destructured parameters {foo}
        else names.push obj.base.value
      else
        throw SyntaxError "illegal parameter #{obj.compile()}"
    names

#### Splat

# A splat, either as a parameter to a function, an argument to a call,
# or as part of a destructuring assignment.
exports.Splat = class Splat extends Base

  children: ['name']

  isAssignable: YES

  constructor: (name) ->
    super()
    @name = if name.compile then name else new Literal name

  assigns: (name) ->
    @name.assigns name

  compile: (o) ->
    if @index? then @compileParam o else @name.compile o

  unwrap: -> @name

  toSlot: (i) ->
    new Slot(i, new Value(@name), null, true)

  # Utility function that converts an arbitrary number of elements, mixed with
  # splats, to a proper array.
  @compileSplattedArray: (o, list, apply) ->
    index = -1
    continue while (node = list[++index]) and node not instanceof Splat
    return '' if index >= list.length
    if list.length is 1
      code = list[0].compile o, LEVEL_LIST
      return code if apply
      return "#{ utility 'slice' }.call(#{code})"
    args = list[index..]
    for node, i in args
      code = node.compile o, LEVEL_LIST
      args[i] = if node instanceof Splat
      then "#{ utility 'slice' }.call(#{code})"
      else "[#{code}]"
    return args[0] + ".concat(#{ args[1..].join ', ' })" if index is 0
    base = (node.compile o, LEVEL_LIST for node in list[...index])
    "[#{ base.join ', ' }].concat(#{ args.join ', ' })"

#### While

# A while loop, the only sort of low-level loop exposed by CoffeeScript. From
# it, all other loops can be manufactured. Useful in cases where you need more
# flexibility or more speed than a comprehension can provide.
exports.While = class While extends Base
  constructor: (condition, options) ->
    super()
    @condition = if options?.invert then condition.invert() else condition
    @guard     = options?.guard

  children: ['condition', 'guard', 'body']

  isStatement: YES
  isLoop : YES

  makeReturn: (res) ->
    if res
      super
    else
      @returns = not @jumps loop: yes
      this

  addBody: (@body) ->
    this

  jumps: ->
    {expressions} = @body
    return no unless expressions.length
    for node in expressions
      return node if node.jumps loop: yes
    no

  icedWrap : (d) ->
    condition = d.condition
    body = d.body
    rvar = d.rvar
    outStatements = []

    if rvar
      rvar_value = new Value new Literal rvar

    # Set up all of the IDs
    top_id = new Value new Literal iced.const.t_while
    k_id = new Value new Literal iced.const.k
    k_param = new Param new Literal iced.const.k

    # Break will just call the parent continuation, but in some
    # cases, there will be a return value, so then we have to pass
    # that back out.  Hence the split below:
    break_id = new Value new Literal iced.const.b_while
    if rvar
      break_expr = new Call k_id, [ rvar_value ]
      break_block = new Block [ break_expr ]
      break_body = new Code [], break_block, 'icedgen'
      break_assign = new Assign break_id, break_body, null, { icedlocal : yes }
    else
      break_assign = new Assign break_id, k_id, null, { icedlocal : yes }

    # The continue assignment is the increment at the end
    # of the loop (if it's there), and also the recursive
    # call back to the top.
    continue_id = new Value new Literal iced.const.c_while
    continue_block = new Block [ new Call top_id, [ k_id ] ]
    continue_block.unshift d.step if d.step
    continue_body = new Code [], continue_block, 'icedgen'
    continue_assign = new Assign continue_id, continue_body, null, { icedlocal : yes }

    # Next is like continue, but it also squirrels away the return
    # value, if required!
    next_id = new Value new Literal iced.const.n_while
    if rvar
      next_arg = new Param new Literal iced.const.n_arg
      f = rvar_value.copy()
      f.add new Access new Value new Literal 'push'
      call1 = new Call f, [ next_arg ]
      call2 = new Call continue_id, []
      next_block = new Block [ call1, call2 ]
      next_body = new Code [ next_arg ], next_block, 'icedgen'
      next_assign = new Assign next_id, next_body, null, { icedlocal : yes }
    else
      next_assign = new Assign next_id, continue_id

    # The whole body is wrapped in an if, with the positive
    # condition being the loop, and the negative condition
    # being the break out of the loop
    cond = new If condition.invert(), new Block [ new Call break_id, [] ]
    if d.guard
      cond.addElse new If d.guard, body
      cond.addElse new Block [ new Call continue_id, [] ]
    else
      cond.addElse body

    # The top of the loop construct.
    top_body = new Block [ break_assign, continue_assign, next_assign, cond ]
    top_func = new Code [ k_param ], top_body, 'icedgen'
    top_assign = new Assign top_id, top_func, null, { icedlocal : yes }
    top_call = new Call top_id, [ k_id ]
    top_statements = []
    top_statements = top_statements.concat d.init if d.init
    if rvar
      rvar_init = new Assign rvar_value, new Arr
      top_statements.push rvar_init
    top_statements = top_statements.concat [ top_assign, top_call ]
    top_block = new Block top_statements

  icedCallContinuation : ->
    @body.icedThreadReturn new IcedTailCall iced.const.n_while

  compileIced: (o) ->
    return null unless @icedNodeFlag
    opts = { @condition, @body, @guard }
    if @returns
      opts.rvar = o.scope.freeVariable 'results'
    b = @icedWrap opts
    return b.compile o

  # The main difference from a JavaScript *while* is that the CoffeeScript
  # *while* can be used as a part of a larger expression -- while loops may
  # return an array containing the computed result of each iteration.
  compileNode: (o) ->
    return code if code = @compileIced o
    o.indent += TAB
    set      = ''
    {body}   = this
    if body.isEmpty()
      body = ''
    else
      if @returns
        body.makeReturn rvar = o.scope.freeVariable 'results'
        set  = "#{@tab}#{rvar} = [];\n"
      if @guard
        if body.expressions.length > 1
          body.expressions.unshift new If (new Parens @guard).invert(), new Literal "continue"
        else
          body = Block.wrap [new If @guard, body] if @guard
      body = "\n#{ body.compile o, LEVEL_TOP }\n#{@tab}"
    code = set + @tab + "while (#{ @condition.compile o, LEVEL_PAREN }) {#{body}}"
    if @returns
      if @icedHasAutocbFlag
        code += "\n#{@tab}#{iced.const.autocb}(#{rvar});"
        code += "\n#{@tab}return;"
      else
        code += "\n#{@tab}return #{rvar};"
    code

#### Op

# Simple Arithmetic and logical operations. Performs some conversion from
# CoffeeScript operations into their JavaScript equivalents.
exports.Op = class Op extends Base
  constructor: (op, first, second, flip ) ->
    super()
    return new In first, second if op is 'in'
    if op is 'do'
      return @generateDo first
    if op is 'new'
      return first.newInstance() if first instanceof Call and not first.do and not first.isNew
      first = new Parens first   if first instanceof Code and first.bound or first.do
    @operator = CONVERSIONS[op] or op
    @first    = first
    @second   = second
    @flip     = !!flip
    return this

  icedWrapContinuation : -> @icedCallContinuationFlag

  # The map of conversions from CoffeeScript to JavaScript symbols.
  CONVERSIONS =
    '==': '==='
    '!=': '!=='
    'of': 'in'

  # The map of invertible operators.
  INVERSIONS =
    '!==': '==='
    '===': '!=='

  children: ['first', 'second']

  isSimpleNumber: NO

  isUnary: ->
    not @second

  isComplex: ->
    not (@isUnary() and (@operator in ['+', '-'])) or @first.isComplex()

  # Am I capable of
  # [Python-style comparison chaining](http://docs.python.org/reference/expressions.html#notin)?
  isChainable: ->
    @operator in ['<', '>', '>=', '<=', '===', '!==']

  icedCpsRotate :  ->
    @first = fnv if @first and (fnv = @icedCpsExprRotate @first)
    @second = snv if @second and (snv = @icedCpsExprRotate @second)

  invert: ->
    if @isChainable() and @first.isChainable()
      allInvertable = yes
      curr = this
      while curr and curr.operator
        allInvertable and= (curr.operator of INVERSIONS)
        curr = curr.first
      return new Parens(this).invert() unless allInvertable
      curr = this
      while curr and curr.operator
        curr.invert = !curr.invert
        curr.operator = INVERSIONS[curr.operator]
        curr = curr.first
      this
    else if op = INVERSIONS[@operator]
      @operator = op
      if @first.unwrap() instanceof Op
        @first.invert()
      this
    else if @second
      new Parens(this).invert()
    else if @operator is '!' and (fst = @first.unwrap()) instanceof Op and
                                  fst.operator in ['!', 'in', 'instanceof']
      fst
    else
      new Op '!', this

  unfoldSoak: (o) ->
    @operator in ['++', '--', 'delete'] and unfoldSoak o, this, 'first'

  generateDo: (exp) ->
    passedParams = []
    func = if exp instanceof Assign and (ref = exp.value.unwrap()) instanceof Code
      ref
    else
      exp
    for param in func.params or []
      if param.value
        passedParams.push param.value
        delete param.value
      else
        passedParams.push param
    call = new Call exp, passedParams
    call.do = yes
    call

  compileNode: (o) ->
    isChain = @isChainable() and @first.isChainable()
    # In chains, there's no need to wrap bare obj literals in parens,
    # as the chained expression is wrapped.
    @first.front = @front unless isChain
    if @operator is 'delete' and o.scope.check(@first.unwrapAll().value)
      throw SyntaxError 'delete operand may not be argument or var'
    if @operator in ['--', '++'] and @first.unwrapAll().value in STRICT_PROSCRIBED
      throw SyntaxError 'prefix increment/decrement may not have eval or arguments operand'
    return @compileUnary     o if @isUnary()
    return @compileChain     o if isChain
    return @compileExistence o if @operator is '?'
    code = @first.compile(o, LEVEL_OP) + ' ' + @operator + ' ' +
           @second.compile(o, LEVEL_OP)
    if o.level <= LEVEL_OP then code else "(#{code})"

  # Mimic Python's chained comparisons when multiple comparison operators are
  # used sequentially. For example:
  #
  #     bin/coffee -e 'console.log 50 < 65 > 10'
  #     true
  compileChain: (o) ->
    [@first.second, shared] = @first.second.cache o
    fst = @first.compile o, LEVEL_OP
    code = "#{fst} #{if @invert then '&&' else '||'} #{ shared.compile o } #{@operator} #{ @second.compile o, LEVEL_OP }"
    "(#{code})"

  compileExistence: (o) ->
    if @first.isComplex()
      ref = new Literal o.scope.freeVariable 'ref'
      fst = new Parens new Assign ref, @first
    else
      fst = @first
      ref = fst
    new If(new Existence(fst), ref, type: 'if').addElse(@second).compile o

  # Compile a unary **Op**.
  compileUnary: (o) ->
    if o.level >= LEVEL_ACCESS
      return (new Parens this).compile o
    parts = [op = @operator]
    plusMinus = op in ['+', '-']
    parts.push ' ' if op in ['new', 'typeof', 'delete'] or
                      plusMinus and @first instanceof Op and @first.operator is op
    if (plusMinus && @first instanceof Op) or (op is 'new' and @first.isStatement o)
      @first = new Parens @first
    parts.push @first.compile o, LEVEL_OP
    parts.reverse() if @flip
    parts.join ''

  toString: (idt) ->
    super idt, @constructor.name + ' ' + @operator

#### In
exports.In = class In extends Base
  constructor: (@object, @array) ->
    super()

  children: ['object', 'array']

  invert: NEGATE

  compileNode: (o) ->
    if @array instanceof Value and @array.isArray()
      for obj in @array.base.objects when obj instanceof Splat
        hasSplat = yes
        break
      # `compileOrTest` only if we have an array literal with no splats
      return @compileOrTest o unless hasSplat
    @compileLoopTest o

  compileOrTest: (o) ->
    return "#{!!@negated}" if @array.base.objects.length is 0
    [sub, ref] = @object.cache o, LEVEL_OP
    [cmp, cnj] = if @negated then [' !== ', ' && '] else [' === ', ' || ']
    tests = for item, i in @array.base.objects
      (if i then ref else sub) + cmp + item.compile o, LEVEL_ACCESS
    tests = tests.join cnj
    if o.level < LEVEL_OP then tests else "(#{tests})"

  compileLoopTest: (o) ->
    [sub, ref] = @object.cache o, LEVEL_LIST
    code = utility('indexOf') + ".call(#{ @array.compile o, LEVEL_LIST }, #{ref}) " +
           if @negated then '< 0' else '>= 0'
    return code if sub is ref
    code = sub + ', ' + code
    if o.level < LEVEL_LIST then code else "(#{code})"

  toString: (idt) ->
    super idt, @constructor.name + if @negated then '!' else ''

#### Slot
#
#  A Slot is an argument passed to `defer(..)`.  It's a bit different
#  from a normal parameters, since it's trying to implement pass-by-reference.
#  It's used only in concert with the Defer class.  Splats and Values
#  can be converted to slots with the `toSlot` method.
#
exports.Slot = class Slot extends Base
  constructor : (index, value, suffix, splat) ->
    super()
    @index = index
    @value = value
    @suffix = suffix
    @splat = splat
    @access = null

  addAccess : (a) ->
    @access = a
    this

  children : [ 'value', 'suffix' ]

#### Defer

exports.Defer = class Defer extends Base
  constructor : (args, @lineno) ->
    super()
    @slots = flatten (a.toSlot i for a,i in args)
    @params = []
    @vars = []

  children : ['slots' ]

  # Count hidden parameters up from 1.  Make a note of which parameter
  # we passed out.  Return a copy of that parameter, in case we mutate
  # it later before we output it.
  newParam : ->
    l = "#{iced.const.slot}_#{@params.length + 1}"
    @params.push new Param new Literal l
    new Value new Literal l

  #
  # makeAssignFn
  #   - Implement C++-style pass-by-reference in Coffee
  #
  # the 'assign_fn' returned by here will set all parameters to defer()
  # to have the appropriate values after the defer is fulfilled. The
  # four cases to consider are listed in the following call:
  #
  #     defer(x, a.b, c.d[i], rest...)
  #
  # Case 1 -- defer(x) --  Regular assignment to a local variable
  # Case 2 -- defer(a.b) --  Assignment to an object; must capture
  #    object when defer() is called
  # Case 3 -- defer(c.d[i]) --  Assignment to an array slot; must capture
  #   array and slot index with defer() is called
  # Case 4 -- defer(rest...) -- rest is an array, assign it to all
  #   leftover arguments.
  #
  # There is a special subcase of Case 1, which we call case 1(b):
  #
  #    defer _
  #
  # In this case, the slot used is the return value for the surrounding await call,
  # for cases such as:
  #
  #    x = await foo defer _
  #
  makeAssignFn : (o) ->
    return null if @slots.length is 0
    assignments = []
    args = []
    i = 0
    for s in @slots
      i = s.index
      a = new Value new Literal "arguments"
      i_lit = new Value new Literal i
      if s.splat # case 4
        func = new Value new Literal(utility 'slice')
        func.add new Access new Value new Literal 'call'
        call = new Call func, [ a, i_lit ]
        slot = s.value
        @vars.push slot
        assign = new Assign slot, call
      else
        a.add new Index i_lit
        if s.access
          a.add new Access s.access
        if not s.suffix # case 1
          lit = s.value.compile o, LEVEL_TOP
          if lit is "_"
            slot = new Value new Literal iced.const.deferrals
            slot.add new Access new Value new Literal iced.const.retslot
          else
            slot = s.value
            @vars.push slot
        else
          args.push s.value
          slot = @newParam()
          if s.suffix instanceof Index # case 3
            prop = new Index @newParam()
            args.push s.suffix.index
          else # case 2
            prop = s.suffix
          slot.add prop
        assign = new Assign slot, a
      assignments.push assign

    block = new Block assignments
    inner_fn = new Code [], block, 'icedgen'
    outer_block = new Block [ new Return inner_fn ]
    outer_fn = new Code @params, outer_block, 'icedgen'
    call = new Call outer_fn, args

  transform : (o) ->
    # fn is 'Deferrals.defer'
    fn = new Value new Literal iced.const.deferrals
    meth = new Value new Literal iced.const.defer_method
    fn.add new Access meth

    # There is one argument to Deferrals.defer(), which is a dictionary.
    # The dictionary currently only has one slot: assign_fn, which
    #   indicates a function.
    # More slots will be needed if we ever want to keep track of iced-aware
    #   stack traces.
    assignments = []
    if (assign_fn = @makeAssignFn o)
      assignments.push new Assign(new Value(new Literal(iced.const.assign_fn)),
                                  assign_fn, "object")
    ln_lhs = new Value new Literal iced.const.lineno
    ln_rhs = new Value new Literal @lineno
    ln_assign = new Assign ln_lhs, ln_rhs, "object"
    assignments.push ln_assign
    o = new Obj assignments

    # Return the final call
    new Call fn, [ new Value o ]

  compileNode : (o) ->
    call = @transform o
    for v in @vars
      name = v.compile o, LEVEL_LIST
      scope = o.scope
      scope.add name, 'var'
    call.compile o

  icedWalkAst : (p, o) ->
    @icedHasAutocbFlag = o.foundAutocb
    o.foundDefer = true
    @parentFunc = o.currFunc
    super p, o

#### Await

exports.Await = class Await extends Base
  constructor : (@body) ->
    super()

  transform : (o) ->
    body = @body
    name = iced.const.deferrals
    o.scope.add name, 'var'
    lhs = new Value new Literal name
    cls = new Value new Literal iced.const.ns
    cls.add(new Access(new Value new Literal iced.const.Deferrals))

    assignments = []
    if n = @parentFunc?.icedPassedDeferral
      cb_lhs = new Value new Literal iced.const.parent
      cb_rhs = new Value new Literal n
      cb_assignment = new Assign cb_lhs, cb_rhs, "object"
      assignments.push cb_assignment

    if o.filename?
      fn_lhs = new Value new Literal iced.const.filename
      fn_rhs = new Value new Literal '"' + o.filename + '"'
      fn_assignment = new Assign fn_lhs, fn_rhs, "object"
      assignments.push fn_assignment

    if n = @parentFunc?.traceName()
      func_lhs = new Value new Literal iced.const.funcname
      func_rhs = new Value new Literal '"' + n + '"'
      func_assignment = new Assign func_lhs, func_rhs, "object"
      assignments.push func_assignment

    trace = new Obj assignments, true
    call = new Call cls, [ (new Value new Literal iced.const.k), trace ]
    rhs = new Op "new", call
    assign = new Assign lhs, rhs
    body.unshift assign
    meth = lhs.copy().add new Access new Value new Literal iced.const.fulfill
    call = new Call meth, []
    body.push (call)
    @body = body

  children: ['body']

  # ??? Revisit!
  isStatement: -> YES

  makeReturn : THIS

  compileNode: (o) ->
    @transform(o)
    @body.compile o

  # We still need to walk our children to see if there are any embedded
  # function which might also be iced.  But we're always going to report
  # to our parent that we are iced, since we are!
  icedWalkAst : (p, o) ->
    @icedHasAutocbFlag = o.foundAutocb
    @parentFunc = o.currFunc
    p = p || this
    @icedParentAwait = p
    super p, o
    @icedNodeFlag = o.foundAwaitFunc = o.foundAwait = true

#### IcedRuntime
#
# By default, the iced libraries are require'd via nodejs' require.
# You can change this behavior on the command line:
#
#    -I inline --- inlines a simplified runtime to the output file
#    -I node   --- force node.js inclusion
#    -I window --- attach the inlined runtime to the window.* object
#    -I none   --- no inclusion, do it yourself...
#
class IcedRuntime extends Block
  constructor: (@foundDefer, @foundAwait) ->
    super()

  compileNode: (o) ->
    @expressions = []

    v = if o.runtime    then o.runtime
    else if o.bare      then "none"
    else if @foundDefer then "node"
    else                     "none"

    if o.runtime and not @foundDefer and not o.runforce
      v = "none"

    window_mode = false
    window_val = null

    inc = null
    inc = switch (v)
      when "inline", "window"
        window_mode = true if v is "window"
        if window_mode
          window_val = new Value new Literal v
        InlineRuntime.generate(if window_val then window_val.copy() else null)
      when "node"
        file = new Literal "'iced-coffee-script'"
        access = new Access new Literal iced.const.ns
        req = new Value new Literal "require"
        call = new Call req, [ file ]
        callv = new Value call
        callv.add access
        ns = new Value new Literal iced.const.ns
        new Assign ns, callv
      when "none" then null
      else throw SyntaxError "unexpected flag IcedRuntime #{v}"

    @push inc if inc

    if @foundAwait
      
      # Emit __iced_k = __iced_k_noop = function(){} 
      rhs = new Code [], new Block []

      lhs_vec = []
      for k in [ iced.const.k_noop, iced.const.k ]
        val = new Value new Literal k
        
        # Add window. if necessary
        if window_val
          klass = window_val.copy()
          klass.add new Access val
          val = klass
          
        lhs_vec.push val
          
      assign = rhs
      for v in lhs_vec
        assign = new Assign v, assign
      @push assign

    if @isEmpty() then null
    else               super o

  icedWalkAst : (p,o) ->
    @icedHasAutocbFlag = o.foundAutocb
    super p, o

#### Try

# A classic *try/catch/finally* block.
exports.Try = class Try extends Base
  constructor: (@attempt, @error, @recovery, @ensure) ->
    super()

  children: ['attempt', 'recovery', 'ensure']

  isStatement: YES

  jumps: (o) -> @attempt.jumps(o) or @recovery?.jumps(o)

  makeReturn: (res) ->
    @attempt  = @attempt .makeReturn res if @attempt
    @recovery = @recovery.makeReturn res if @recovery
    this

  # Compilation is more or less as you would expect -- the *finally* clause
  # is optional, the *catch* is not.
  compileNode: (o) ->
    o.indent  += TAB
    errorPart = if @error then " (#{ @error.compile o }) " else ' '
    tryPart   = @attempt.compile o, LEVEL_TOP

    catchPart = if @recovery
      if @error.value in STRICT_PROSCRIBED
        throw SyntaxError "catch variable may not be \"#{@error.value}\""
      o.scope.add @error.value, 'param' unless o.scope.check @error.value
      " catch#{errorPart}{\n#{ @recovery.compile o, LEVEL_TOP }\n#{@tab}}"
    else unless @ensure or @recovery
      ' catch (_error) {}'

    ensurePart = if @ensure then " finally {\n#{ @ensure.compile o, LEVEL_TOP }\n#{@tab}}" else ''

    """#{@tab}try {
    #{tryPart}
    #{@tab}}#{ catchPart or '' }#{ensurePart}"""

#### Throw

# Simple node to throw an exception.
exports.Throw = class Throw extends Base
  constructor: (@expression) ->
    super()

  children: ['expression']

  isStatement: YES
  jumps:       NO

  # A **Throw** is already a return, of sorts...
  makeReturn: THIS

  compileNode: (o) ->
    @tab + "throw #{ @expression.compile o };"

#### Existence

# Checks a variable for existence -- not *null* and not *undefined*. This is
# similar to `.nil?` in Ruby, and avoids having to consult a JavaScript truth
# table.
exports.Existence = class Existence extends Base
  constructor: (@expression) ->
    super()

  children: ['expression']

  invert: NEGATE

  compileNode: (o) ->
    @expression.front = @front
    code = @expression.compile o, LEVEL_OP
    if IDENTIFIER.test(code) and not o.scope.check code
      [cmp, cnj] = if @negated then ['===', '||'] else ['!==', '&&']
      code = "typeof #{code} #{cmp} \"undefined\" #{cnj} #{code} #{cmp} null"
    else
      # do not use strict equality here; it will break existing code
      code = "#{code} #{if @negated then '==' else '!='} null"
    if o.level <= LEVEL_COND then code else "(#{code})"

#### Parens

# An extra set of parentheses, specified explicitly in the source. At one time
# we tried to clean up the results by detecting and removing redundant
# parentheses, but no longer -- you can put in as many as you please.
#
# Parentheses are a good way to force any statement to become an expression.
exports.Parens = class Parens extends Base
  constructor: (@body) ->
    super()

  children: ['body']

  unwrap    : -> @icedUnwrap @body
  isComplex : -> @body.isComplex()

  #icedWrapContinuation : YES
  #icedCpsRotate: ->
  #  @body = b if (b = @icedCpsExprRotate @body)

  compileNode: (o) ->
    expr = @body.unwrap()
    if expr instanceof Value and expr.isAtomic()
      expr.front = @front
      return expr.compile o
    code = expr.compile o, LEVEL_PAREN
    bare = o.level < LEVEL_OP and (expr instanceof Op or expr instanceof Call or
      (expr instanceof For and expr.returns))
    if bare then code else "(#{code})"

#### For

# CoffeeScript's replacement for the *for* loop is our array and object
# comprehensions, that compile into *for* loops here. They also act as an
# expression, able to return the result of each filtered iteration.
#
# Unlike Python array comprehensions, they can be multi-line, and you can pass
# the current index of the loop as a second parameter. Unlike Ruby blocks,
# you can map and filter in a single pass.
exports.For = class For extends While
  constructor: (body, source) ->
    super()
    @condition = null
    {@source, @guard, @step, @name, @index} = source
    @body    = Block.wrap [body]
    @own     = !!source.own
    @object  = !!source.object
    [@name, @index] = [@index, @name] if @object
    throw SyntaxError 'index cannot be a pattern matching expression' if @index instanceof Value
    @range   = @source instanceof Value and @source.base instanceof Range and not @source.properties.length
    @pattern = @name instanceof Value
    throw SyntaxError 'indexes do not apply to range loops' if @range and @index
    throw SyntaxError 'cannot pattern match over range loops' if @range and @pattern
    @returns = false

  children: ['body', 'source', 'guard', 'step']

  compileIced: (o, d) ->
    return null unless @icedNodeFlag

    body = d.body
    condition = null
    init = []
    step = null
    scope = o.scope

    # Handle 'for k,v of obj'
    if @object
      # _ref = source
      ref = scope.freeVariable 'ref'
      ref_val = new Value new Literal ref
      a1 = new Assign ref_val, @source

      # keys = for k of _ref
      #   k
      keys = scope.freeVariable 'keys'
      keys_val = new Value new Literal keys
      key = scope.freeVariable 'k'
      key_lit = new Literal key
      key_val = new Value key_lit
      empty_arr = new Value new Arr
      loop_body = new Block [ key_val ]
      loop_source = { object : yes, name : key_lit, source : ref_val }
      loop_keys = new For loop_body, loop_source
      a2 = new Assign keys_val, loop_keys

      # _i = 0
      iname = scope.freeVariable 'i'
      ival = new Value new Literal iname
      a3 = new Assign ival, new Value new Literal 0

      init = [ a1, a2, a3 ]

      # _i < keys.length
      keys_len = keys_val.copy()
      keys_len.add new Access new Value new Literal "length"
      condition = new Op '<', ival, keys_len

      # _i++
      step = new Op '++', ival

      # value = _ref[name]
      if @name
        source_access = ref_val.copy()
        source_access.add new Index @index
        a5 = new Assign @name, source_access
        body.unshift a5

      # key = keys[_i]
      keys_access = keys_val.copy()
      keys_access.add new Index ival
      a4 = new Assign @index, keys_access
      body.unshift a4

    # Handle the case of 'for i in [0..10]'
    else if @range and @name
      condition = new Op '<=', @name, @source.base.to
      init = [ new Assign @name, @source.base.from ]
<<<<<<< HEAD
      step = new Op '++', @name
=======
      if @step?
        step = new Op "+=", @name, @step
      else
        step = new Op '++', @name
>>>>>>> 5dd87be3

    # Handle the case of 'for i,blah in arr'
    else if ! @range and @name
      kval = new Value new Literal d.kvar
      len = scope.freeVariable 'len'
      ref = scope.freeVariable 'ref'
      ref_val = new Value new Literal ref
      len_val = new Value new Literal len
      a1 = new Assign ref_val, @source
      len_rhs = ref_val.copy().add new Access new Value new Literal "length"
      a2 = new Assign len_val, len_rhs
      a3 = new Assign kval, new Value new Literal 0
      init = [ a1, a2, a3 ]
      condition = new Op '<', kval, len_val
      step = new Op '++', kval
      ref_val_copy = ref_val.copy()
      ref_val_copy.add new Index kval
      a4 = new Assign @name, ref_val_copy
      body.unshift a4

    rvar = d.rvar
    guard = d.guard
    b = @icedWrap { condition, body, init, step, rvar, guard }
    b.compile o

  # Welcome to the hairiest method in all of CoffeeScript. Handles the inner
  # loop, filtering, stepping, and result saving for array, object, and range
  # comprehensions. Some of the generated code can be shared in common, and
  # some cannot.
  compileNode: (o) ->
    body      = Block.wrap [@body]
    lastJumps = last(body.expressions)?.jumps()
    @returns  = no if lastJumps and lastJumps instanceof Return
    source    = if @range then @source.base else @source
    scope     = o.scope
    name      = @name  and @name.compile o, LEVEL_LIST
    index     = @index and @index.compile o, LEVEL_LIST
    scope.find(name)  if name and not @pattern
    scope.find(index) if index
    rvar      = scope.freeVariable 'results' if @returns
    ivar      = (@object and index) or scope.freeVariable 'i'
    kvar      = (@range and name) or index or ivar
    kvarAssign = if kvar isnt ivar then "#{kvar} = " else ""
    # the `_by` variable is created twice in `Range`s if we don't prevent it from being declared here
    stepvar   = scope.freeVariable "step" if @step and not @range
    name      = ivar if @pattern
    varPart   = ''
    guardPart = ''
    defPart   = ''
    idt1      = @tab + TAB

    return code if code = @compileIced o, { stepvar, body, rvar, kvar, @guard }

    if @range
      forPart = source.compile merge(o, {index: ivar, name, @step})
    else
      svar    = @source.compile o, LEVEL_LIST
      if (name or @own) and not IDENTIFIER.test svar
        defPart    = "#{@tab}#{ref = scope.freeVariable 'ref'} = #{svar};\n"
        svar       = ref
      if name and not @pattern
        namePart   = "#{name} = #{svar}[#{kvar}]"
      unless @object
        lvar       = scope.freeVariable 'len'
        forVarPart = "#{kvarAssign}#{ivar} = 0, #{lvar} = #{svar}.length"
        forVarPart += ", #{stepvar} = #{@step.compile o, LEVEL_OP}" if @step
        stepPart   = "#{kvarAssign}#{if @step then "#{ivar} += #{stepvar}" else (if kvar isnt ivar then "++#{ivar}" else "#{ivar}++")}"
        forPart    = "#{forVarPart}; #{ivar} < #{lvar}; #{stepPart}"
    if @returns
      resultPart   = "#{@tab}#{rvar} = [];\n"
      returnResult = if @icedHasAutocbFlag
        "\n#{@tab}#{iced.const.autocb}(#{rvar}); return;"
      else
        "\n#{@tab}return #{rvar};"
      body.makeReturn rvar
    if @guard
      if body.expressions.length > 1
        body.expressions.unshift new If (new Parens @guard).invert(), new Literal "continue"
      else
        body = Block.wrap [new If @guard, body] if @guard
    if @pattern
      body.expressions.unshift new Assign @name, new Literal "#{svar}[#{kvar}]"
    defPart     += @pluckDirectCall o, body
    varPart     = "\n#{idt1}#{namePart};" if namePart
    if @object
      forPart   = "#{kvar} in #{svar}"
      guardPart = "\n#{idt1}if (!#{utility 'hasProp'}.call(#{svar}, #{kvar})) continue;" if @own
    body        = body.compile merge(o, indent: idt1), LEVEL_TOP
    body        = '\n' + body + '\n' if body
    """
    #{defPart}#{resultPart or ''}#{@tab}for (#{forPart}) {#{guardPart}#{varPart}#{body}#{@tab}}#{returnResult or ''}
    """

  pluckDirectCall: (o, body) ->
    defs = ''
    for expr, idx in body.expressions
      expr = expr.unwrapAll()
      continue unless expr instanceof Call
      val = expr.variable.unwrapAll()
      continue unless (val instanceof Code) or
                      (val instanceof Value and
                      val.base?.unwrapAll() instanceof Code and
                      val.properties.length is 1 and
                      val.properties[0].name?.value in ['call', 'apply'])
      fn    = val.base?.unwrapAll() or val
      ref   = new Literal o.scope.freeVariable 'fn'
      base  = new Value ref
      if val.base
        [val.base, base] = [base, val]
      body.expressions[idx] = new Call base, expr.args
      defs += @tab + new Assign(ref, fn).compile(o, LEVEL_TOP) + ';\n'
    defs

#### Switch

# A JavaScript *switch* statement. Converts into a returnable expression on-demand.
exports.Switch = class Switch extends Base
  constructor: (@subject, @cases, @otherwise) ->
    super()

  children: ['subject', 'cases', 'otherwise']

  isStatement: YES

  jumps: (o = {block: yes}) ->
    for [conds, block] in @cases
      return block if block.jumps o
    @otherwise?.jumps o

  makeReturn: (res) ->
    pair[1].makeReturn res for pair in @cases
    @otherwise or= new Block [new Literal 'void 0'] if res
    @otherwise?.makeReturn res
    this

  icedCallContinuation : ->
    for [condition,block] in @cases
      block.icedThreadReturn()
    @otherwise?.icedThreadReturn()

  compileNode: (o) ->
    idt1 = o.indent + TAB
    idt2 = o.indent = idt1 + TAB
    code = @tab + "switch (#{ @subject?.compile(o, LEVEL_PAREN) or false }) {\n"
    for [conditions, block], i in @cases
      for cond in flatten [conditions]
        cond  = cond.invert() unless @subject
        code += idt1 + "case #{ cond.compile o, LEVEL_PAREN }:\n"
      code += body + '\n' if body = block.compile o, LEVEL_TOP
      break if i is @cases.length - 1 and not @otherwise
      expr = @lastNonComment block.expressions
      continue if expr instanceof Return or (expr instanceof Literal and expr.jumps() and expr.value isnt 'debugger')
      code += idt2 + 'break;\n'
    code += idt1 + "default:\n#{ @otherwise.compile o, LEVEL_TOP }\n" if @otherwise and @otherwise.expressions.length
    code +  @tab + '}'

#### If

# *If/else* statements. Acts as an expression by pushing down requested returns
# to the last line of each clause.
#
# Single-expression **Ifs** are compiled into conditional operators if possible,
# because ternaries are already proper expressions, and don't need conversion.
exports.If = class If extends Base
  constructor: (condition, @body, options = {}) ->
    super()
    @condition = if options.type is 'unless' then condition.invert() else condition
    @elseBody  = null
    @isChain   = false
    {@soak}    = options

  children: ['condition', 'body', 'elseBody']

  bodyNode:     -> @body?.unwrap()
  elseBodyNode: -> @elseBody?.unwrap()

  # Rewrite a chain of **Ifs** to add a default case as the final *else*.
  addElse: (elseBody) ->
    if @isChain
      @elseBodyNode().addElse elseBody
    else
      @isChain  = elseBody instanceof If
      @elseBody = @ensureBlock elseBody
    this

  # propogate the closing continuation call down both branches of the if.
  # note this prevents if ...else if... inline chaining, and makes it
  # fully nested if { .. } else { if { } ..} ..'s
  icedCallContinuation : ->
    if @elseBody
      @elseBody.icedThreadReturn()
      @isChain = false
    else
      @addElse new IcedTailCall
    @body.icedThreadReturn()

  # The **If** only compiles into a statement if either of its bodies needs
  # to be a statement. Otherwise a conditional operator is safe.
  isStatement: (o) ->
    o?.level is LEVEL_TOP or
      @bodyNode().isStatement(o) or @elseBodyNode()?.isStatement(o) or
      @icedHasContinuation()

  jumps: (o) -> @body.jumps(o) or @elseBody?.jumps(o)

  compileNode: (o) ->
    if @isStatement o or @icedIsCpsPivot() then @compileStatement o else @compileExpression o

  makeReturn: (res) ->
    @elseBody  or= new Block [new Literal 'void 0'] if res
    @body     and= new Block [@body.makeReturn res]
    @elseBody and= new Block [@elseBody.makeReturn res]
    this

  ensureBlock: (node) ->
    if node instanceof Block then node else new Block [node]

  # Compile the `If` as a regular *if-else* statement. Flattened chains
  # force inner *else* bodies into statement form.
  compileStatement: (o) ->
    child    = del o, 'chainChild'
    exeq     = del o, 'isExistentialEquals'

    if exeq
      return new If(@condition.invert(), @elseBodyNode(), type: 'if').compile o

    cond     = @condition.compile o, LEVEL_PAREN
    o.indent += TAB
    body     = @ensureBlock @body
    bodyc    = body.compile o
    if (
      1 is body.expressions?.length and
      !@elseBody and !child and
      bodyc and cond and
      -1 is (bodyc.indexOf '\n') and
      80 > cond.length + bodyc.length
    )
      return "#{@tab}if (#{cond}) #{bodyc.replace /^\s+/, ''}"
    bodyc    = "\n#{bodyc}\n#{@tab}" if bodyc
    ifPart   = "if (#{cond}) {#{bodyc}}"
    ifPart   = @tab + ifPart unless child
    return ifPart unless @elseBody
    ifPart + ' else ' + if @isChain
      o.indent = @tab
      o.chainChild = yes
      @elseBody.unwrap().compile o, LEVEL_TOP
    else
      "{\n#{ @elseBody.compile o, LEVEL_TOP }\n#{@tab}}"

  # Compile the `If` as a conditional operator.
  compileExpression: (o) ->
    cond = @condition.compile o, LEVEL_COND
    body = @bodyNode().compile o, LEVEL_LIST
    alt  = if @elseBodyNode() then @elseBodyNode().compile(o, LEVEL_LIST) else 'void 0'
    code = "#{cond} ? #{body} : #{alt}"
    if o.level >= LEVEL_COND then "(#{code})" else code

  unfoldSoak: ->
    @soak and this

# Faux-Nodes
# ----------
# Faux-nodes are never created by the grammar, but are used during code
# generation to generate other combinations of nodes.

#### Closure

# A faux-node used to wrap an expressions body in a closure.
Closure =

  # Wrap the expressions body, unless it contains a pure statement,
  # in which case, no dice. If the body mentions `this` or `arguments`,
  # then make sure that the closure wrapper preserves the original values.
  wrap: (expressions, statement, noReturn) ->
    return expressions if expressions.jumps()
    func = new Code [], Block.wrap [expressions]
    args = []
    if (mentionsArgs = expressions.contains @literalArgs) or expressions.contains @literalThis
      meth = new Literal if mentionsArgs then 'apply' else 'call'
      args = [new Literal 'this']
      args.push new Literal 'arguments' if mentionsArgs
      func = new Value func, [new Access meth]
    func.noReturn = noReturn
    call = new Call func, args
    if statement then Block.wrap [call] else call

  literalArgs: (node) ->
    node instanceof Literal and node.value is 'arguments' and not node.asKey

  literalThis: (node) ->
    (node instanceof Literal and node.value is 'this' and not node.asKey) or
      (node instanceof Code and node.bound) or
      (node instanceof Call and node.isSuper)

#### CpsCascade

CpsCascade =

  wrap: (statement, rest, returnValue, o) ->
    func = new Code [ new Param new Literal iced.const.k ],
      (Block.wrap [ statement ]), 'icedgen'
    args = []
    if returnValue
      returnValue.bindName o
      args.push returnValue

    block = Block.wrap [ rest ]

    # Optimization! If the block is just a tail call to another continuation
    # that can be inlined, then we just call that call directly.
    if (e = block.getSingle()) and e instanceof IcedTailCall and e.canInline()
      cont = e.extractFunc()
    else
      cont = new Code args, block, 'icedgen'

    call = new Call func, [ cont ]
    new Block [ call ]

#### TailCall
#
# At the end of a iced if, loop, or switch statement, we tail call off
# to the next continuation

class IcedTailCall extends Base
  constructor : (@func, val = null) ->
    super()
    @func = iced.const.k unless @func
    @value = val

  children : [ 'value' ]

  assignValue : (v) ->
    @value = v

  canInline : ->
    return not @value or @value instanceof IcedReturnValue

  literalFunc: -> new Literal @func
  extractFunc: -> new Value @literalFunc()

  icedCpsRotate : ->
    if @value
      @value = nv if (nv = @icedCpsExprRotate @value)

  compileNode : (o) ->
    f = @literalFunc()
    out = if o.level is LEVEL_TOP
      if @value
        new Block [ @value, new Call f ]
      else
        new Call f
    else
      args = if @value then [ @value ] else []
      new Call f, args
    out.compileNode o

#### IcedReturnValue
#
# A variable reference to a deferred computation

class IcedReturnValue extends Param
  @counter : 0
  constructor : () ->
    super null, null, no

  bindName : (o) ->
    l = "#{o.scope.freeVariable iced.const.param, no}_#{IcedReturnValue.counter++}"
    @name = new Literal l

  compile : (o) ->
    @bindName o if not @name
    super o

#### Runtime class and funcs, the most basic one...

InlineRuntime =

  # Generate this code, inline. Is there a better way?
  #
  # iced =
  #   Deferrals : class
  #     constructor: (@continuation) ->
  #       @count = 1
  #       @ret = null
  #     _fulfill : ->
  #       @continuation @ret if not --@count
  #     defer : (defer_params) ->
  #       @count++
  #       (inner_params...) =>
  #         defer_params?.assign_fn?.apply(null, inner_params)
  #         @_fulfill()
  #   findDeferral : (args) -> null
  #
  generate : (ns_window) ->
    k = new Literal "continuation"
    cnt = new Literal "count"
    cn = new Value new Literal iced.const.Deferrals
    ns = new Value new Literal iced.const.ns
    if ns_window # window.iced = ...
      ns_window.add new Access ns
      ns = ns_window

    # make the constructor:
    #
    #   constructor: (@continuation) ->
    #     @count = 1
    #     @ret = null
    #
    k_member = new Value new Literal "this"
    k_member.add new Access k
    p1 = new Param k_member
    cnt_member = new Value new Literal "this"
    cnt_member.add new Access cnt
    ret_member = new Value new Literal "this"
    ret_member.add new Access new Value new Literal iced.const.retslot
    a1 = new Assign cnt_member, new Value new Literal 1
    a2 = new Assign ret_member, NULL()
    constructor_params = [ p1 ]
    constructor_body = new Block [ a1, a2 ]
    constructor_code = new Code constructor_params, constructor_body
    constructor_name = new Value new Literal "constructor"
    constructor_assign = new Assign constructor_name, constructor_code

    # make the _fulfill member:
    #
    #   _fulfill : ->
    #     @continuation @ret if not --@count
    #
    if_expr = new Call k_member, [ ret_member ]
    if_body = new Block [ if_expr ]
    decr = new Op '--', cnt_member
    if_cond = new Op '!', decr
    my_if = new If if_cond, if_body
    _fulfill_body = new Block [ my_if ]
    _fulfill_code = new Code [], _fulfill_body
    _fulfill_name = new Value new Literal iced.const.fulfill
    _fulfill_assign = new Assign _fulfill_name, _fulfill_code

    # Make the defer member:
    #   defer : (defer_params) ->
    #     @count++
    #     (inner_params...) ->
    #       defer_params?.assign_fn?.apply(null, inner_params)
    #       @_fulfill()
    #
    inc = new Op "++", cnt_member
    ip = new Literal "inner_params"
    dp = new Literal "defer_params"
    dp_value = new Value dp
    call_meth = new Value dp
    af = new Literal iced.const.assign_fn
    call_meth.add new Access af, "soak"
    my_apply = new Literal "apply"
    call_meth.add new Access my_apply, "soak"
    my_null = NULL()
    apply_call = new Call call_meth, [ my_null, new Value ip ]
    _fulfill_method = new Value new Literal "this"
    _fulfill_method.add new Access new Literal iced.const.fulfill
    _fulfill_call = new Call _fulfill_method, []
    inner_body = new Block [ apply_call, _fulfill_call ]
    inner_params = [ new Param ip, null, on ]
    inner_code = new Code inner_params, inner_body, "boundfunc"
    defer_body = new Block [ inc, inner_code ]
    defer_params = [ new Param dp ]
    defer_code = new Code defer_params, defer_body
    defer_name = new Value new Literal iced.const.defer_method
    defer_assign = new Assign defer_name, defer_code

    # Piece the class together
    assignments = [ constructor_assign, _fulfill_assign, defer_assign ]
    obj = new Obj assignments, true
    body = new Block [ new Value obj ]
    klass = new Class null, null, body
    klass_assign = new Assign cn, klass, "object"

    # A stub so that the function still works
    #      findDeferral : (args) -> null
    outer_block = new Block [ NULL() ]
    fn_code = new Code [ ], outer_block
    fn_name = new Value new Literal iced.const.findDeferral
    fn_assign = new Assign fn_name, fn_code, "object"

    # iced =
    #   Deferrals : <class>
    #   findDeferral : <code>
    #
    ns_obj = new Obj [ klass_assign, fn_assign ], true
    ns_val = new Value ns_obj
    new Assign ns, ns_val

#### CpsCascade

CpsCascade =

  wrap: (statement, rest, returnValue, o) ->
    func = new Code [ new Param new Literal iced.const.k ],
      (Block.wrap [ statement ]), 'icedgen'
    args = []
    if returnValue
      returnValue.bindName o
      args.push returnValue

    block = Block.wrap [ rest ]

    # Optimization! If the block is just a tail call to another continuation
    # that can be inlined, then we just call that call directly.
    if (e = block.getSingle()) and e instanceof IcedTailCall and e.canInline()
      cont = e.extractFunc()
    else
      cont = new Code args, block, 'icedgen'

    call = new Call func, [ cont ]
    new Block [ call ]

#### TailCall
#
# At the end of a iced if, loop, or switch statement, we tail call off
# to the next continuation

class IcedTailCall extends Base
  constructor : (@func, val = null) ->
    super()
    @func = iced.const.k unless @func
    @value = val

  children : [ 'value' ]

  assignValue : (v) ->
    @value = v

  canInline : ->
    return not @value or @value instanceof IcedReturnValue

  literalFunc: -> new Literal @func
  extractFunc: -> new Value @literalFunc()

  icedCpsRotate : ->
    if @value
      @value = nv if (nv = @icedCpsExprRotate @value)

  compileNode : (o) ->
    f = @literalFunc()
    out = if o.level is LEVEL_TOP
      if @value
        new Block [ @value, new Call f ]
      else
        new Call f
    else
      args = if @value then [ @value ] else []
      new Call f, args
    out.compileNode o

#### IcedReturnValue
#
# A variable reference to a deferred computation

class IcedReturnValue extends Param
  @counter : 0
  constructor : () ->
    super null, null, no

  bindName : (o) ->
    l = "#{o.scope.freeVariable iced.const.param, no}_#{IcedReturnValue.counter++}"
    @name = new Literal l

  compile : (o) ->
    @bindName o if not @name
    super o

#### Runtime class and funcs, the most basic one...

InlineRuntime =

  # Generate this code, inline. Is there a better way?
  #
  # iced =
  #   Deferrals : class
  #     constructor: (@continuation) ->
  #       @count = 1
  #       @ret = null
  #     _fulfill : ->
  #       @continuation @ret if not --@count
  #     defer : (defer_params) ->
  #       @count++
  #       (inner_params...) =>
  #         defer_params?.assign_fn?.apply(null, inner_params)
  #         @_fulfill()
  #   findDeferral : (args) -> null
  #
  generate : (ns_window) ->
    k = new Literal "continuation"
    cnt = new Literal "count"
    cn = new Value new Literal iced.const.Deferrals
    ns = new Value new Literal iced.const.ns
    if ns_window # window.iced = ...
      ns_window.add new Access ns
      ns = ns_window

    # make the constructor:
    #
    #   constructor: (@continuation) ->
    #     @count = 1
    #     @ret = null
    #
    k_member = new Value new Literal "this"
    k_member.add new Access k
    p1 = new Param k_member
    cnt_member = new Value new Literal "this"
    cnt_member.add new Access cnt
    ret_member = new Value new Literal "this"
    ret_member.add new Access new Value new Literal iced.const.retslot
    a1 = new Assign cnt_member, new Value new Literal 1
    a2 = new Assign ret_member, NULL()
    constructor_params = [ p1 ]
    constructor_body = new Block [ a1, a2 ]
    constructor_code = new Code constructor_params, constructor_body
    constructor_name = new Value new Literal "constructor"
    constructor_assign = new Assign constructor_name, constructor_code

    # make the _fulfill member:
    #
    #   _fulfill : ->
    #     @continuation @ret if not --@count
    #
    if_expr = new Call k_member, [ ret_member ]
    if_body = new Block [ if_expr ]
    decr = new Op '--', cnt_member
    if_cond = new Op '!', decr
    my_if = new If if_cond, if_body
    _fulfill_body = new Block [ my_if ]
    _fulfill_code = new Code [], _fulfill_body
    _fulfill_name = new Value new Literal iced.const.fulfill
    _fulfill_assign = new Assign _fulfill_name, _fulfill_code

    # Make the defer member:
    #   defer : (defer_params) ->
    #     @count++
    #     (inner_params...) ->
    #       defer_params?.assign_fn?.apply(null, inner_params)
    #       @_fulfill()
    #
    inc = new Op "++", cnt_member
    ip = new Literal "inner_params"
    dp = new Literal "defer_params"
    dp_value = new Value dp
    call_meth = new Value dp
    af = new Literal iced.const.assign_fn
    call_meth.add new Access af, "soak"
    my_apply = new Literal "apply"
    call_meth.add new Access my_apply, "soak"
    my_null = NULL()
    apply_call = new Call call_meth, [ my_null, new Value ip ]
    _fulfill_method = new Value new Literal "this"
    _fulfill_method.add new Access new Literal iced.const.fulfill
    _fulfill_call = new Call _fulfill_method, []
    inner_body = new Block [ apply_call, _fulfill_call ]
    inner_params = [ new Param ip, null, on ]
    inner_code = new Code inner_params, inner_body, "boundfunc"
    defer_body = new Block [ inc, inner_code ]
    defer_params = [ new Param dp ]
    defer_code = new Code defer_params, defer_body
    defer_name = new Value new Literal iced.const.defer_method
    defer_assign = new Assign defer_name, defer_code

    # Piece the class together
    assignments = [ constructor_assign, _fulfill_assign, defer_assign ]
    obj = new Obj assignments, true
    body = new Block [ new Value obj ]
    klass = new Class null, null, body
    klass_assign = new Assign cn, klass, "object"

    # A stub so that the function still works
    #      findDeferral : (args) -> null
    outer_block = new Block [ NULL() ]
    fn_code = new Code [ ], outer_block
    fn_name = new Value new Literal iced.const.findDeferral
    fn_assign = new Assign fn_name, fn_code, "object"

    # iced =
    #   Deferrals : <class>
    #   findDeferral : <code>
    #
    ns_obj = new Obj [ klass_assign, fn_assign ], true
    ns_val = new Value ns_obj
    new Assign ns, ns_val

# Unfold a node's child if soak, then tuck the node under created `If`
unfoldSoak = (o, parent, name) ->
  return unless ifn = parent[name].unfoldSoak o
  parent[name] = ifn.body
  ifn.body = new Value parent
  ifn


# Constants
# ---------

UTILITIES =

  # Correctly set up a prototype chain for inheritance, including a reference
  # to the superclass for `super()` calls, and copies of any static properties.
  extends: -> """
    function(child, parent) { for (var key in parent) { if (#{utility 'hasProp'}.call(parent, key)) child[key] = parent[key]; } function ctor() { this.constructor = child; } ctor.prototype = parent.prototype; child.prototype = new ctor(); child.__super__ = parent.prototype; return child; }
  """

  # Create a function bound to the current value of "this".
  bind: -> '''
    function(fn, me){ return function(){ return fn.apply(me, arguments); }; }
  '''

  # Discover if an item is in an array.
  indexOf: -> """
    [].indexOf || function(item) { for (var i = 0, l = this.length; i < l; i++) { if (i in this && this[i] === item) return i; } return -1; }
  """

  # Shortcuts to speed up the lookup time for native functions.
  hasProp: -> '{}.hasOwnProperty'
  slice  : -> '[].slice'

# Levels indicate a node's position in the AST. Useful for knowing if
# parens are necessary or superfluous.
LEVEL_TOP    = 1  # ...;
LEVEL_PAREN  = 2  # (...)
LEVEL_LIST   = 3  # [...]
LEVEL_COND   = 4  # ... ? x : y
LEVEL_OP     = 5  # !...
LEVEL_ACCESS = 6  # ...[0]

# Tabs are two spaces for pretty printing.
TAB = '  '

IDENTIFIER_STR = "[$A-Za-z_\\x7f-\\uffff][$\\w\\x7f-\\uffff]*"
IDENTIFIER = /// ^ #{IDENTIFIER_STR} $ ///
SIMPLENUM  = /^[+-]?\d+$/
METHOD_DEF = ///
  ^
    (?:
      (#{IDENTIFIER_STR})
      \.prototype
      (?:
        \.(#{IDENTIFIER_STR})
      | \[("(?:[^\\"\r\n]|\\.)*"|'(?:[^\\'\r\n]|\\.)*')\]
      | \[(0x[\da-fA-F]+ | \d*\.?\d+ (?:[eE][+-]?\d+)?)\]
      )
    )
  |
    (#{IDENTIFIER_STR})
  $
///

# Is a literal value a string?
IS_STRING = /^['"]/

# Utility Functions
# -----------------

# Helper for ensuring that utility functions are assigned at the top level.
utility = (name) ->
  ref = "__#{name}"
  Scope.root.assign ref, UTILITIES[name]()
  ref

multident = (code, tab) ->
  code = code.replace /\n/g, '$&' + tab
  code.replace /\s+$/, ''<|MERGE_RESOLUTION|>--- conflicted
+++ resolved
@@ -955,15 +955,12 @@
     else
       "#{name}.__super__.constructor"
 
-<<<<<<< HEAD
-=======
   # The appropriate `this` value for a `super` call.
   superThis : (o) ->
     if o.scope.icedgen then "_this"
     else
       method = o.scope.method
       (method and not method.klass and method.context) or "this"
->>>>>>> 5dd87be3
 
   icedWrapContinuation: YES
   icedCpsRotate: ->
@@ -1660,10 +1657,7 @@
   compileNode: (o) ->
     o.scope         = new Scope o.scope, @body, this
     o.scope.shared  = del(o, 'sharedScope') or @icedgen
-<<<<<<< HEAD
-=======
     o.scope.icedgen = @icedgen
->>>>>>> 5dd87be3
     o.indent        += TAB
     delete o.bare
     delete o.isExistentialEquals
@@ -1724,12 +1718,6 @@
       rhs = new Call f, [ new Value new Literal 'arguments' ]
       @body.unshift(new Assign lhs, rhs)
 
-<<<<<<< HEAD
-    if @icedNodeFlag
-      o.iced_scope = o.scope
-
-=======
->>>>>>> 5dd87be3
     # There are two important cases to consider in terms of autocb;
     # In the case of an explicit call to return, we handle it in
     # 'new Return' constructor.  The subtler case is when control
@@ -2741,14 +2729,10 @@
     else if @range and @name
       condition = new Op '<=', @name, @source.base.to
       init = [ new Assign @name, @source.base.from ]
-<<<<<<< HEAD
-      step = new Op '++', @name
-=======
       if @step?
         step = new Op "+=", @name, @step
       else
         step = new Op '++', @name
->>>>>>> 5dd87be3
 
     # Handle the case of 'for i,blah in arr'
     else if ! @range and @name
