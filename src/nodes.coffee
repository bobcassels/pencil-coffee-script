--- conflicted
+++ resolved
@@ -1623,16 +1623,10 @@
     return @compileUnary     o if @isUnary()
     return @compileChain     o if isChain
     return @compileExistence o if @operator is '?'
-<<<<<<< HEAD
+    return @compilePower     o if @operator is '**'
     answer = [].concat @first.compileToFragments(o, LEVEL_OP), @makeCode(' ' + @operator + ' '),
             @second.compileToFragments(o, LEVEL_OP)
     if o.level <= LEVEL_OP then answer else @wrapInBraces answer
-=======
-    return @compilePower     o if @operator is '**'
-    code = @first.compile(o, LEVEL_OP) + ' ' + @operator + ' ' +
-           @second.compile(o, LEVEL_OP)
-    if o.level <= LEVEL_OP then code else "(#{code})"
->>>>>>> 3bd4dea3
 
   # Mimic Python's chained comparisons when multiple comparison operators are
   # used sequentially. For example:
@@ -1672,16 +1666,13 @@
       @first = new Parens @first
     parts.push @first.compileToFragments o, LEVEL_OP
     parts.reverse() if @flip
-<<<<<<< HEAD
     @joinFragmentArrays parts, ''
-=======
-    parts.join ''
-  
+
   compilePower: (o) ->
-    left = @first.compile o, LEVEL_OP
-    right = @second.compile o, LEVEL_OP
-    "Math.pow(#{left}, #{right})"
->>>>>>> 3bd4dea3
+    left = @first.compileToFragments o, LEVEL_OP
+    right = @second.compileToFragments o, LEVEL_OP
+    parts = [@makeCode('Math.pow('), left, @makeCode(', '), right, @makeCode(')')]
+    @joinFragmentArrays parts, ''
 
   toString: (idt) ->
     super idt, @constructor.name + ' ' + @operator
