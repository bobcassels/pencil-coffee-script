{
  "name": "coffee-script",
  "description": "Unfancy JavaScript",
  "keywords": [
    "javascript",
    "language",
    "coffeescript",
    "compiler"
  ],
  "author": "Jeremy Ashkenas",
<<<<<<< HEAD
  "version": "2.0.0-alpha",
=======
  "version": "1.12.4",
>>>>>>> 91e3f725
  "license": "MIT",
  "engines": {
    "node": ">=7.2.1"
  },
  "directories": {
    "lib": "./lib/coffee-script"
  },
  "main": "./lib/coffee-script/coffee-script",
  "bin": {
    "coffee": "./bin/coffee",
    "cake": "./bin/cake"
  },
  "files": [
    "bin",
    "lib",
    "register.js",
    "repl.js"
  ],
  "preferGlobal": true,
  "scripts": {
    "test": "node ./bin/cake test",
    "test-harmony": "node --harmony ./bin/cake test"
  },
  "homepage": "http://coffeescript.org",
  "bugs": "https://github.com/jashkenas/coffeescript/issues",
  "repository": {
    "type": "git",
    "url": "git://github.com/jashkenas/coffeescript.git"
  },
  "devDependencies": {
    "docco": "~0.7.0",
    "google-closure-compiler-js": "^20170124.0.0",
    "highlight.js": "~9.9.0",
    "jison": ">=0.4.17",
    "marked": "^0.3.6",
    "underscore": "~1.8.3"
  },
  "dependencies": {
    "marked": "~0.3.6"
  }
}<|MERGE_RESOLUTION|>--- conflicted
+++ resolved
@@ -8,11 +8,7 @@
     "compiler"
   ],
   "author": "Jeremy Ashkenas",
-<<<<<<< HEAD
   "version": "2.0.0-alpha",
-=======
-  "version": "1.12.4",
->>>>>>> 91e3f725
   "license": "MIT",
   "engines": {
     "node": ">=7.2.1"
