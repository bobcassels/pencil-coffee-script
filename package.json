--- conflicted
+++ resolved
@@ -2,13 +2,8 @@
   "name":         "iced-coffee-script",
   "description":  "IcedCoffeeScript",
   "keywords":     ["javascript", "language", "coffeescript", "compiler"],
-<<<<<<< HEAD
   "author":       "Maxwell Krohn",
-  "version":      "1.6.2d",
-=======
-  "author":       "Jeremy Ashkenas",
-  "version":      "1.6.3",
->>>>>>> ef5f58e3
+  "version":      "1.6.3a",
   "licenses":     [{
     "type":       "MIT",
     "url":        "https://raw.github.com/maxtaco/coffee-script/master/LICENSE"
