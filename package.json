--- conflicted
+++ resolved
@@ -3,11 +3,7 @@
   "description":  "IcedCoffeeScript",
   "keywords":     ["javascript", "language", "coffeescript", "compiler"],
   "author":       "Maxwell Krohn",
-<<<<<<< HEAD
-  "version":      "1.3.3a",
-=======
   "version":      "1.3.3f",
->>>>>>> 147b75e0
   "licenses":     [{
     "type":       "MIT",
     "url":        "https://raw.github.com/jashkenas/coffee-script/master/LICENSE"
