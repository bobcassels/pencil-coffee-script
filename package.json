--- conflicted
+++ resolved
@@ -3,11 +3,7 @@
   "description":  "IcedCoffeeScript",
   "keywords":     ["javascript", "language", "coffeescript", "compiler"],
   "author":       "Maxwell Krohn",
-<<<<<<< HEAD
-  "version":      "1.3.1a",
-=======
   "version":      "1.3.3a",
->>>>>>> 5dd87be3
   "licenses":     [{
     "type":       "MIT",
     "url":        "https://raw.github.com/jashkenas/coffee-script/master/LICENSE"
@@ -24,10 +20,7 @@
     "icake":           "./bin/cake"
   },
   "homepage":     "http://maxtaco.github.com/coffee-script",
-<<<<<<< HEAD
-=======
   "bugs":         "https://github.com/maxtaco/coffee-script/issues",
->>>>>>> 5dd87be3
   "repository":   {
     "type": "git",
     "url": "git://github.com/maxtaco/coffee-script.git"
