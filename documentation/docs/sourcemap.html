--- conflicted
+++ resolved
@@ -49,16 +49,6 @@
               </a>
             
               
-              <a class="source" href="iced.html">
-                iced.coffee
-              </a>
-            
-              
-              <a class="source" href="icedlib.html">
-                icedlib.coffee
-              </a>
-            
-              
               <a class="source" href="index.html">
                 index.coffee
               </a>
@@ -121,15 +111,6 @@
               <p>Source maps allow JavaScript runtimes to match running JavaScript back to
 the original source code that corresponds to it. This can be minified
 JavaScript, but in our case, we&#39;re concerned with mapping pretty-printed
-<<<<<<< HEAD
-JavaScript back to CoffeeScript.</p>
-<p>In order to produce maps, we must keep track of positions (line number, column number)
-that originated every node in the syntax tree, and be able to generate a
-<a href="https://docs.google.com/document/d/1U1RGAehQwRypUTovF1KRlpiOFze0b-_2gc6fAH0KY0k/edit">map file</a>
-— which is a compact, VLQ-encoded representation of the JSON serialization
-of this information — to write out alongside the generated JavaScript.</p>
-<h2>LineMap</h2>
-=======
 JavaScript back to CoffeeScript.
 </p>
 
@@ -150,7 +131,6 @@
 — which is a compact, VLQ-encoded representation of the JSON serialization
 of this information — to write out alongside the generated JavaScript.
 </p>
->>>>>>> 0bd4aa78
 
             </div>
             
@@ -190,12 +170,8 @@
               </div>
               <p>A <strong>LineMap</strong> object keeps track of information about original line and column
 positions for a single line of output JavaScript code.
-<<<<<<< HEAD
-<strong>SourceMaps</strong> are implemented in terms of <strong>LineMaps</strong>.</p>
-=======
 <strong>SourceMaps</strong> are implemented in terms of <strong>LineMaps</strong>.
 </p>
->>>>>>> 0bd4aa78
 
             </div>
             
@@ -247,12 +223,6 @@
                 <a class="pilcrow" href="#section-8">&#182;</a>
               </div>
               <p>Maps locations in a single generated JavaScript file back to locations in
-<<<<<<< HEAD
-the original CoffeeScript source file.</p>
-<p>This is intentionally agnostic towards how a source map might be represented on
-disk. Once the compiler is ready to produce a &quot;v3&quot;-style source map, we can walk
-through the arrays of line and column buffer to produce it.</p>
-=======
 the original CoffeeScript source file.
 </p>
 
@@ -271,7 +241,6 @@
 disk. Once the compiler is ready to produce a &quot;v3&quot;-style source map, we can walk
 through the arrays of line and column buffer to produce it.
 </p>
->>>>>>> 0bd4aa78
 
             </div>
             
@@ -292,12 +261,8 @@
               <p>Adds a mapping to this SourceMap. <code>sourceLocation</code> and <code>generatedLocation</code>
 are both <code>[line, column]</code> arrays. If <code>options.noReplace</code> is true, then if there
 is already a mapping for the specified <code>line</code> and <code>column</code>, this will have no
-<<<<<<< HEAD
-effect.</p>
-=======
 effect.
 </p>
->>>>>>> 0bd4aa78
 
             </div>
             
@@ -317,12 +282,8 @@
                 <a class="pilcrow" href="#section-11">&#182;</a>
               </div>
               <p>Look up the original position of a given <code>line</code> and <code>column</code> in the generated
-<<<<<<< HEAD
-code.</p>
-=======
 code.
 </p>
->>>>>>> 0bd4aa78
 
             </div>
             
@@ -368,12 +329,8 @@
               <p>Builds up a V3 source map, returning the generated JSON as a string.
 <code>options.sourceRoot</code> may be used to specify the sourceRoot written to the source
 map.  Also, <code>options.sourceFiles</code> and <code>options.generatedFile</code> may be passed to
-<<<<<<< HEAD
-set &quot;sources&quot; and &quot;file&quot;, respectively.</p>
-=======
 set &quot;sources&quot; and &quot;file&quot;, respectively.
 </p>
->>>>>>> 0bd4aa78
 
             </div>
             
@@ -403,12 +360,8 @@
               <div class="pilwrap ">
                 <a class="pilcrow" href="#section-15">&#182;</a>
               </div>
-<<<<<<< HEAD
-              <p>Write a comma if we&#39;ve already written a segment on this line.</p>
-=======
               <p>Write a comma if we&#39;ve already written a segment on this line.
 </p>
->>>>>>> 0bd4aa78
 
             </div>
             
@@ -427,11 +380,6 @@
                 <a class="pilcrow" href="#section-16">&#182;</a>
               </div>
               <p>Write the next segment. Segments can be 1, 4, or 5 values.  If just one, then it
-<<<<<<< HEAD
-is a generated column which doesn&#39;t match anything in the source code.</p>
-<p>The starting column in the generated source, relative to any previous recorded
-column for the current line:</p>
-=======
 is a generated column which doesn&#39;t match anything in the source code.
 </p>
 
@@ -449,7 +397,6 @@
               <p>The starting column in the generated source, relative to any previous recorded
 column for the current line:
 </p>
->>>>>>> 0bd4aa78
 
             </div>
             
@@ -466,12 +413,8 @@
               <div class="pilwrap ">
                 <a class="pilcrow" href="#section-18">&#182;</a>
               </div>
-<<<<<<< HEAD
-              <p>The index into the list of sources:</p>
-=======
               <p>The index into the list of sources:
 </p>
->>>>>>> 0bd4aa78
 
             </div>
             
@@ -487,13 +430,6 @@
               <div class="pilwrap ">
                 <a class="pilcrow" href="#section-19">&#182;</a>
               </div>
-<<<<<<< HEAD
-              <p>The starting line in the original source, relative to the previous source line.</p>
-
-            </div>
-            
-            <div class="content"><div class='highlight'><pre>        buffer += <span class="property">@encodeVlq</span> mapping.sourceLine - lastSourceLine
-=======
               <p>The starting line in the original source, relative to the previous source line.
 </p>
 
@@ -501,7 +437,6 @@
             
             <div class="content"><div class='highlight'><pre>
         buffer += <span class="property">@encodeVlq</span> mapping.sourceLine - lastSourceLine
->>>>>>> 0bd4aa78
         lastSourceLine = mapping.sourceLine</pre></div></div>
             
         </li>
@@ -513,12 +448,8 @@
               <div class="pilwrap ">
                 <a class="pilcrow" href="#section-20">&#182;</a>
               </div>
-<<<<<<< HEAD
-              <p>The starting column in the original source, relative to the previous column.</p>
-=======
               <p>The starting column in the original source, relative to the previous column.
 </p>
->>>>>>> 0bd4aa78
 
             </div>
             
@@ -536,12 +467,8 @@
               <div class="pilwrap ">
                 <a class="pilcrow" href="#section-21">&#182;</a>
               </div>
-<<<<<<< HEAD
-              <p>Produce the canonical JSON object format for a &quot;v3&quot; source map.</p>
-=======
               <p>Produce the canonical JSON object format for a &quot;v3&quot; source map.
 </p>
->>>>>>> 0bd4aa78
 
             </div>
             
@@ -596,12 +523,8 @@
 the most-significant-bit (MSB) from the original value into the MSB of the VLQ
 encoded value (see <a href="http://en.wikipedia.org/wiki/File:Uintvar_coding.svg">Wikipedia</a>).
 SourceMap VLQ does things the other way around, with the least significat four
-<<<<<<< HEAD
-bits of the original value encoded into the first byte of the VLQ encoded value.</p>
-=======
 bits of the original value encoded into the first byte of the VLQ encoded value.
 </p>
->>>>>>> 0bd4aa78
 
             </div>
             
@@ -622,7 +545,8 @@
               <div class="pilwrap ">
                 <a class="pilcrow" href="#section-25">&#182;</a>
               </div>
-              <p>Least significant bit represents the sign.</p>
+              <p>Least significant bit represents the sign.
+</p>
 
             </div>
             
@@ -637,7 +561,8 @@
               <div class="pilwrap ">
                 <a class="pilcrow" href="#section-26">&#182;</a>
               </div>
-              <p>The next bits are the actual value.</p>
+              <p>The next bits are the actual value.
+</p>
 
             </div>
             
@@ -652,7 +577,8 @@
               <div class="pilwrap ">
                 <a class="pilcrow" href="#section-27">&#182;</a>
               </div>
-              <p>Make sure we encode at least one character, even if valueToEncode is 0.</p>
+              <p>Make sure we encode at least one character, even if valueToEncode is 0.
+</p>
 
             </div>
             
@@ -704,13 +630,6 @@
               <div class="pilwrap ">
                 <a class="pilcrow" href="#section-30">&#182;</a>
               </div>
-<<<<<<< HEAD
-              <p>Our API for source maps is just the <code>SourceMap</code> class.</p>
-
-            </div>
-            
-            <div class="content"><div class='highlight'><pre>exports.SourceMap = SourceMap</pre></div></div>
-=======
               <p>Our API for source maps is just the <code>SourceMap</code> class.
 </p>
 
@@ -718,7 +637,6 @@
             
             <div class="content"><div class='highlight'><pre>
 module.exports = SourceMap</pre></div></div>
->>>>>>> 0bd4aa78
             
         </li>
         
