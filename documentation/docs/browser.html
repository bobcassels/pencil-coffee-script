--- conflicted
+++ resolved
@@ -49,16 +49,6 @@
               </a>
             
               
-              <a class="source" href="iced.html">
-                iced.coffee
-              </a>
-            
-              
-              <a class="source" href="icedlib.html">
-                icedlib.coffee
-              </a>
-            
-              
               <a class="source" href="index.html">
                 index.coffee
               </a>
@@ -121,12 +111,8 @@
               <p>This <strong>Browser</strong> compatibility layer extends core CoffeeScript functions
 to make things work smoothly when compiling code directly in the browser.
 We add support for loading remote Coffee scripts via <strong>XHR</strong>, and
-<<<<<<< HEAD
-<code>text/coffeescript</code> script tags, source maps via data-URLs, and so on.</p>
-=======
 <code>text/coffeescript</code> script tags, source maps via data-URLs, and so on.
 </p>
->>>>>>> 0bd4aa78
 
             </div>
             
@@ -144,7 +130,8 @@
               <div class="pilwrap ">
                 <a class="pilcrow" href="#section-2">&#182;</a>
               </div>
-              <p>Use standard JavaScript <code>eval</code> to eval code.</p>
+              <p>Use standard JavaScript <code>eval</code> to eval code.
+</p>
 
             </div>
             
@@ -161,7 +148,8 @@
               <div class="pilwrap ">
                 <a class="pilcrow" href="#section-3">&#182;</a>
               </div>
-              <p>Running code does not provide access to this scope.</p>
+              <p>Running code does not provide access to this scope.
+</p>
 
             </div>
             
@@ -179,7 +167,8 @@
               <div class="pilwrap ">
                 <a class="pilcrow" href="#section-4">&#182;</a>
               </div>
-              <p>If we&#39;re not in a browser environment, we&#39;re finished with the public API.</p>
+              <p>If we&#39;re not in a browser environment, we&#39;re finished with the public API.
+</p>
 
             </div>
             
@@ -196,12 +185,8 @@
               </div>
               <p>Include source maps where possible. If we&#39;ve got a base64 encoder, a
 JSON serializer, and tools for escaping unicode characters, we&#39;re good to go.
-<<<<<<< HEAD
-Ported from <a href="https://developer.mozilla.org/en-US/docs/DOM/window.btoa">https://developer.mozilla.org/en-US/docs/DOM/window.btoa</a></p>
-=======
 Ported from <a href="https://developer.mozilla.org/en-US/docs/DOM/window.btoa">https://developer.mozilla.org/en-US/docs/DOM/window.btoa</a>
 </p>
->>>>>>> 0bd4aa78
 
             </div>
             
@@ -221,7 +206,8 @@
               <div class="pilwrap ">
                 <a class="pilcrow" href="#section-6">&#182;</a>
               </div>
-              <p>Load a remote script from the current domain via XHR.</p>
+              <p>Load a remote script from the current domain via XHR.
+</p>
 
             </div>
             
@@ -253,7 +239,8 @@
               </div>
               <p>Activate CoffeeScript in the browser by having it compile and evaluate
 all script tags with a content-type of <code>text/coffeescript</code>.
-This happens on page load.</p>
+This happens on page load.
+</p>
 
             </div>
             
@@ -285,7 +272,8 @@
               <div class="pilwrap ">
                 <a class="pilcrow" href="#section-8">&#182;</a>
               </div>
-              <p>Listen for window load, both in decent browsers and in IE.</p>
+              <p>Listen for window load, both in decent browsers and in IE.
+</p>
 
             </div>
             
