<!DOCTYPE html>

<html>
<head>
  <title>helpers.coffee</title>
  <meta http-equiv="content-type" content="text/html; charset=UTF-8">
  <meta name="viewport" content="width=device-width, target-densitydpi=160dpi, initial-scale=1.0; maximum-scale=1.0; user-scalable=0;">
  <link rel="stylesheet" media="all" href="docco.css" />
</head>
<body>
  <div id="container">
    <div id="background"></div>
    
      <ul id="jump_to">
        <li>
          <a class="large" href="javascript:void(0);">Jump To &hellip;</a>
          <a class="small" href="javascript:void(0);">+</a>
          <div id="jump_wrapper">
          <div id="jump_page">
            
              
              <a class="source" href="browser.html">
                browser.coffee
              </a>
            
              
              <a class="source" href="cake.html">
                cake.coffee
              </a>
            
              
              <a class="source" href="coffee-script.html">
                coffee-script.coffee
              </a>
            
              
              <a class="source" href="command.html">
                command.coffee
              </a>
            
              
              <a class="source" href="grammar.html">
                grammar.coffee
              </a>
            
              
              <a class="source" href="helpers.html">
                helpers.coffee
              </a>
            
              
              <a class="source" href="iced.html">
                iced.coffee
              </a>
            
              
              <a class="source" href="icedlib.html">
                icedlib.coffee
              </a>
            
              
              <a class="source" href="index.html">
                index.coffee
              </a>
            
              
              <a class="source" href="lexer.html">
                lexer.coffee
              </a>
            
              
              <a class="source" href="nodes.html">
                nodes.coffee
              </a>
            
              
              <a class="source" href="optparse.html">
                optparse.coffee
              </a>
            
              
              <a class="source" href="repl.html">
                repl.coffee
              </a>
            
              
              <a class="source" href="rewriter.html">
                rewriter.coffee
              </a>
            
              
              <a class="source" href="scope.html">
                scope.litcoffee
              </a>
            
              
              <a class="source" href="sourcemap.html">
                sourcemap.litcoffee
              </a>
            
          </div>
        </li>
      </ul>
    
    <ul class="sections">
        
          <li id="title">
              <div class="annotation">
                  <h1>helpers.coffee</h1>
              </div>
          </li>
        
        
        
        <li id="section-1">
            <div class="annotation">
              
              <div class="pilwrap ">
                <a class="pilcrow" href="#section-1">&#182;</a>
              </div>
              <p>This file contains the common helper functions that we&#39;d like to share among
the <strong>Lexer</strong>, <strong>Rewriter</strong>, and the <strong>Nodes</strong>. Merge objects, flatten
<<<<<<< HEAD
arrays, count characters, that sort of thing.</p>
<p>Peek at the beginning of a given string to see if it matches a sequence.</p>
=======
arrays, count characters, that sort of thing.
</p>

            </div>
            
        </li>
        
        
        <li id="section-2">
            <div class="annotation">
              
              <div class="pilwrap ">
                <a class="pilcrow" href="#section-2">&#182;</a>
              </div>
              <p>Peek at the beginning of a given string to see if it matches a sequence.
</p>
>>>>>>> 0bd4aa78

            </div>
            
            <div class="content"><div class='highlight'><pre>exports.<span class="function"><span class="title">starts</span></span> = (string, literal, start) -&gt;
  literal <span class="keyword">is</span> string.substr start, literal.length</pre></div></div>
            
        </li>
        
        
        <li id="section-3">
            <div class="annotation">
              
              <div class="pilwrap ">
                <a class="pilcrow" href="#section-3">&#182;</a>
              </div>
              <p>Peek at the end of a given string to see if it matches a sequence.</p>

            </div>
            
            <div class="content"><div class='highlight'><pre>exports.<span class="function"><span class="title">ends</span></span> = (string, literal, back) -&gt;
  len = literal.length
  literal <span class="keyword">is</span> string.substr string.length - len - (back <span class="keyword">or</span> <span class="number">0</span>), len</pre></div></div>
            
        </li>
        
        
        <li id="section-4">
            <div class="annotation">
              
              <div class="pilwrap ">
                <a class="pilcrow" href="#section-4">&#182;</a>
              </div>
              <p>Repeat a string <code>n</code> times.</p>

            </div>
            
            <div class="content"><div class='highlight'><pre>exports.repeat = <span class="function"><span class="title">repeat</span></span> = (str, n) -&gt;</pre></div></div>
            
        </li>
        
        
        <li id="section-5">
            <div class="annotation">
              
              <div class="pilwrap ">
                <a class="pilcrow" href="#section-5">&#182;</a>
              </div>
              <p>Use clever algorithm to have O(log(n)) string concatenation operations.</p>

            </div>
            
            <div class="content"><div class='highlight'><pre>  res = <span class="string">''</span>
  <span class="keyword">while</span> n &gt; <span class="number">0</span>
    res += str <span class="keyword">if</span> n &amp; <span class="number">1</span>
    n &gt;&gt;&gt;= <span class="number">1</span>
    str += str
  res</pre></div></div>
            
        </li>
        
        
        <li id="section-6">
            <div class="annotation">
              
              <div class="pilwrap ">
                <a class="pilcrow" href="#section-6">&#182;</a>
              </div>
              <p>Trim out all falsy values from an array.</p>

            </div>
            
            <div class="content"><div class='highlight'><pre>exports.<span class="function"><span class="title">compact</span></span> = (array) -&gt;
  item <span class="keyword">for</span> item <span class="keyword">in</span> array <span class="keyword">when</span> item</pre></div></div>
            
        </li>
        
        
        <li id="section-7">
            <div class="annotation">
              
              <div class="pilwrap ">
                <a class="pilcrow" href="#section-7">&#182;</a>
              </div>
              <p>Count the number of occurrences of a string in a string.</p>

            </div>
            
            <div class="content"><div class='highlight'><pre>exports.<span class="function"><span class="title">count</span></span> = (string, substr) -&gt;
  num = pos = <span class="number">0</span>
  <span class="keyword">return</span> <span class="number">1</span>/<span class="number">0</span> <span class="keyword">unless</span> substr.length
  num++ <span class="keyword">while</span> pos = <span class="number">1</span> + string.indexOf substr, pos
  num</pre></div></div>
            
        </li>
        
        
        <li id="section-8">
            <div class="annotation">
              
              <div class="pilwrap ">
                <a class="pilcrow" href="#section-8">&#182;</a>
              </div>
              <p>Merge objects, returning a fresh copy with attributes from both sides.
Used every time <code>Base#compile</code> is called, to allow properties in the
options hash to propagate down the tree without polluting other branches.</p>

            </div>
            
            <div class="content"><div class='highlight'><pre>exports.<span class="function"><span class="title">merge</span></span> = (options, overrides) -&gt;
  extend (extend {}, options), overrides</pre></div></div>
            
        </li>
        
        
        <li id="section-9">
            <div class="annotation">
              
              <div class="pilwrap ">
                <a class="pilcrow" href="#section-9">&#182;</a>
              </div>
              <p>Extend a source object with the properties of another object (shallow copy).</p>

            </div>
            
            <div class="content"><div class='highlight'><pre>extend = exports.<span class="function"><span class="title">extend</span></span> = (object, properties) -&gt;
  <span class="keyword">for</span> key, val <span class="keyword">of</span> properties
    object[key] = val
  object</pre></div></div>
            
        </li>
        
        
        <li id="section-10">
            <div class="annotation">
              
              <div class="pilwrap ">
                <a class="pilcrow" href="#section-10">&#182;</a>
              </div>
              <p>Return a flattened version of an array.
Handy for getting a list of <code>children</code> from the nodes.</p>

            </div>
            
            <div class="content"><div class='highlight'><pre>exports.flatten = <span class="function"><span class="title">flatten</span></span> = (array) -&gt;
  flattened = []
  <span class="keyword">for</span> element <span class="keyword">in</span> array
    <span class="keyword">if</span> element <span class="keyword">instanceof</span> Array
      flattened = flattened.concat flatten element
    <span class="keyword">else</span>
      flattened.push element
  flattened</pre></div></div>
            
        </li>
        
        
        <li id="section-11">
            <div class="annotation">
              
              <div class="pilwrap ">
                <a class="pilcrow" href="#section-11">&#182;</a>
              </div>
              <p>Delete a key from an object, returning the value. Useful when a node is
looking for a particular method in an options hash.</p>

            </div>
            
            <div class="content"><div class='highlight'><pre>exports.<span class="function"><span class="title">del</span></span> = (obj, key) -&gt;
  val =  obj[key]
  <span class="keyword">delete</span> obj[key]
  val</pre></div></div>
            
        </li>
        
        
        <li id="section-12">
            <div class="annotation">
              
              <div class="pilwrap ">
                <a class="pilcrow" href="#section-12">&#182;</a>
              </div>
              <p>Gets the last item of an array(-like) object.</p>

            </div>
            
            <div class="content"><div class='highlight'><pre>exports.last = <span class="function"><span class="title">last</span></span> = (array, back) -&gt; array[array.length - (back <span class="keyword">or</span> <span class="number">0</span>) - <span class="number">1</span>]</pre></div></div>
            
        </li>
        
        
        <li id="section-13">
            <div class="annotation">
              
              <div class="pilwrap ">
                <a class="pilcrow" href="#section-13">&#182;</a>
              </div>
              <p>Typical Array::some</p>

            </div>
            
            <div class="content"><div class='highlight'><pre>exports.some = Array::some ? (fn) -&gt;
  <span class="keyword">return</span> <span class="literal">true</span> <span class="keyword">for</span> e <span class="keyword">in</span> <span class="keyword">this</span> <span class="keyword">when</span> fn e
  <span class="literal">false</span></pre></div></div>
            
        </li>
        
        
        <li id="section-14">
            <div class="annotation">
              
              <div class="pilwrap ">
                <a class="pilcrow" href="#section-14">&#182;</a>
              </div>
              <p>Simple function for inverting Literate CoffeeScript code by putting the
documentation in comments, producing a string of CoffeeScript code that
can be compiled &quot;normally&quot;.</p>

            </div>
            
            <div class="content"><div class='highlight'><pre>exports.<span class="function"><span class="title">invertLiterate</span></span> = (code) -&gt;
  maybe_code = <span class="literal">true</span>
  lines = <span class="keyword">for</span> line <span class="keyword">in</span> code.split(<span class="string">'\n'</span>)
    <span class="keyword">if</span> maybe_code <span class="keyword">and</span> <span class="regexp">/^([ ]{4}|[ ]{0,3}\t)/</span>.test line
      line
    <span class="keyword">else</span> <span class="keyword">if</span> maybe_code = <span class="regexp">/^\s*$/</span>.test line
      line
    <span class="keyword">else</span>
      <span class="string">'# '</span> + line
  lines.join <span class="string">'\n'</span></pre></div></div>
            
        </li>
        
        
        <li id="section-15">
            <div class="annotation">
              
              <div class="pilwrap ">
                <a class="pilcrow" href="#section-15">&#182;</a>
              </div>
              <p>Merge two jison-style location data objects together.
If <code>last</code> is not provided, this will simply return <code>first</code>.</p>

            </div>
            
            <div class="content"><div class='highlight'><pre><span class="function"><span class="title">buildLocationData</span></span> = (first, last) -&gt;
  <span class="keyword">if</span> <span class="keyword">not</span> last
    first
  <span class="keyword">else</span>
    first_line: first.first_line
    first_column: first.first_column
    last_line: last.last_line
    last_column: last.last_column</pre></div></div>
            
        </li>
        
        
        <li id="section-16">
            <div class="annotation">
              
              <div class="pilwrap ">
                <a class="pilcrow" href="#section-16">&#182;</a>
              </div>
              <p>This returns a function which takes an object as a parameter, and if that
object is an AST node, updates that object&#39;s locationData.
The object is returned either way.</p>

            </div>
            
            <div class="content"><div class='highlight'><pre>exports.<span class="function"><span class="title">addLocationDataFn</span></span> = (first, last) -&gt;
    (obj) -&gt;
      <span class="keyword">if</span> ((<span class="keyword">typeof</span> obj) <span class="keyword">is</span> <span class="string">'object'</span>) <span class="keyword">and</span> (!!obj[<span class="string">'updateLocationDataIfMissing'</span>])
        obj.updateLocationDataIfMissing buildLocationData(first, last)

      <span class="keyword">return</span> obj</pre></div></div>
            
        </li>
        
        
        <li id="section-17">
            <div class="annotation">
              
              <div class="pilwrap ">
                <a class="pilcrow" href="#section-17">&#182;</a>
              </div>
              <p>Convert jison location data to a string.
<code>obj</code> can be a token, or a locationData.</p>

            </div>
            
            <div class="content"><div class='highlight'><pre>exports.<span class="function"><span class="title">locationDataToString</span></span> = (obj) -&gt;
    <span class="keyword">if</span> (<span class="string">"2"</span> <span class="keyword">of</span> obj) <span class="keyword">and</span> (<span class="string">"first_line"</span> <span class="keyword">of</span> obj[<span class="number">2</span>]) <span class="keyword">then</span> locationData = obj[<span class="number">2</span>]
    <span class="keyword">else</span> <span class="keyword">if</span> <span class="string">"first_line"</span> <span class="keyword">of</span> obj <span class="keyword">then</span> locationData = obj

    <span class="keyword">if</span> locationData
      <span class="string">"<span class="subst">#{locationData.first_line + <span class="number">1</span>}</span>:<span class="subst">#{locationData.first_column + <span class="number">1</span>}</span>-"</span> +
      <span class="string">"<span class="subst">#{locationData.last_line + <span class="number">1</span>}</span>:<span class="subst">#{locationData.last_column + <span class="number">1</span>}</span>"</span>
    <span class="keyword">else</span>
      <span class="string">"No location data"</span></pre></div></div>
            
        </li>
        
        
        <li id="section-18">
            <div class="annotation">
              
              <div class="pilwrap ">
                <a class="pilcrow" href="#section-18">&#182;</a>
              </div>
              <p>A <code>.coffee.md</code> compatible version of <code>basename</code>, that returns the file sans-extension.</p>

            </div>
            
            <div class="content"><div class='highlight'><pre>exports.<span class="function"><span class="title">baseFileName</span></span> = (file, stripExt = <span class="literal">no</span>, useWinPathSep = <span class="literal">no</span>) -&gt;
  pathSep = <span class="keyword">if</span> useWinPathSep <span class="keyword">then</span> <span class="regexp">/\\|\// else /\//</span>
  parts = file.split(pathSep)
  file = parts[parts.length - <span class="number">1</span>]
  <span class="keyword">return</span> file <span class="keyword">unless</span> stripExt
  parts = file.split(<span class="string">'.'</span>)
  parts.pop()
  parts.pop() <span class="keyword">if</span> parts[parts.length - <span class="number">1</span>] <span class="keyword">is</span> <span class="string">'coffee'</span> <span class="keyword">and</span> parts.length &gt; <span class="number">1</span>
  parts.join(<span class="string">'.'</span>)</pre></div></div>
            
        </li>
        
        
        <li id="section-19">
            <div class="annotation">
              
              <div class="pilwrap ">
                <a class="pilcrow" href="#section-19">&#182;</a>
              </div>
              <p>Determine if a filename represents a (Iced)?CoffeeScript file.</p>

            </div>
            
            <div class="content"><div class='highlight'><pre>exports.<span class="function"><span class="title">isCoffee</span></span> = (file) -&gt; <span class="regexp">/\.((lit)?coffee|coffee\.md|\.iced)$/</span>.test file</pre></div></div>
            
        </li>
        
        
        <li id="section-20">
            <div class="annotation">
              
              <div class="pilwrap ">
                <a class="pilcrow" href="#section-20">&#182;</a>
              </div>
              <p>Determine if a filename represents a Literate CoffeeScript file.</p>

            </div>
            
            <div class="content"><div class='highlight'><pre>exports.<span class="function"><span class="title">isLiterate</span></span> = (file) -&gt; <span class="regexp">/\.(litcoffee|coffee\.md)$/</span>.test file</pre></div></div>
            
        </li>
        
        
        <li id="section-21">
            <div class="annotation">
              
              <div class="pilwrap ">
                <a class="pilcrow" href="#section-21">&#182;</a>
              </div>
              <p>Throws a SyntaxError with a source file location data attached to it in a
property called <code>location</code>.</p>

            </div>
            
            <div class="content"><div class='highlight'><pre>exports.<span class="function"><span class="title">throwSyntaxError</span></span> = (message, location) -&gt;
  location.last_line ?= location.first_line
  location.last_column ?= location.first_column
  error = <span class="keyword">new</span> SyntaxError message
  error.location = location
  <span class="keyword">throw</span> error</pre></div></div>
            
        </li>
        
        
        <li id="section-22">
            <div class="annotation">
              
              <div class="pilwrap ">
                <a class="pilcrow" href="#section-22">&#182;</a>
              </div>
              <p>Creates a nice error message like, following the &quot;standard&quot; format</p>
<p><filename>:<line>:<col>: <message> plus the line with the error and a marker
showing where the error is.</p>

            </div>
            
            <div class="content"><div class='highlight'><pre>exports.<span class="function"><span class="title">prettyErrorMessage</span></span> = (error, fileName, code, useColors) -&gt;
  <span class="keyword">return</span> error.stack <span class="keyword">or</span> <span class="string">"<span class="subst">#{error}</span>"</span> <span class="keyword">unless</span> error.location

  {first_line, first_column, last_line, last_column} = error.location
  codeLine = code.split(<span class="string">'\n'</span>)[first_line]
  start    = first_column</pre></div></div>
            
        </li>
        
        
        <li id="section-23">
            <div class="annotation">
              
              <div class="pilwrap ">
                <a class="pilcrow" href="#section-23">&#182;</a>
              </div>
              <p>Show only the first line on multi-line errors.</p>

            </div>
            
            <div class="content"><div class='highlight'><pre>  end      = <span class="keyword">if</span> first_line <span class="keyword">is</span> last_line <span class="keyword">then</span> last_column + <span class="number">1</span> <span class="keyword">else</span> codeLine.length
  marker   = repeat(<span class="string">' '</span>, start) + repeat(<span class="string">'^'</span>, end - start)

  <span class="keyword">if</span> useColors
    <span class="function"><span class="title">colorize</span></span>  = (str) -&gt; <span class="string">"\x1B[1;31m<span class="subst">#{str}</span>\x1B[0m"</span>
    codeLine = codeLine[...start] + colorize(codeLine[start...end]) + codeLine[end..]
    marker    = colorize marker

  message = <span class="string">"""
  <span class="subst">#{fileName}</span>:<span class="subst">#{first_line + <span class="number">1</span>}</span>:<span class="subst">#{first_column + <span class="number">1</span>}</span>: error: <span class="subst">#{error.message}</span>
  <span class="subst">#{codeLine}</span>
  <span class="subst">#{marker}</span>
            """</span></pre></div></div>
            
        </li>
        
        
        <li id="section-24">
            <div class="annotation">
              
              <div class="pilwrap ">
                <a class="pilcrow" href="#section-24">&#182;</a>
              </div>
              <p>Uncomment to add stacktrace.
<<<<<<< HEAD
message += &quot;\n#{error.stack}&quot;</p>
=======
message += &quot;\n#{error.stack}&quot;
</p>
>>>>>>> 0bd4aa78

            </div>
            
            <div class="content"><div class='highlight'><pre>
  message</pre></div></div>
            
        </li>
        
    </ul>
  </div>
</body>
</html><|MERGE_RESOLUTION|>--- conflicted
+++ resolved
@@ -49,16 +49,6 @@
               </a>
             
               
-              <a class="source" href="iced.html">
-                iced.coffee
-              </a>
-            
-              
-              <a class="source" href="icedlib.html">
-                icedlib.coffee
-              </a>
-            
-              
               <a class="source" href="index.html">
                 index.coffee
               </a>
@@ -120,10 +110,6 @@
               </div>
               <p>This file contains the common helper functions that we&#39;d like to share among
 the <strong>Lexer</strong>, <strong>Rewriter</strong>, and the <strong>Nodes</strong>. Merge objects, flatten
-<<<<<<< HEAD
-arrays, count characters, that sort of thing.</p>
-<p>Peek at the beginning of a given string to see if it matches a sequence.</p>
-=======
 arrays, count characters, that sort of thing.
 </p>
 
@@ -140,7 +126,6 @@
               </div>
               <p>Peek at the beginning of a given string to see if it matches a sequence.
 </p>
->>>>>>> 0bd4aa78
 
             </div>
             
@@ -156,7 +141,8 @@
               <div class="pilwrap ">
                 <a class="pilcrow" href="#section-3">&#182;</a>
               </div>
-              <p>Peek at the end of a given string to see if it matches a sequence.</p>
+              <p>Peek at the end of a given string to see if it matches a sequence.
+</p>
 
             </div>
             
@@ -173,7 +159,8 @@
               <div class="pilwrap ">
                 <a class="pilcrow" href="#section-4">&#182;</a>
               </div>
-              <p>Repeat a string <code>n</code> times.</p>
+              <p>Repeat a string <code>n</code> times.
+</p>
 
             </div>
             
@@ -188,7 +175,8 @@
               <div class="pilwrap ">
                 <a class="pilcrow" href="#section-5">&#182;</a>
               </div>
-              <p>Use clever algorithm to have O(log(n)) string concatenation operations.</p>
+              <p>Use clever algorithm to have O(log(n)) string concatenation operations.
+</p>
 
             </div>
             
@@ -208,7 +196,8 @@
               <div class="pilwrap ">
                 <a class="pilcrow" href="#section-6">&#182;</a>
               </div>
-              <p>Trim out all falsy values from an array.</p>
+              <p>Trim out all falsy values from an array.
+</p>
 
             </div>
             
@@ -224,7 +213,8 @@
               <div class="pilwrap ">
                 <a class="pilcrow" href="#section-7">&#182;</a>
               </div>
-              <p>Count the number of occurrences of a string in a string.</p>
+              <p>Count the number of occurrences of a string in a string.
+</p>
 
             </div>
             
@@ -245,7 +235,8 @@
               </div>
               <p>Merge objects, returning a fresh copy with attributes from both sides.
 Used every time <code>Base#compile</code> is called, to allow properties in the
-options hash to propagate down the tree without polluting other branches.</p>
+options hash to propagate down the tree without polluting other branches.
+</p>
 
             </div>
             
@@ -261,7 +252,8 @@
               <div class="pilwrap ">
                 <a class="pilcrow" href="#section-9">&#182;</a>
               </div>
-              <p>Extend a source object with the properties of another object (shallow copy).</p>
+              <p>Extend a source object with the properties of another object (shallow copy).
+</p>
 
             </div>
             
@@ -280,7 +272,8 @@
                 <a class="pilcrow" href="#section-10">&#182;</a>
               </div>
               <p>Return a flattened version of an array.
-Handy for getting a list of <code>children</code> from the nodes.</p>
+Handy for getting a list of <code>children</code> from the nodes.
+</p>
 
             </div>
             
@@ -303,7 +296,8 @@
                 <a class="pilcrow" href="#section-11">&#182;</a>
               </div>
               <p>Delete a key from an object, returning the value. Useful when a node is
-looking for a particular method in an options hash.</p>
+looking for a particular method in an options hash.
+</p>
 
             </div>
             
@@ -321,7 +315,8 @@
               <div class="pilwrap ">
                 <a class="pilcrow" href="#section-12">&#182;</a>
               </div>
-              <p>Gets the last item of an array(-like) object.</p>
+              <p>Gets the last item of an array(-like) object.
+</p>
 
             </div>
             
@@ -336,7 +331,8 @@
               <div class="pilwrap ">
                 <a class="pilcrow" href="#section-13">&#182;</a>
               </div>
-              <p>Typical Array::some</p>
+              <p>Typical Array::some
+</p>
 
             </div>
             
@@ -355,7 +351,8 @@
               </div>
               <p>Simple function for inverting Literate CoffeeScript code by putting the
 documentation in comments, producing a string of CoffeeScript code that
-can be compiled &quot;normally&quot;.</p>
+can be compiled &quot;normally&quot;.
+</p>
 
             </div>
             
@@ -380,7 +377,8 @@
                 <a class="pilcrow" href="#section-15">&#182;</a>
               </div>
               <p>Merge two jison-style location data objects together.
-If <code>last</code> is not provided, this will simply return <code>first</code>.</p>
+If <code>last</code> is not provided, this will simply return <code>first</code>.
+</p>
 
             </div>
             
@@ -404,7 +402,8 @@
               </div>
               <p>This returns a function which takes an object as a parameter, and if that
 object is an AST node, updates that object&#39;s locationData.
-The object is returned either way.</p>
+The object is returned either way.
+</p>
 
             </div>
             
@@ -425,7 +424,8 @@
                 <a class="pilcrow" href="#section-17">&#182;</a>
               </div>
               <p>Convert jison location data to a string.
-<code>obj</code> can be a token, or a locationData.</p>
+<code>obj</code> can be a token, or a locationData.
+</p>
 
             </div>
             
@@ -448,7 +448,8 @@
               <div class="pilwrap ">
                 <a class="pilcrow" href="#section-18">&#182;</a>
               </div>
-              <p>A <code>.coffee.md</code> compatible version of <code>basename</code>, that returns the file sans-extension.</p>
+              <p>A <code>.coffee.md</code> compatible version of <code>basename</code>, that returns the file sans-extension.
+</p>
 
             </div>
             
@@ -471,11 +472,12 @@
               <div class="pilwrap ">
                 <a class="pilcrow" href="#section-19">&#182;</a>
               </div>
-              <p>Determine if a filename represents a (Iced)?CoffeeScript file.</p>
-
-            </div>
-            
-            <div class="content"><div class='highlight'><pre>exports.<span class="function"><span class="title">isCoffee</span></span> = (file) -&gt; <span class="regexp">/\.((lit)?coffee|coffee\.md|\.iced)$/</span>.test file</pre></div></div>
+              <p>Determine if a filename represents a CoffeeScript file.
+</p>
+
+            </div>
+            
+            <div class="content"><div class='highlight'><pre>exports.<span class="function"><span class="title">isCoffee</span></span> = (file) -&gt; <span class="regexp">/\.((lit)?coffee|coffee\.md)$/</span>.test file</pre></div></div>
             
         </li>
         
@@ -486,7 +488,8 @@
               <div class="pilwrap ">
                 <a class="pilcrow" href="#section-20">&#182;</a>
               </div>
-              <p>Determine if a filename represents a Literate CoffeeScript file.</p>
+              <p>Determine if a filename represents a Literate CoffeeScript file.
+</p>
 
             </div>
             
@@ -502,7 +505,8 @@
                 <a class="pilcrow" href="#section-21">&#182;</a>
               </div>
               <p>Throws a SyntaxError with a source file location data attached to it in a
-property called <code>location</code>.</p>
+property called <code>location</code>.
+</p>
 
             </div>
             
@@ -522,9 +526,11 @@
               <div class="pilwrap ">
                 <a class="pilcrow" href="#section-22">&#182;</a>
               </div>
-              <p>Creates a nice error message like, following the &quot;standard&quot; format</p>
+              <p>Creates a nice error message like, following the &quot;standard&quot; format
+</p>
 <p><filename>:<line>:<col>: <message> plus the line with the error and a marker
-showing where the error is.</p>
+showing where the error is.
+</p>
 
             </div>
             
@@ -544,7 +550,8 @@
               <div class="pilwrap ">
                 <a class="pilcrow" href="#section-23">&#182;</a>
               </div>
-              <p>Show only the first line on multi-line errors.</p>
+              <p>Show only the first line on multi-line errors.
+</p>
 
             </div>
             
@@ -572,12 +579,8 @@
                 <a class="pilcrow" href="#section-24">&#182;</a>
               </div>
               <p>Uncomment to add stacktrace.
-<<<<<<< HEAD
-message += &quot;\n#{error.stack}&quot;</p>
-=======
 message += &quot;\n#{error.stack}&quot;
 </p>
->>>>>>> 0bd4aa78
 
             </div>
             
