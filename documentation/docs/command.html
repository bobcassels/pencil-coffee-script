<!DOCTYPE html>

<html>
<head>
  <title>command.coffee</title>
  <meta http-equiv="content-type" content="text/html; charset=UTF-8">
  <meta name="viewport" content="width=device-width, target-densitydpi=160dpi, initial-scale=1.0; maximum-scale=1.0; user-scalable=0;">
  <link rel="stylesheet" media="all" href="docco.css" />
</head>
<body>
  <div id="container">
    <div id="background"></div>
    
      <ul id="jump_to">
        <li>
          <a class="large" href="javascript:void(0);">Jump To &hellip;</a>
          <a class="small" href="javascript:void(0);">+</a>
          <div id="jump_wrapper">
          <div id="jump_page">
            
              
              <a class="source" href="browser.html">
                browser.coffee
              </a>
            
              
              <a class="source" href="cake.html">
                cake.coffee
              </a>
            
              
              <a class="source" href="coffee-script.html">
                coffee-script.coffee
              </a>
            
              
              <a class="source" href="command.html">
                command.coffee
              </a>
            
              
              <a class="source" href="grammar.html">
                grammar.coffee
              </a>
            
              
              <a class="source" href="helpers.html">
                helpers.coffee
              </a>
            
              
              <a class="source" href="iced.html">
                iced.coffee
              </a>
            
              
              <a class="source" href="icedlib.html">
                icedlib.coffee
              </a>
            
              
              <a class="source" href="index.html">
                index.coffee
              </a>
            
              
              <a class="source" href="lexer.html">
                lexer.coffee
              </a>
            
              
              <a class="source" href="nodes.html">
                nodes.coffee
              </a>
            
              
              <a class="source" href="optparse.html">
                optparse.coffee
              </a>
            
              
              <a class="source" href="repl.html">
                repl.coffee
              </a>
            
              
              <a class="source" href="rewriter.html">
                rewriter.coffee
              </a>
            
              
              <a class="source" href="scope.html">
                scope.litcoffee
              </a>
            
              
              <a class="source" href="sourcemap.html">
                sourcemap.litcoffee
              </a>
            
          </div>
        </li>
      </ul>
    
    <ul class="sections">
        
          <li id="title">
              <div class="annotation">
                  <h1>command.coffee</h1>
              </div>
          </li>
        
        
        
        <li id="section-1">
            <div class="annotation">
              
              <div class="pilwrap ">
                <a class="pilcrow" href="#section-1">&#182;</a>
              </div>
              <p>The <code>coffee</code> utility. Handles command-line compilation of CoffeeScript
<<<<<<< HEAD
into various forms: saved into <code>.js</code> files or printed to stdout, piped to
<a href="http://javascriptlint.com/">JavaScript Lint</a> or recompiled every time the source is
saved, printed as a token stream or as the syntax tree, or launch an
interactive REPL.</p>
<p>External dependencies.</p>
=======
into various forms: saved into <code>.js</code> files or printed to stdout
or recompiled every time the source is saved,
printed as a token stream or as the syntax tree, or launch an
interactive REPL.
</p>

            </div>
            
        </li>
        
        
        <li id="section-2">
            <div class="annotation">
              
              <div class="pilwrap ">
                <a class="pilcrow" href="#section-2">&#182;</a>
              </div>
              <p>External dependencies.
</p>
>>>>>>> 0bd4aa78

            </div>
            
            <div class="content"><div class='highlight'><pre>fs             = require <span class="string">'fs'</span>
path           = require <span class="string">'path'</span>
helpers        = require <span class="string">'./helpers'</span>
optparse       = require <span class="string">'./optparse'</span>
CoffeeScript   = require <span class="string">'./coffee-script'</span>
{spawn, exec}  = require <span class="string">'child_process'</span>
{EventEmitter} = require <span class="string">'events'</span>
iced           = require <span class="string">'./iced'</span>

runtime_modes_str = <span class="string">"{"</span> + (iced.<span class="reserved">const</span>.runtime_modes.join <span class="string">", "</span>) + <span class="string">"}"</span>

exists         = fs.exists <span class="keyword">or</span> path.exists
useWinPathSep  = path.sep <span class="keyword">is</span> <span class="string">'\\'</span></pre></div></div>
            
        </li>
        
        
        <li id="section-3">
            <div class="annotation">
              
              <div class="pilwrap ">
                <a class="pilcrow" href="#section-3">&#182;</a>
              </div>
              <p>Allow CoffeeScript to emit Node.js events.</p>

            </div>
            
            <div class="content"><div class='highlight'><pre>helpers.extend CoffeeScript, <span class="keyword">new</span> EventEmitter

<span class="function"><span class="title">printLine</span></span> = (line) -&gt; process.stdout.write line + <span class="string">'\n'</span>
<span class="function"><span class="title">printWarn</span></span> = (line) -&gt; process.stderr.write line + <span class="string">'\n'</span>

<span class="function"><span class="title">hidden</span></span> = (file) -&gt; <span class="regexp">/^\.|~$/</span>.test file</pre></div></div>
            
        </li>
        
        
        <li id="section-4">
            <div class="annotation">
              
              <div class="pilwrap ">
                <a class="pilcrow" href="#section-4">&#182;</a>
              </div>
              <p>The help banner that is printed when <code>coffee</code> is called without arguments.</p>

            </div>
            
            <div class="content"><div class='highlight'><pre>BANNER = '''
  Usage: iced [options] path/to/script.iced -- [args]

  If called without options, `iced` will run your script.
'''</pre></div></div>
            
        </li>
        
        
        <li id="section-5">
            <div class="annotation">
              
              <div class="pilwrap ">
                <a class="pilcrow" href="#section-5">&#182;</a>
              </div>
              <p>The list of all the valid option flags that <code>iced</code> knows how to handle.</p>

            </div>
            
            <div class="content"><div class='highlight'><pre>SWITCHES = [
  [<span class="string">'-b'</span>, <span class="string">'--bare'</span>,            <span class="string">'compile without a top-level function wrapper'</span>]
  [<span class="string">'-c'</span>, <span class="string">'--compile'</span>,         <span class="string">'compile to JavaScript and save as .js files'</span>]
  [<span class="string">'-e'</span>, <span class="string">'--eval'</span>,            <span class="string">'pass a string from the command line as input'</span>]
  [<span class="string">'-h'</span>, <span class="string">'--help'</span>,            <span class="string">'display this help message'</span>]
  [<span class="string">'-i'</span>, <span class="string">'--interactive'</span>,     <span class="string">'run an interactive CoffeeScript REPL'</span>]
  [<span class="string">'-j'</span>, <span class="string">'--join [FILE]'</span>,     <span class="string">'concatenate the source CoffeeScript before compiling'</span>]
  [<span class="string">'-m'</span>, <span class="string">'--map'</span>,             <span class="string">'generate source map and save as .map files'</span>]
  [<span class="string">'-n'</span>, <span class="string">'--nodes'</span>,           <span class="string">'print out the parse tree that the parser produces'</span>]
  [      <span class="string">'--nodejs [ARGS]'</span>,   <span class="string">'pass options directly to the "node" binary'</span>]
  [<span class="string">'-o'</span>, <span class="string">'--output [DIR]'</span>,    <span class="string">'set the output directory for compiled JavaScript'</span>]
  [<span class="string">'-p'</span>, <span class="string">'--print'</span>,           <span class="string">'print out the compiled JavaScript'</span>]
  [<span class="string">'-s'</span>, <span class="string">'--stdio'</span>,           <span class="string">'listen for and compile scripts over stdio'</span>]
  [<span class="string">'-l'</span>, <span class="string">'--literate'</span>,        <span class="string">'treat stdio as literate style coffee-script'</span>]
  [<span class="string">'-t'</span>, <span class="string">'--tokens'</span>,          <span class="string">'print out the tokens that the lexer/rewriter produce'</span>]
  [<span class="string">'-v'</span>, <span class="string">'--version'</span>,         <span class="string">'display the version number'</span>]
  [<span class="string">'-w'</span>, <span class="string">'--watch'</span>,           <span class="string">'watch scripts for changes and rerun commands'</span>]
  [<span class="string">'-I'</span>, <span class="string">'--runtime [WHICH]'</span>, <span class="string">"how to include the iced runtime, one of <span class="subst">#{runtime_modes_str}</span>; default is 'node'"</span> ]
  [<span class="string">'-F'</span>, <span class="string">'--runforce'</span>,        <span class="string">'output an Iced runtime even if not needed'</span> ]
]</pre></div></div>
            
        </li>
        
        
        <li id="section-6">
            <div class="annotation">
              
              <div class="pilwrap ">
                <a class="pilcrow" href="#section-6">&#182;</a>
              </div>
              <p>Top-level objects shared by all the functions.</p>

            </div>
            
            <div class="content"><div class='highlight'><pre>opts         = {}
sources      = []
sourceCode   = []
notSources   = {}
watchers     = {}
optionParser = <span class="literal">null</span></pre></div></div>
            
        </li>
        
        
        <li id="section-7">
            <div class="annotation">
              
              <div class="pilwrap ">
                <a class="pilcrow" href="#section-7">&#182;</a>
              </div>
              <p>Run <code>iced</code> by parsing passed options and determining what action to take.
Many flags cause us to divert before compiling anything. Flags passed after
<code>--</code> will be passed verbatim to your script as arguments in <code>process.argv</code></p>

            </div>
            
            <div class="content"><div class='highlight'><pre>exports.<span class="function"><span class="title">run</span></span> = -&gt;
  parseOptions()
  <span class="keyword">return</span> forkNode()                      <span class="keyword">if</span> opts.nodejs
  <span class="keyword">return</span> usage()                         <span class="keyword">if</span> opts.help
  <span class="keyword">return</span> version()                       <span class="keyword">if</span> opts.version
  <span class="keyword">return</span> require(<span class="string">'./repl'</span>).start()       <span class="keyword">if</span> opts.interactive
  <span class="keyword">if</span> opts.watch <span class="keyword">and</span> <span class="keyword">not</span> fs.watch
    <span class="keyword">return</span> printWarn <span class="string">"The --watch feature depends on Node v0.6.0+. You are running <span class="subst">#{process.version}</span>."</span>
  <span class="keyword">return</span> compileStdio()                  <span class="keyword">if</span> opts.stdio
  <span class="keyword">return</span> compileScript <span class="literal">null</span>, sources[<span class="number">0</span>]  <span class="keyword">if</span> opts.eval
  <span class="keyword">return</span> require(<span class="string">'./repl'</span>).start()       <span class="keyword">unless</span> sources.length
  literals = <span class="keyword">if</span> opts.run <span class="keyword">then</span> sources.splice <span class="number">1</span> <span class="keyword">else</span> []
  process.argv = process.argv[<span class="number">0.</span><span class="number">.1</span>].concat literals
  process.argv[<span class="number">0</span>] = <span class="string">'coffee'</span>
  <span class="keyword">for</span> source <span class="keyword">in</span> sources
    compilePath source, <span class="literal">yes</span>, path.normalize source</pre></div></div>
            
        </li>
        
        
        <li id="section-8">
            <div class="annotation">
              
              <div class="pilwrap ">
                <a class="pilcrow" href="#section-8">&#182;</a>
              </div>
              <p>Compile a path, which could be a script or a directory. If a directory
is passed, recursively compile all &#39;.coffee&#39;, &#39;.litcoffee&#39;, and &#39;.coffee.md&#39;
extension source files in it and all subdirectories.</p>

            </div>
            
            <div class="content"><div class='highlight'><pre><span class="function"><span class="title">compilePath</span></span> = (source, topLevel, base) -&gt;
  fs.stat source, (err, stats) -&gt;
    <span class="keyword">throw</span> err <span class="keyword">if</span> err <span class="keyword">and</span> err.code <span class="keyword">isnt</span> <span class="string">'ENOENT'</span>
    <span class="keyword">if</span> err?.code <span class="keyword">is</span> <span class="string">'ENOENT'</span>
      console.error <span class="string">"File not found: <span class="subst">#{source}</span>"</span>
      process.exit <span class="number">1</span>
    <span class="keyword">if</span> stats.isDirectory() <span class="keyword">and</span> path.dirname(source) <span class="keyword">isnt</span> <span class="string">'node_modules'</span>
      watchDir source, base <span class="keyword">if</span> opts.watch
      fs.readdir source, (err, files) -&gt;
        <span class="keyword">throw</span> err <span class="keyword">if</span> err <span class="keyword">and</span> err.code <span class="keyword">isnt</span> <span class="string">'ENOENT'</span>
        <span class="keyword">return</span> <span class="keyword">if</span> err?.code <span class="keyword">is</span> <span class="string">'ENOENT'</span>
        index = sources.indexOf source
        files = files.filter (file) -&gt; <span class="keyword">not</span> hidden file
        sources[index..index] = (path.join source, file <span class="keyword">for</span> file <span class="keyword">in</span> files)
        sourceCode[index..index] = files.map -&gt; <span class="literal">null</span>
        files.forEach (file) -&gt;
          compilePath (path.join source, file), <span class="literal">no</span>, base
    <span class="keyword">else</span> <span class="keyword">if</span> topLevel <span class="keyword">or</span> helpers.isCoffee source
      watch source, base <span class="keyword">if</span> opts.watch
      fs.readFile source, (err, code) -&gt;
        <span class="keyword">throw</span> err <span class="keyword">if</span> err <span class="keyword">and</span> err.code <span class="keyword">isnt</span> <span class="string">'ENOENT'</span>
        <span class="keyword">return</span> <span class="keyword">if</span> err?.code <span class="keyword">is</span> <span class="string">'ENOENT'</span>
        compileScript(source, code.toString(), base)
    <span class="keyword">else</span>
      notSources[source] = <span class="literal">yes</span>
      removeSource source, base</pre></div></div>
            
        </li>
        
        
        <li id="section-9">
            <div class="annotation">
              
              <div class="pilwrap ">
                <a class="pilcrow" href="#section-9">&#182;</a>
              </div>
              <p>Compile a single source script, containing the given code, according to the
requested options. If evaluating the script directly sets <code>__filename</code>,
<code>__dirname</code> and <code>module.filename</code> to be correct relative to the script&#39;s path.</p>

            </div>
            
            <div class="content"><div class='highlight'><pre><span class="function"><span class="title">compileScript</span></span> = (file, input, base=<span class="literal">null</span>) -&gt;
  o = opts
  options = compileOptions file, base
  <span class="keyword">try</span>
    t = task = {file, input, options}
    CoffeeScript.emit <span class="string">'compile'</span>, task
    <span class="keyword">if</span>      o.tokens      <span class="keyword">then</span> printTokens CoffeeScript.tokens t.input, t.options
    <span class="keyword">else</span> <span class="keyword">if</span> o.nodes       <span class="keyword">then</span> printLine CoffeeScript.nodes(t.input, t.options).toString().trim()
    <span class="keyword">else</span> <span class="keyword">if</span> o.run         <span class="keyword">then</span> CoffeeScript.run t.input, t.options
    <span class="keyword">else</span> <span class="keyword">if</span> o.join <span class="keyword">and</span> t.file <span class="keyword">isnt</span> o.join
      t.input = helpers.invertLiterate t.input <span class="keyword">if</span> helpers.isLiterate file
      sourceCode[sources.indexOf(t.file)] = t.input
      compileJoin()
    <span class="keyword">else</span>
      compiled = CoffeeScript.compile t.input, t.options
      t.output = compiled
      <span class="keyword">if</span> o.map
        t.output = compiled.js
        t.sourceMap = compiled.v3SourceMap

      CoffeeScript.emit <span class="string">'success'</span>, task
      <span class="keyword">if</span> o.print
        printLine t.output.trim()
      <span class="keyword">else</span> <span class="keyword">if</span> o.compile <span class="keyword">or</span> o.map
        writeJs base, t.file, t.output, options.jsPath, t.sourceMap
  <span class="keyword">catch</span> err
    CoffeeScript.emit <span class="string">'failure'</span>, err, task
    <span class="keyword">return</span> <span class="keyword">if</span> CoffeeScript.listeners(<span class="string">'failure'</span>).length
    useColors = process.stdout.isTTY <span class="keyword">and</span> <span class="keyword">not</span> process.env.NODE_DISABLE_COLORS
    message = helpers.prettyErrorMessage err, file <span class="keyword">or</span> <span class="string">'[stdin]'</span>, input, useColors
    <span class="keyword">if</span> o.watch
      printLine message + <span class="string">'\x07'</span>
    <span class="keyword">else</span>
      printWarn message
      process.exit <span class="number">1</span></pre></div></div>
            
        </li>
        
        
        <li id="section-10">
            <div class="annotation">
              
              <div class="pilwrap ">
                <a class="pilcrow" href="#section-10">&#182;</a>
              </div>
              <p>Attach the appropriate listeners to compile scripts incoming over <strong>stdin</strong>,
and write them back to <strong>stdout</strong>.</p>

            </div>
            
            <div class="content"><div class='highlight'><pre><span class="function"><span class="title">compileStdio</span></span> = -&gt;
  code = <span class="string">''</span>
  stdin = process.openStdin()
  stdin.<span class="literal">on</span> <span class="string">'data'</span>, (buffer) -&gt;
    code += buffer.toString() <span class="keyword">if</span> buffer
  stdin.<span class="literal">on</span> <span class="string">'end'</span>, -&gt;
    compileScript <span class="literal">null</span>, code</pre></div></div>
            
        </li>
        
        
        <li id="section-11">
            <div class="annotation">
              
              <div class="pilwrap ">
                <a class="pilcrow" href="#section-11">&#182;</a>
              </div>
              <p>If all of the source files are done being read, concatenate and compile
them together.</p>

            </div>
            
            <div class="content"><div class='highlight'><pre>joinTimeout = <span class="literal">null</span>
<span class="function"><span class="title">compileJoin</span></span> = -&gt;
  <span class="keyword">return</span> <span class="keyword">unless</span> opts.join
  <span class="keyword">unless</span> sourceCode.some((code) -&gt; code <span class="keyword">is</span> <span class="literal">null</span>)
    clearTimeout joinTimeout
    joinTimeout = wait <span class="number">100</span>, -&gt;
      compileScript opts.join, sourceCode.join(<span class="string">'\n'</span>), opts.join</pre></div></div>
            
        </li>
        
        
        <li id="section-12">
            <div class="annotation">
              
              <div class="pilwrap ">
                <a class="pilcrow" href="#section-12">&#182;</a>
              </div>
              <p>Watch a source CoffeeScript file using <code>fs.watch</code>, recompiling it every
time the file is updated. May be used in combination with other options,
<<<<<<< HEAD
such as <code>--lint</code> or <code>--print</code>.</p>
=======
such as <code>--print</code>.
</p>
>>>>>>> 0bd4aa78

            </div>
            
            <div class="content"><div class='highlight'><pre><span class="function"><span class="title">watch</span></span> = (source, base) -&gt;

  prevStats = <span class="literal">null</span>
  compileTimeout = <span class="literal">null</span>

  <span class="function"><span class="title">watchErr</span></span> = (e) -&gt;
    <span class="keyword">if</span> e.code <span class="keyword">is</span> <span class="string">'ENOENT'</span>
      <span class="keyword">return</span> <span class="keyword">if</span> sources.indexOf(source) <span class="keyword">is</span> -<span class="number">1</span>
      <span class="keyword">try</span>
        rewatch()
        compile()
      <span class="keyword">catch</span> e
        removeSource source, base, <span class="literal">yes</span>
        compileJoin()
    <span class="keyword">else</span> <span class="keyword">throw</span> e

  <span class="function"><span class="title">compile</span></span> = -&gt;
    clearTimeout compileTimeout
    compileTimeout = wait <span class="number">25</span>, -&gt;
      fs.stat source, (err, stats) -&gt;
        <span class="keyword">return</span> watchErr err <span class="keyword">if</span> err
        <span class="keyword">return</span> rewatch() <span class="keyword">if</span> prevStats <span class="keyword">and</span> stats.size <span class="keyword">is</span> prevStats.size <span class="keyword">and</span>
          stats.mtime.getTime() <span class="keyword">is</span> prevStats.mtime.getTime()
        prevStats = stats
        fs.readFile source, (err, code) -&gt;
          <span class="keyword">return</span> watchErr err <span class="keyword">if</span> err
          compileScript(source, code.toString(), base)
          rewatch()

  <span class="keyword">try</span>
    watcher = fs.watch source, compile
  <span class="keyword">catch</span> e
    watchErr e

  <span class="function"><span class="title">rewatch</span></span> = -&gt;
    watcher?.close()
    watcher = fs.watch source, compile</pre></div></div>
            
        </li>
        
        
        <li id="section-13">
            <div class="annotation">
              
              <div class="pilwrap ">
                <a class="pilcrow" href="#section-13">&#182;</a>
              </div>
              <p>Watch a directory of files for new additions.</p>

            </div>
            
            <div class="content"><div class='highlight'><pre><span class="function"><span class="title">watchDir</span></span> = (source, base) -&gt;
  readdirTimeout = <span class="literal">null</span>
  <span class="keyword">try</span>
    watcher = fs.watch source, -&gt;
      clearTimeout readdirTimeout
      readdirTimeout = wait <span class="number">25</span>, -&gt;
        fs.readdir source, (err, files) -&gt;
          <span class="keyword">if</span> err
            <span class="keyword">throw</span> err <span class="keyword">unless</span> err.code <span class="keyword">is</span> <span class="string">'ENOENT'</span>
            watcher.close()
            <span class="keyword">return</span> unwatchDir source, base
          <span class="keyword">for</span> file <span class="keyword">in</span> files <span class="keyword">when</span> <span class="keyword">not</span> hidden(file) <span class="keyword">and</span> <span class="keyword">not</span> notSources[file]
            file = path.join source, file
            <span class="keyword">continue</span> <span class="keyword">if</span> sources.some (s) -&gt; s.indexOf(file) &gt;= <span class="number">0</span>
            sources.push file
            sourceCode.push <span class="literal">null</span>
            compilePath file, <span class="literal">no</span>, base
  <span class="keyword">catch</span> e
    <span class="keyword">throw</span> e <span class="keyword">unless</span> e.code <span class="keyword">is</span> <span class="string">'ENOENT'</span>

<span class="function"><span class="title">unwatchDir</span></span> = (source, base) -&gt;
  prevSources = sources[..]
  toRemove = (file <span class="keyword">for</span> file <span class="keyword">in</span> sources <span class="keyword">when</span> file.indexOf(source) &gt;= <span class="number">0</span>)
  removeSource file, base, <span class="literal">yes</span> <span class="keyword">for</span> file <span class="keyword">in</span> toRemove
  <span class="keyword">return</span> <span class="keyword">unless</span> sources.some (s, i) -&gt; prevSources[i] <span class="keyword">isnt</span> s
  compileJoin()</pre></div></div>
            
        </li>
        
        
        <li id="section-14">
            <div class="annotation">
              
              <div class="pilwrap ">
                <a class="pilcrow" href="#section-14">&#182;</a>
              </div>
              <p>Remove a file from our source list, and source code cache. Optionally remove
the compiled JS version as well.</p>

            </div>
            
            <div class="content"><div class='highlight'><pre><span class="function"><span class="title">removeSource</span></span> = (source, base, removeJs) -&gt;
  index = sources.indexOf source
  sources.splice index, <span class="number">1</span>
  sourceCode.splice index, <span class="number">1</span>
  <span class="keyword">if</span> removeJs <span class="keyword">and</span> <span class="keyword">not</span> opts.join
    jsPath = outputPath source, base
    exists jsPath, (itExists) -&gt;
      <span class="keyword">if</span> itExists
        fs.unlink jsPath, (err) -&gt;
          <span class="keyword">throw</span> err <span class="keyword">if</span> err <span class="keyword">and</span> err.code <span class="keyword">isnt</span> <span class="string">'ENOENT'</span>
          timeLog <span class="string">"removed <span class="subst">#{source}</span>"</span></pre></div></div>
            
        </li>
        
        
        <li id="section-15">
            <div class="annotation">
              
              <div class="pilwrap ">
                <a class="pilcrow" href="#section-15">&#182;</a>
              </div>
              <p>Get the corresponding output JavaScript path for a source file.</p>

            </div>
            
            <div class="content"><div class='highlight'><pre><span class="function"><span class="title">outputPath</span></span> = (source, base, extension=<span class="string">".js"</span>) -&gt;
  basename  = helpers.baseFileName source, <span class="literal">yes</span>, useWinPathSep
  srcDir    = path.dirname source
  baseDir   = <span class="keyword">if</span> base <span class="keyword">is</span> <span class="string">'.'</span> <span class="keyword">then</span> srcDir <span class="keyword">else</span> srcDir.substring base.length
  dir       = <span class="keyword">if</span> opts.output <span class="keyword">then</span> path.join opts.output, baseDir <span class="keyword">else</span> srcDir
  path.join dir, basename + extension</pre></div></div>
            
        </li>
        
        
        <li id="section-16">
            <div class="annotation">
              
              <div class="pilwrap ">
                <a class="pilcrow" href="#section-16">&#182;</a>
              </div>
              <p>Write out a JavaScript source file with the compiled code. By default, files
are written out in <code>cwd</code> as <code>.js</code> files with the same name, but the output
directory can be customized with <code>--output</code>.</p>
<p>If <code>generatedSourceMap</code> is provided, this will write a <code>.map</code> file into the
same directory as the <code>.js</code> file.</p>

            </div>
            
            <div class="content"><div class='highlight'><pre><span class="function"><span class="title">writeJs</span></span> = (base, sourcePath, js, jsPath, generatedSourceMap = <span class="literal">null</span>) -&gt;
  sourceMapPath = outputPath sourcePath, base, <span class="string">".map"</span>
  jsDir  = path.dirname jsPath
  <span class="function"><span class="title">compile</span></span> = -&gt;
    <span class="keyword">if</span> opts.compile
      js = <span class="string">' '</span> <span class="keyword">if</span> js.length &lt;= <span class="number">0</span>
      <span class="keyword">if</span> generatedSourceMap <span class="keyword">then</span> js = <span class="string">"<span class="subst">#{js}</span>\n/*\n//@ sourceMappingURL=<span class="subst">#{helpers.baseFileName sourceMapPath, <span class="literal">no</span>, useWinPathSep}</span>\n*/\n"</span>
      fs.writeFile jsPath, js, (err) -&gt;
        <span class="keyword">if</span> err
          printLine err.message
        <span class="keyword">else</span> <span class="keyword">if</span> opts.compile <span class="keyword">and</span> opts.watch
          timeLog <span class="string">"compiled <span class="subst">#{sourcePath}</span>"</span>
    <span class="keyword">if</span> generatedSourceMap
      fs.writeFile sourceMapPath, generatedSourceMap, (err) -&gt;
        <span class="keyword">if</span> err
          printLine <span class="string">"Could not write source map: <span class="subst">#{err.message}</span>"</span>
  exists jsDir, (itExists) -&gt;
    <span class="keyword">if</span> itExists <span class="keyword">then</span> compile() <span class="keyword">else</span> exec <span class="string">"mkdir -p <span class="subst">#{jsDir}</span>"</span>, compile</pre></div></div>
            
        </li>
        
        
        <li id="section-17">
            <div class="annotation">
              
              <div class="pilwrap ">
                <a class="pilcrow" href="#section-17">&#182;</a>
              </div>
              <p>Convenience for cleaner setTimeouts.</p>

            </div>
            
            <div class="content"><div class='highlight'><pre><span class="function"><span class="title">wait</span></span> = (milliseconds, func) -&gt; setTimeout func, milliseconds</pre></div></div>
            
        </li>
        
        
        <li id="section-18">
            <div class="annotation">
              
              <div class="pilwrap ">
                <a class="pilcrow" href="#section-18">&#182;</a>
              </div>
              <p>When watching scripts, it&#39;s useful to log changes with the timestamp.</p>

            </div>
            
            <div class="content"><div class='highlight'><pre><span class="function"><span class="title">timeLog</span></span> = (message) -&gt;
  console.log <span class="string">"<span class="subst">#{(<span class="keyword">new</span> Date).toLocaleTimeString()}</span> - <span class="subst">#{message}</span>"</span></pre></div></div>
            
        </li>
        
        
<<<<<<< HEAD
        <li id="section-18">
            <div class="annotation">
              
              <div class="pilwrap ">
                <a class="pilcrow" href="#section-18">&#182;</a>
              </div>
              <p>Pipe compiled JS through JSLint (requires a working <code>jsl</code> command), printing
any errors or warnings that arise.</p>

            </div>
            
            <div class="content"><div class='highlight'><pre><span class="function"><span class="title">lint</span></span> = (file, js) -&gt;
  <span class="function"><span class="title">printIt</span></span> = (buffer) -&gt; printLine file + <span class="string">':\t'</span> + buffer.toString().trim()
  conf = __dirname + <span class="string">'/../../extras/jsl.conf'</span>
  jsl = spawn <span class="string">'jsl'</span>, [<span class="string">'-nologo'</span>, <span class="string">'-stdin'</span>, <span class="string">'-conf'</span>, conf]
  jsl.stdout.<span class="literal">on</span> <span class="string">'data'</span>, printIt
  jsl.stderr.<span class="literal">on</span> <span class="string">'data'</span>, printIt
  jsl.stdin.write js
  jsl.stdin.end()</pre></div></div>
            
        </li>
        
        
=======
>>>>>>> 0bd4aa78
        <li id="section-19">
            <div class="annotation">
              
              <div class="pilwrap ">
                <a class="pilcrow" href="#section-19">&#182;</a>
              </div>
              <p>Pretty-print a stream of tokens, sans location data.</p>

            </div>
            
            <div class="content"><div class='highlight'><pre><span class="function"><span class="title">printTokens</span></span> = (tokens) -&gt;
  strings = <span class="keyword">for</span> token <span class="keyword">in</span> tokens
    tag = token[<span class="number">0</span>]
    value = token[<span class="number">1</span>].toString().replace(<span class="regexp">/\n/</span>, <span class="string">'\\n'</span>)
    <span class="string">"[<span class="subst">#{tag}</span> <span class="subst">#{value}</span>]"</span>
  printLine strings.join(<span class="string">' '</span>)

<span class="function"><span class="title">handleIcedOptions</span></span> = (o) -&gt;</pre></div></div>
            
        </li>
        
        
        <li id="section-20">
            <div class="annotation">
              
              <div class="pilwrap ">
                <a class="pilcrow" href="#section-20">&#182;</a>
              </div>
              <p>Some opts we can read out of the evironment</p>

            </div>
            
            <div class="content"><div class='highlight'><pre>  o.runtime = v <span class="keyword">if</span> <span class="keyword">not</span> o.runtime <span class="keyword">and</span> (v = process.env.ICED_RUNTIME)?
  <span class="keyword">if</span> (val = o.runtime)? <span class="keyword">and</span> val <span class="keyword">not</span> <span class="keyword">in</span> iced.<span class="reserved">const</span>.runtime_modes
    <span class="keyword">throw</span> <span class="keyword">new</span> Error <span class="string">"Option -I/--runtime has to be one of <span class="subst">#{runtime_modes_str}</span>, got '<span class="subst">#{val}</span>'"</span></pre></div></div>
            
        </li>
        
        
        <li id="section-21">
            <div class="annotation">
              
              <div class="pilwrap ">
                <a class="pilcrow" href="#section-21">&#182;</a>
              </div>
              <p>Use the <a href="optparse.html">OptionParser module</a> to extract all options from
<code>process.argv</code> that are specified in <code>SWITCHES</code>.</p>

            </div>
            
            <div class="content"><div class='highlight'><pre><span class="function"><span class="title">parseOptions</span></span> = -&gt;
  optionParser  = <span class="keyword">new</span> optparse.OptionParser SWITCHES, BANNER
  o = opts      = optionParser.parse process.argv[<span class="number">2.</span>.]
  handleIcedOptions o
  o.compile     <span class="keyword">or</span>=  !!o.output
  o.run         = <span class="keyword">not</span> (o.compile <span class="keyword">or</span> o.print <span class="keyword">or</span> o.map)
  o.print       = !!  (o.print <span class="keyword">or</span> (o.eval <span class="keyword">or</span> o.stdio <span class="keyword">and</span> o.compile))
  sources       = o.arguments
  sourceCode[i] = <span class="literal">null</span> <span class="keyword">for</span> source, i <span class="keyword">in</span> sources
  <span class="keyword">return</span></pre></div></div>
            
        </li>
        
        
        <li id="section-22">
            <div class="annotation">
              
              <div class="pilwrap ">
                <a class="pilcrow" href="#section-22">&#182;</a>
              </div>
              <p>The compile-time options to pass to the CoffeeScript compiler.</p>

            </div>
            
            <div class="content"><div class='highlight'><pre><span class="function"><span class="title">compileOptions</span></span> = (filename, base) -&gt;
  answer = {
    filename
    literate: opts.literate <span class="keyword">or</span> helpers.isLiterate(filename)
    bare: opts.bare
    header: opts.compile
    sourceMap: opts.map
    runtime : opts.runtime
  }
  <span class="keyword">if</span> filename
    <span class="keyword">if</span> base
      cwd = process.cwd()
      jsPath = outputPath filename, base
      jsDir = path.dirname jsPath
      answer = helpers.merge answer, {
        jsPath
        sourceRoot: path.relative jsDir, cwd
        sourceFiles: [path.relative cwd, filename]
        generatedFile: helpers.baseFileName(jsPath, <span class="literal">no</span>, useWinPathSep)
      }
    <span class="keyword">else</span>
      answer = helpers.merge answer,
        sourceRoot: <span class="string">""</span>
        sourceFiles: [helpers.baseFileName filename, <span class="literal">no</span>, useWinPathSep]
        generatedFile: helpers.baseFileName(filename, <span class="literal">yes</span>, useWinPathSep) + <span class="string">".js"</span>
  answer</pre></div></div>
            
        </li>
        
        
        <li id="section-23">
            <div class="annotation">
              
              <div class="pilwrap ">
                <a class="pilcrow" href="#section-23">&#182;</a>
              </div>
              <p>Start up a new Node.js instance with the arguments in <code>--nodejs</code> passed to
the <code>node</code> binary, preserving the other options.</p>

            </div>
            
            <div class="content"><div class='highlight'><pre><span class="function"><span class="title">forkNode</span></span> = -&gt;
  nodeArgs = opts.nodejs.split <span class="regexp">/\s+/</span>
  args     = process.argv[<span class="number">1.</span>.]
  args.splice args.indexOf(<span class="string">'--nodejs'</span>), <span class="number">2</span>
  spawn process.execPath, nodeArgs.concat(args),
    cwd:        process.cwd()
    env:        process.env
    customFds:  [<span class="number">0</span>, <span class="number">1</span>, <span class="number">2</span>]</pre></div></div>
            
        </li>
        
        
        <li id="section-24">
            <div class="annotation">
              
              <div class="pilwrap ">
                <a class="pilcrow" href="#section-24">&#182;</a>
              </div>
              <p>Print the <code>--help</code> usage message and exit. Deprecated switches are not
shown.</p>

            </div>
            
            <div class="content"><div class='highlight'><pre><span class="function"><span class="title">usage</span></span> = -&gt;
  printLine (<span class="keyword">new</span> optparse.OptionParser SWITCHES, BANNER).help()</pre></div></div>
            
        </li>
        
        
        <li id="section-25">
            <div class="annotation">
              
              <div class="pilwrap ">
                <a class="pilcrow" href="#section-25">&#182;</a>
              </div>
              <p>Print the <code>--version</code> message and exit.</p>

            </div>
            
            <div class="content"><div class='highlight'><pre><span class="function"><span class="title">version</span></span> = -&gt;
  printLine <span class="string">"IcedCoffeeScript version <span class="subst">#{CoffeeScript.VERSION}</span>"</span></pre></div></div>
            
        </li>
        
    </ul>
  </div>
</body>
</html><|MERGE_RESOLUTION|>--- conflicted
+++ resolved
@@ -49,16 +49,6 @@
               </a>
             
               
-              <a class="source" href="iced.html">
-                iced.coffee
-              </a>
-            
-              
-              <a class="source" href="icedlib.html">
-                icedlib.coffee
-              </a>
-            
-              
               <a class="source" href="index.html">
                 index.coffee
               </a>
@@ -119,13 +109,6 @@
                 <a class="pilcrow" href="#section-1">&#182;</a>
               </div>
               <p>The <code>coffee</code> utility. Handles command-line compilation of CoffeeScript
-<<<<<<< HEAD
-into various forms: saved into <code>.js</code> files or printed to stdout, piped to
-<a href="http://javascriptlint.com/">JavaScript Lint</a> or recompiled every time the source is
-saved, printed as a token stream or as the syntax tree, or launch an
-interactive REPL.</p>
-<p>External dependencies.</p>
-=======
 into various forms: saved into <code>.js</code> files or printed to stdout
 or recompiled every time the source is saved,
 printed as a token stream or as the syntax tree, or launch an
@@ -145,7 +128,6 @@
               </div>
               <p>External dependencies.
 </p>
->>>>>>> 0bd4aa78
 
             </div>
             
@@ -156,9 +138,6 @@
 CoffeeScript   = require <span class="string">'./coffee-script'</span>
 {spawn, exec}  = require <span class="string">'child_process'</span>
 {EventEmitter} = require <span class="string">'events'</span>
-iced           = require <span class="string">'./iced'</span>
-
-runtime_modes_str = <span class="string">"{"</span> + (iced.<span class="reserved">const</span>.runtime_modes.join <span class="string">", "</span>) + <span class="string">"}"</span>
 
 exists         = fs.exists <span class="keyword">or</span> path.exists
 useWinPathSep  = path.sep <span class="keyword">is</span> <span class="string">'\\'</span></pre></div></div>
@@ -172,7 +151,8 @@
               <div class="pilwrap ">
                 <a class="pilcrow" href="#section-3">&#182;</a>
               </div>
-              <p>Allow CoffeeScript to emit Node.js events.</p>
+              <p>Allow CoffeeScript to emit Node.js events.
+</p>
 
             </div>
             
@@ -192,14 +172,15 @@
               <div class="pilwrap ">
                 <a class="pilcrow" href="#section-4">&#182;</a>
               </div>
-              <p>The help banner that is printed when <code>coffee</code> is called without arguments.</p>
+              <p>The help banner that is printed when <code>coffee</code> is called without arguments.
+</p>
 
             </div>
             
             <div class="content"><div class='highlight'><pre>BANNER = '''
-  Usage: iced [options] path/to/script.iced -- [args]
-
-  If called without options, `iced` will run your script.
+  Usage: coffee [options] path/to/script.coffee -- [args]
+
+  If called without options, `coffee` will run your script.
 '''</pre></div></div>
             
         </li>
@@ -211,7 +192,8 @@
               <div class="pilwrap ">
                 <a class="pilcrow" href="#section-5">&#182;</a>
               </div>
-              <p>The list of all the valid option flags that <code>iced</code> knows how to handle.</p>
+              <p>The list of all the valid option flags that <code>coffee</code> knows how to handle.
+</p>
 
             </div>
             
@@ -232,8 +214,6 @@
   [<span class="string">'-t'</span>, <span class="string">'--tokens'</span>,          <span class="string">'print out the tokens that the lexer/rewriter produce'</span>]
   [<span class="string">'-v'</span>, <span class="string">'--version'</span>,         <span class="string">'display the version number'</span>]
   [<span class="string">'-w'</span>, <span class="string">'--watch'</span>,           <span class="string">'watch scripts for changes and rerun commands'</span>]
-  [<span class="string">'-I'</span>, <span class="string">'--runtime [WHICH]'</span>, <span class="string">"how to include the iced runtime, one of <span class="subst">#{runtime_modes_str}</span>; default is 'node'"</span> ]
-  [<span class="string">'-F'</span>, <span class="string">'--runforce'</span>,        <span class="string">'output an Iced runtime even if not needed'</span> ]
 ]</pre></div></div>
             
         </li>
@@ -245,7 +225,8 @@
               <div class="pilwrap ">
                 <a class="pilcrow" href="#section-6">&#182;</a>
               </div>
-              <p>Top-level objects shared by all the functions.</p>
+              <p>Top-level objects shared by all the functions.
+</p>
 
             </div>
             
@@ -265,9 +246,10 @@
               <div class="pilwrap ">
                 <a class="pilcrow" href="#section-7">&#182;</a>
               </div>
-              <p>Run <code>iced</code> by parsing passed options and determining what action to take.
+              <p>Run <code>coffee</code> by parsing passed options and determining what action to take.
 Many flags cause us to divert before compiling anything. Flags passed after
-<code>--</code> will be passed verbatim to your script as arguments in <code>process.argv</code></p>
+<code>--</code> will be passed verbatim to your script as arguments in <code>process.argv</code>
+</p>
 
             </div>
             
@@ -299,7 +281,8 @@
               </div>
               <p>Compile a path, which could be a script or a directory. If a directory
 is passed, recursively compile all &#39;.coffee&#39;, &#39;.litcoffee&#39;, and &#39;.coffee.md&#39;
-extension source files in it and all subdirectories.</p>
+extension source files in it and all subdirectories.
+</p>
 
             </div>
             
@@ -341,7 +324,8 @@
               </div>
               <p>Compile a single source script, containing the given code, according to the
 requested options. If evaluating the script directly sets <code>__filename</code>,
-<code>__dirname</code> and <code>module.filename</code> to be correct relative to the script&#39;s path.</p>
+<code>__dirname</code> and <code>module.filename</code> to be correct relative to the script&#39;s path.
+</p>
 
             </div>
             
@@ -391,7 +375,8 @@
                 <a class="pilcrow" href="#section-10">&#182;</a>
               </div>
               <p>Attach the appropriate listeners to compile scripts incoming over <strong>stdin</strong>,
-and write them back to <strong>stdout</strong>.</p>
+and write them back to <strong>stdout</strong>.
+</p>
 
             </div>
             
@@ -413,7 +398,8 @@
                 <a class="pilcrow" href="#section-11">&#182;</a>
               </div>
               <p>If all of the source files are done being read, concatenate and compile
-them together.</p>
+them together.
+</p>
 
             </div>
             
@@ -436,12 +422,8 @@
               </div>
               <p>Watch a source CoffeeScript file using <code>fs.watch</code>, recompiling it every
 time the file is updated. May be used in combination with other options,
-<<<<<<< HEAD
-such as <code>--lint</code> or <code>--print</code>.</p>
-=======
 such as <code>--print</code>.
 </p>
->>>>>>> 0bd4aa78
 
             </div>
             
@@ -492,7 +474,8 @@
               <div class="pilwrap ">
                 <a class="pilcrow" href="#section-13">&#182;</a>
               </div>
-              <p>Watch a directory of files for new additions.</p>
+              <p>Watch a directory of files for new additions.
+</p>
 
             </div>
             
@@ -533,7 +516,8 @@
                 <a class="pilcrow" href="#section-14">&#182;</a>
               </div>
               <p>Remove a file from our source list, and source code cache. Optionally remove
-the compiled JS version as well.</p>
+the compiled JS version as well.
+</p>
 
             </div>
             
@@ -558,7 +542,8 @@
               <div class="pilwrap ">
                 <a class="pilcrow" href="#section-15">&#182;</a>
               </div>
-              <p>Get the corresponding output JavaScript path for a source file.</p>
+              <p>Get the corresponding output JavaScript path for a source file.
+</p>
 
             </div>
             
@@ -580,9 +565,12 @@
               </div>
               <p>Write out a JavaScript source file with the compiled code. By default, files
 are written out in <code>cwd</code> as <code>.js</code> files with the same name, but the output
-directory can be customized with <code>--output</code>.</p>
+directory can be customized with <code>--output</code>.
+
+</p>
 <p>If <code>generatedSourceMap</code> is provided, this will write a <code>.map</code> file into the
-same directory as the <code>.js</code> file.</p>
+same directory as the <code>.js</code> file.
+</p>
 
             </div>
             
@@ -614,7 +602,8 @@
               <div class="pilwrap ">
                 <a class="pilcrow" href="#section-17">&#182;</a>
               </div>
-              <p>Convenience for cleaner setTimeouts.</p>
+              <p>Convenience for cleaner setTimeouts.
+</p>
 
             </div>
             
@@ -629,7 +618,8 @@
               <div class="pilwrap ">
                 <a class="pilcrow" href="#section-18">&#182;</a>
               </div>
-              <p>When watching scripts, it&#39;s useful to log changes with the timestamp.</p>
+              <p>When watching scripts, it&#39;s useful to log changes with the timestamp.
+</p>
 
             </div>
             
@@ -639,39 +629,14 @@
         </li>
         
         
-<<<<<<< HEAD
-        <li id="section-18">
-            <div class="annotation">
-              
-              <div class="pilwrap ">
-                <a class="pilcrow" href="#section-18">&#182;</a>
-              </div>
-              <p>Pipe compiled JS through JSLint (requires a working <code>jsl</code> command), printing
-any errors or warnings that arise.</p>
-
-            </div>
-            
-            <div class="content"><div class='highlight'><pre><span class="function"><span class="title">lint</span></span> = (file, js) -&gt;
-  <span class="function"><span class="title">printIt</span></span> = (buffer) -&gt; printLine file + <span class="string">':\t'</span> + buffer.toString().trim()
-  conf = __dirname + <span class="string">'/../../extras/jsl.conf'</span>
-  jsl = spawn <span class="string">'jsl'</span>, [<span class="string">'-nologo'</span>, <span class="string">'-stdin'</span>, <span class="string">'-conf'</span>, conf]
-  jsl.stdout.<span class="literal">on</span> <span class="string">'data'</span>, printIt
-  jsl.stderr.<span class="literal">on</span> <span class="string">'data'</span>, printIt
-  jsl.stdin.write js
-  jsl.stdin.end()</pre></div></div>
-            
-        </li>
-        
-        
-=======
->>>>>>> 0bd4aa78
         <li id="section-19">
             <div class="annotation">
               
               <div class="pilwrap ">
                 <a class="pilcrow" href="#section-19">&#182;</a>
               </div>
-              <p>Pretty-print a stream of tokens, sans location data.</p>
+              <p>Pretty-print a stream of tokens, sans location data.
+</p>
 
             </div>
             
@@ -680,9 +645,7 @@
     tag = token[<span class="number">0</span>]
     value = token[<span class="number">1</span>].toString().replace(<span class="regexp">/\n/</span>, <span class="string">'\\n'</span>)
     <span class="string">"[<span class="subst">#{tag}</span> <span class="subst">#{value}</span>]"</span>
-  printLine strings.join(<span class="string">' '</span>)
-
-<span class="function"><span class="title">handleIcedOptions</span></span> = (o) -&gt;</pre></div></div>
+  printLine strings.join(<span class="string">' '</span>)</pre></div></div>
             
         </li>
         
@@ -693,32 +656,15 @@
               <div class="pilwrap ">
                 <a class="pilcrow" href="#section-20">&#182;</a>
               </div>
-              <p>Some opts we can read out of the evironment</p>
-
-            </div>
-            
-            <div class="content"><div class='highlight'><pre>  o.runtime = v <span class="keyword">if</span> <span class="keyword">not</span> o.runtime <span class="keyword">and</span> (v = process.env.ICED_RUNTIME)?
-  <span class="keyword">if</span> (val = o.runtime)? <span class="keyword">and</span> val <span class="keyword">not</span> <span class="keyword">in</span> iced.<span class="reserved">const</span>.runtime_modes
-    <span class="keyword">throw</span> <span class="keyword">new</span> Error <span class="string">"Option -I/--runtime has to be one of <span class="subst">#{runtime_modes_str}</span>, got '<span class="subst">#{val}</span>'"</span></pre></div></div>
-            
-        </li>
-        
-        
-        <li id="section-21">
-            <div class="annotation">
-              
-              <div class="pilwrap ">
-                <a class="pilcrow" href="#section-21">&#182;</a>
-              </div>
               <p>Use the <a href="optparse.html">OptionParser module</a> to extract all options from
-<code>process.argv</code> that are specified in <code>SWITCHES</code>.</p>
+<code>process.argv</code> that are specified in <code>SWITCHES</code>.
+</p>
 
             </div>
             
             <div class="content"><div class='highlight'><pre><span class="function"><span class="title">parseOptions</span></span> = -&gt;
   optionParser  = <span class="keyword">new</span> optparse.OptionParser SWITCHES, BANNER
   o = opts      = optionParser.parse process.argv[<span class="number">2.</span>.]
-  handleIcedOptions o
   o.compile     <span class="keyword">or</span>=  !!o.output
   o.run         = <span class="keyword">not</span> (o.compile <span class="keyword">or</span> o.print <span class="keyword">or</span> o.map)
   o.print       = !!  (o.print <span class="keyword">or</span> (o.eval <span class="keyword">or</span> o.stdio <span class="keyword">and</span> o.compile))
@@ -729,13 +675,14 @@
         </li>
         
         
-        <li id="section-22">
-            <div class="annotation">
-              
-              <div class="pilwrap ">
-                <a class="pilcrow" href="#section-22">&#182;</a>
-              </div>
-              <p>The compile-time options to pass to the CoffeeScript compiler.</p>
+        <li id="section-21">
+            <div class="annotation">
+              
+              <div class="pilwrap ">
+                <a class="pilcrow" href="#section-21">&#182;</a>
+              </div>
+              <p>The compile-time options to pass to the CoffeeScript compiler.
+</p>
 
             </div>
             
@@ -746,7 +693,6 @@
     bare: opts.bare
     header: opts.compile
     sourceMap: opts.map
-    runtime : opts.runtime
   }
   <span class="keyword">if</span> filename
     <span class="keyword">if</span> base
@@ -769,14 +715,15 @@
         </li>
         
         
-        <li id="section-23">
-            <div class="annotation">
-              
-              <div class="pilwrap ">
-                <a class="pilcrow" href="#section-23">&#182;</a>
+        <li id="section-22">
+            <div class="annotation">
+              
+              <div class="pilwrap ">
+                <a class="pilcrow" href="#section-22">&#182;</a>
               </div>
               <p>Start up a new Node.js instance with the arguments in <code>--nodejs</code> passed to
-the <code>node</code> binary, preserving the other options.</p>
+the <code>node</code> binary, preserving the other options.
+</p>
 
             </div>
             
@@ -792,14 +739,15 @@
         </li>
         
         
-        <li id="section-24">
-            <div class="annotation">
-              
-              <div class="pilwrap ">
-                <a class="pilcrow" href="#section-24">&#182;</a>
+        <li id="section-23">
+            <div class="annotation">
+              
+              <div class="pilwrap ">
+                <a class="pilcrow" href="#section-23">&#182;</a>
               </div>
               <p>Print the <code>--help</code> usage message and exit. Deprecated switches are not
-shown.</p>
+shown.
+</p>
 
             </div>
             
@@ -809,18 +757,19 @@
         </li>
         
         
-        <li id="section-25">
-            <div class="annotation">
-              
-              <div class="pilwrap ">
-                <a class="pilcrow" href="#section-25">&#182;</a>
-              </div>
-              <p>Print the <code>--version</code> message and exit.</p>
+        <li id="section-24">
+            <div class="annotation">
+              
+              <div class="pilwrap ">
+                <a class="pilcrow" href="#section-24">&#182;</a>
+              </div>
+              <p>Print the <code>--version</code> message and exit.
+</p>
 
             </div>
             
             <div class="content"><div class='highlight'><pre><span class="function"><span class="title">version</span></span> = -&gt;
-  printLine <span class="string">"IcedCoffeeScript version <span class="subst">#{CoffeeScript.VERSION}</span>"</span></pre></div></div>
+  printLine <span class="string">"CoffeeScript version <span class="subst">#{CoffeeScript.VERSION}</span>"</span></pre></div></div>
             
         </li>
         
