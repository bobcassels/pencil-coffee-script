--- conflicted
+++ resolved
@@ -49,16 +49,6 @@
               </a>
             
               
-              <a class="source" href="iced.html">
-                iced.coffee
-              </a>
-            
-              
-              <a class="source" href="icedlib.html">
-                icedlib.coffee
-              </a>
-            
-              
               <a class="source" href="index.html">
                 index.coffee
               </a>
@@ -121,12 +111,10 @@
               <p><code>cake</code> is a simplified version of <a href="http://www.gnu.org/software/make/">Make</a>
 (<a href="http://rake.rubyforge.org/">Rake</a>, <a href="http://github.com/280north/jake">Jake</a>)
 for CoffeeScript. You define tasks with names and descriptions in a Cakefile,
-and can call them from the command line, or invoke them from other tasks.</p>
+and can call them from the command line, or invoke them from other tasks.
+
+</p>
 <p>Running <code>cake</code> with no arguments will print out a list of all the tasks in the
-<<<<<<< HEAD
-current directory&#39;s Cakefile.</p>
-<p>External dependencies.</p>
-=======
 current directory&#39;s Cakefile.
 </p>
 
@@ -143,7 +131,6 @@
               </div>
               <p>External dependencies.
 </p>
->>>>>>> 0bd4aa78
 
             </div>
             
@@ -164,7 +151,8 @@
               <div class="pilwrap ">
                 <a class="pilcrow" href="#section-3">&#182;</a>
               </div>
-              <p>Keep track of the list of defined tasks, the accepted options, and so on.</p>
+              <p>Keep track of the list of defined tasks, the accepted options, and so on.
+</p>
 
             </div>
             
@@ -182,7 +170,8 @@
               <div class="pilwrap ">
                 <a class="pilcrow" href="#section-4">&#182;</a>
               </div>
-              <p>Mixin the top-level Cake functions for Cakefiles to use directly.</p>
+              <p>Mixin the top-level Cake functions for Cakefiles to use directly.
+</p>
 
             </div>
             
@@ -198,7 +187,8 @@
                 <a class="pilcrow" href="#section-5">&#182;</a>
               </div>
               <p>Define a Cake task with a short name, an optional sentence description,
-and the function to run as the action itself.</p>
+and the function to run as the action itself.
+</p>
 
             </div>
             
@@ -217,7 +207,8 @@
               </div>
               <p>Define an option that the Cakefile accepts. The parsed options hash,
 containing all of the command-line options passed, will be made available
-as the first argument to the action.</p>
+as the first argument to the action.
+</p>
 
             </div>
             
@@ -233,11 +224,12 @@
               <div class="pilwrap ">
                 <a class="pilcrow" href="#section-7">&#182;</a>
               </div>
-              <p>Invoke another task in the current Cakefile.</p>
-
-            </div>
-            
-            <div class="content"><div class='highlight'><pre>  invoke: (name, cb) -&gt;
+              <p>Invoke another task in the current Cakefile.
+</p>
+
+            </div>
+            
+            <div class="content"><div class='highlight'><pre>  invoke: (name) -&gt;
     missingTask name <span class="keyword">unless</span> tasks[name]
     tasks[name].action options</pre></div></div>
             
@@ -253,11 +245,12 @@
               <p>Run <code>cake</code>. Executes all of the tasks you pass, in order. Note that Node&#39;s
 asynchrony may cause tasks to execute in a different order than you&#39;d expect.
 If no tasks are passed, print the help screen. Keep a reference to the
-original directory name, when running Cake tasks from subdirectories.</p>
-
-            </div>
-            
-            <div class="content"><div class='highlight'><pre>exports.<span class="function"><span class="title">run</span></span> = (cb) -&gt;
+original directory name, when running Cake tasks from subdirectories.
+</p>
+
+            </div>
+            
+            <div class="content"><div class='highlight'><pre>exports.<span class="function"><span class="title">run</span></span> = -&gt;
   global.__originalDirname = fs.realpathSync <span class="string">'.'</span>
   process.chdir cakefileDirectory __originalDirname
   args = process.argv[<span class="number">2.</span>.]
@@ -279,7 +272,8 @@
               <div class="pilwrap ">
                 <a class="pilcrow" href="#section-9">&#182;</a>
               </div>
-              <p>Display the list of Cake tasks in a format similar to <code>rake -T</code></p>
+              <p>Display the list of Cake tasks in a format similar to <code>rake -T</code>
+</p>
 
             </div>
             
@@ -303,7 +297,8 @@
               <div class="pilwrap ">
                 <a class="pilcrow" href="#section-10">&#182;</a>
               </div>
-              <p>Print an error and exit when attempting to use an invalid task/option.</p>
+              <p>Print an error and exit when attempting to use an invalid task/option.
+</p>
 
             </div>
             
@@ -324,7 +319,8 @@
                 <a class="pilcrow" href="#section-11">&#182;</a>
               </div>
               <p>When <code>cake</code> is invoked, search in the current and all parent directories
-to find the relevant Cakefile.</p>
+to find the relevant Cakefile.
+</p>
 
             </div>
             
