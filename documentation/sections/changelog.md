--- conflicted
+++ resolved
@@ -1,9 +1,9 @@
 ## Change Log
 
 ```
-<<<<<<< HEAD
-releaseHeader('2017-02-13', '2.0.0-alpha1', '1.12.3')
-```
+releaseHeader('2017-02-20', '2.0.0-alpha1', '1.12.4')
+```
+
 *   Initial alpha release of CoffeeScript 2. The CoffeeScript compiler now outputs ES2015+ syntax whenever possible. See [breaking changes](#breaking-changes).
 *   Classes are output using ES2015 `class` and `extends` keywords.
 *   Added support for `async`/`await`.
@@ -16,7 +16,8 @@
 *   Mixing tabs and spaces in indentation is now disallowed.
 *   Browser compiler is now minified using the Google Closure Compiler (JavaScript version).
 *   Node 7+ required for CoffeeScript 2.
-=======
+
+```
 releaseHeader('2017-02-18', '1.12.4', '1.12.3')
 ```
 
@@ -24,7 +25,6 @@
 *   Fixed a bug where `export`ing a referenced variable was preventing the variable from being declared.
 *   Fixed a bug where the `coffee` command wasn’t working for a `.litcoffee` file.
 *   Bugfixes related to tokens and location data, for better source maps and improved compatibility with downstream tools.
->>>>>>> ff56533e
 
 ```
 releaseHeader('2017-01-24', '1.12.3', '1.12.2')
