--- conflicted
+++ resolved
@@ -1,7 +1,6 @@
 ## Change Log
 
 ```
-<<<<<<< HEAD
 releaseHeader('2017-04-14', '2.0.0-beta1', '2.0.0-alpha1')
 ```
 
@@ -10,6 +9,13 @@
 *   Literate CoffeeScript now has much better support for parsing Markdown, thanks to using [Markdown-It](https://github.com/markdown-it/markdown-it) to detect Markdown sections rather than just looking at indentation.
 *   Calling a function named `get` or `set` now requires parentheses, to disambiguate from the `get` or `set` keywords (which are [disallowed](#unsupported-get-set)).
 *   The compiler now requires Node 7.6+, the first version of Node to support asynchronous functions without requiring a flag.
+
+```
+releaseHeader('2017-04-10', '1.12.5', '1.12.4')
+```
+
+*   Better handling of `default`, `from`, `as` and `*` within `import` and `export` statements. You can now import or export a member named `default` and the compiler won’t interpret it as the `default` keyword.
+*   Fixed a bug where invalid octal escape sequences weren’t throwing errors in the compiler.
 
 
 ```
@@ -28,13 +34,6 @@
 *   Mixing tabs and spaces in indentation is now disallowed.
 *   Browser compiler is now minified using the Google Closure Compiler (JavaScript version).
 *   Node 7+ required for CoffeeScript 2.
-=======
-releaseHeader('2017-04-10', '1.12.5', '1.12.4')
-```
-
-*   Better handling of `default`, `from`, `as` and `*` within `import` and `export` statements. You can now import or export a member named `default` and the compiler won’t interpret it as the `default` keyword.
-*   Fixed a bug where invalid octal escape sequences weren’t throwing errors in the compiler.
->>>>>>> 72cf485d
 
 ```
 releaseHeader('2017-02-18', '1.12.4', '1.12.3')
