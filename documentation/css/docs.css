body {
  font-size: 16px;
  line-height: 1.5em;
  color: #363636;
  font-weight: 300;
  background: #fbfaf5;
  font-family: "Open Sans", Helvetica, Arial, sans-serif;
}
.container {
  width: 950px;
  margin: 0;
  padding: 80px 0px 50px 50px;
}
p, li {
  width: 625px;
}
b {
	font-weight: 600;
}
a {
  color: #00bff3;
<<<<<<< HEAD
  font-weight: 600;
=======
  font-weight: 300;
>>>>>>> f27bd31c
  text-decoration: none;
}
a:hover {
	color: #007ea1;
}
h1, h2, h3, h4, h5, h6, b.header {
  font-size: 18px;
  color: #000;
  margin-top: 40px;
  margin-bottom: 15px;
  text-shadow: #fff 0 1px 1px;
}
h1 {
  font-size: 30px;
  line-height: 34px;
  font-weight: 800;
  color: #00bff3;
  padding-bottom: 15px;
  border-bottom: 1px solid #e9e6d7;
  width: 625px;
}
br.clear {
  height: 0;
  clear: both;
}
ul {
  padding-left: 20px;
}
b.header {
  display: block;
  font-weight: 600;
  font-size: 22px;
  color: #363636;
}
li {
  margin-bottom: 10px;
}
table {
  margin: 16px 0 0 13px; padding: 0;
  width: 625px;
}
  tr, td {
    margin: 0; padding: 0;
  }
    td {
      padding: 9px 15px 9px 0;
      vertical-align: top;
    }
table.definitions {
  width: auto;
  margin: 30px 0;
  border-left: 5px solid rgba(0,0,0,0.2);;
}
  table.definitions td {
    text-align: center;
    padding: 5px 20px;
  }
code, pre, tt, textarea {
  font-family: Monaco, Consolas, "Lucida Console", monospace;
  font-size: 12px;
  line-height: 18px;
  color: #155;
  white-space: pre-wrap;
  word-wrap: break-word;
}
  tt {
    display: inline-block;
    background: #fff;
    border: 1px solid #dedede;
    padding: 0px 0.2em;
  }
  pre {
    border-left: 5px solid rgba(0,0,0,0.2);
    padding: 3px 0 3px 12px;
    font-size: 12px;
  }
    pre.no_bar {
      border-left: 0;
      margin-left: 0;
      padding-left: 0;
    }
.timestamp {
  font-size: 12px;
  font-weight: 300;
  color: black;
}
  .timestamp small {
    font-size: 11px;
    text-transform: uppercase;
  }
div.code {
  position: relative;
  background: #5b4e3a;
  -webkit-border-radius: 5px; -moz-border-radius: 5px; border-radius: 5px;
  zoom: 1;
}

div.code:before {
	position: absolute;
	content: "";
	top: -2px;
	left: 430px;
	width: 31px;
	height: 44px;
	background: url('../images/iced-ribbon.png') 0 0 no-repeat;;
}
.navigation .contents.repl_wrapper div.code:before {
	background: none;
}

  div.code .minibutton {
    text-transform: none;
    position: absolute;
    right: 8px; bottom: 8px;
  }
  div.code .load {
    left: 8px; right: auto;
  }
  div.code pre, div.code textarea {
    float: left;
    width: 400px;
    background: #5b4e3a;
    border-left: 2px solid #6d5d45;
    margin: 10px 0 15px 3px;
    padding: 0 50px 0 12px;
  }
    div.code pre:first-child {
      border-left: 0;
    }

#flybar {
  position: fixed;
  z-index: 100;
  height: 70px;
  min-width: 490px;
  left: 0;
  right: 0;
  top: 0;
  padding-left: 290px;
  background: #00bff3;
  border-bottom: 1px solid #aaa;
  -webkit-box-shadow: 0 2px 3px rgba(0,0,0,0.15);
  -moz-box-shadow: 0 2px 3px rgba(0,0,0,0.15);
  box-shadow: 0 2px 3px rgba(0,0,0,0.15);
}
  #logo {
    display: block;
    width: 240px; height: 49px;
    background: url('../images/iced-logo.png') 0 0 no-repeat;
    position: absolute;
    text-indent: -9999px;
    font-size: 1px;
    top: 10px; left: 25px;
  }
  #error {
    position: absolute;
    right: 0px; top: 0px; left: 735px; bottom: 0;
    padding: 25px 0 0 15px;
    background: #d38886;
    color: #fff;
    font-weight: 600;
    font-size: 12px;
    line-height: 18px;
    overflow: hidden;
    text-transform: uppercase;
  }
  #error:before {
	content: "Error";
	position: absolute;
	top: 5px;
	color: #d3403c;
	font-weight: 600;
}
  .navigation {
    font-size: 14px;
    line-height: 14px;
    color: #fff;
    background: #0091b9;
    padding: 15px 20px;
    font-weight: 300;
    border-radius: 10px;
    margin: 15px 15px 0 0;
    position: relative;
    float: left;
    cursor: pointer;
  }
    .navigation.toc {
      border-left-width: 1px;
    }

    .navigation:hover,
    .navigation.active {
      background: #007ea1;
    }
      .navigation.active {
        height: 51px;
        color: #64d4f3;
      }
      .navigation.active.try {
		 -webkit-border-bottom-left-radius: 0; -moz-border-radius-bottomleft: 0; border-bottom-left-radius: 0;
		 -webkit-border-bottom-right-radius: 0; -moz-border-radius-bottomright: 0; border-bottom-right-radius: 0;
	}
    .navigation .button {
      font-weight: 600;
    }
      .navigation .button::selection {
        background: transparent;
      }
    .navigation .contents {
      display: none;
      position: absolute;
      background: #007ea1;
      top: 51px; left: 0;
      padding: 5px 0;
      margin-left: -1px;
      border: 1px solid #aaa;
      -webkit-border-radius: 3px; -moz-border-radius: 3px; border-radius: 3px;
      -webkit-box-shadow: 0 3px 5px rgba(0,0,0,0.2);
      -moz-box-shadow: 0 3px 5px rgba(0,0,0,0.2);
      box-shadow: 0 3px 5px rgba(0,0,0,0.2);
    }
      .navigation .contents a {
        display: block;
        width: 340px;
        text-transform: none;
        text-decoration: none;
        color: #fff;
        height: 12px;
        font-size: 12px;
        line-height: 12px;
        padding: 4px 10px;
        border: 1px solid transparent;
        border-left: 0; border-right: 0;
      }
        .navigation .contents a:hover {
          background: #0091b9;
        }
      .navigation.active .contents {
        display: block;
      }
      .navigation .contents.menu {
        border-top: 0;
        -webkit-border-top-left-radius: 0; -moz-border-radius-topleft: 0; border-top-left-radius: 0;
      }
      .navigation .contents.repl_wrapper {
        padding: 0;
        position: fixed;
        width: auto; height: auto;
        border: 0;
        left: 40px; top: 90px; right: 40px; bottom: 30px;
        background: ##007EA1;
      }
          .repl_bridge {
            display: none;
          }
        .navigation .code .minibutton {
          top: 10px; right: 10px;
          width: 40px;
          text-transform: none;
        }
          .navigation .code a.minibutton.permalink {
            top: 38px;
            display: block;
          }

.bookmark {
  display: block;
  width: 0; height: 0;
  position: relative;
  top: -90px;
}

.navigation .contents.repl_wrapper .code {
  cursor: text;
  -webkit-box-shadow: none; -moz-box-shadow: none; box-shadow: none;
  background: #176980;
  border: 2px solid #555;
  padding: 0;
  position: absolute;
  top: 15px; left: 15px; right: 15px; bottom: 15px;
}
  .repl_wrapper .screenshadow {
    position: absolute;
    width: 200px; height: 150px;
  }
    .repl_wrapper .screenshadow.tl {
      top: 0; left: 0;
      background-position: 0 0;
    }
    .repl_wrapper .screenshadow.tr {
      top: 0; right: 0;
      background-position: -200px 0;
    }
    .repl_wrapper .screenshadow.bl {
      bottom: 0; left: 0;
      background-position: 0 -150px;
    }
    .repl_wrapper .screenshadow.br {
      bottom: 0; right: 0;
      background-position: -200px -150px;
    }

#repl_source, #repl_results {
  background: transparent;
  outline: none;
  margin: 5px 0 20px;
  color: #def;
}
  #repl_results, #repl_source_wrap {
    width: auto; height: auto;
    position: absolute;
    margin-bottom: 0;
    top: 10px; left: 10px; right: 10px; bottom: 15px;
  }
    #repl_source_wrap {
      margin-left: 5px;
      width: 47%; right: 50%;
      float: left;
    }
      #repl_source {
        padding-left: 5px;
        width: 100%;
        height: 100%;
        border: 0;
        overflow-y: auto;
        resize: none;
      }
    #repl_results_wrap {
      white-space: pre;
    }
      #repl_results {
        text-transform: none;
        overflow-y: auto;
        left: 50%;
        border-left-color: #555;
      }

/*----------------------------- Mini Buttons ---------------------------------*/
.minibutton {
  cursor: pointer;
  color: #fff;
  font-weight: 600;
  font-size: 11px;
  line-height: 11px;
  padding: 5px 10px 6px;
  height: 11px;
  text-align: center;
  -webkit-border-radius: 3px; -moz-border-radius: 3px; border-radius: 3px;
  box-shadow: 0 1px 2px rgba(0,0,0,0.2); -webkit-box-shadow: 0 1px 2px rgba(0,0,0,0.2); -moz-box-shadow: 0 1px 2px rgba(0,0,0,0.2);
  background: #00bff3;
}
  .minibutton:active {
    border-color: #aaa;
    box-shadow: 0 1px 2px #e4e4e4; -webkit-box-shadow: 0 1px 2px #e4e4e4; -moz-box-shadow: 0 1px 2px #e4e4e4;
  }
  .minibutton::selection {
    background: transparent;
  }
  .minibutton ::-moz-selection {
    background: transparent;
  }
  .minibutton.ok {
    color: #fff;
    background: #30d27c;
  }
  .minibutton.dark {
    border: 0;
    color: #fff;
    background: #30d27c;
    text-shadow: none;
  }
  .minibutton.ok:hover, .minibutton.dark:hover {
	background: #2bbd70;
}<|MERGE_RESOLUTION|>--- conflicted
+++ resolved
@@ -19,11 +19,7 @@
 }
 a {
   color: #00bff3;
-<<<<<<< HEAD
-  font-weight: 600;
-=======
   font-weight: 300;
->>>>>>> f27bd31c
   text-decoration: none;
 }
 a:hover {
