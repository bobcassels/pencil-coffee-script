<%
  require 'uv'
  require 'json'
  @counter = 0
  def code_for(file, executable=false, show_load=true, trunc=0)
    @counter += 1
    return '' unless File.exists?("documentation/js/#{file}.js")
    cs = File.read("documentation/coffee/#{file}.coffee")
    js = File.read("documentation/js/#{file}.js")
<<<<<<< HEAD
    js.gsub!(/__iced_deferrals/, "__id");
=======
>>>>>>> 842a358b
    cshtml = Uv.parse(cs, 'xhtml', 'coffeescript', false, 'idle', false)
    jshtml = Uv.parse(js, 'xhtml', 'javascript', false, 'idle', false)
    append = executable  == true ? '' : "alert(#{executable});"
    if executable and executable != true
      cs.sub!(/(\S)\s*\Z/m, "\\1\n\nalert #{executable}")
    end
    run    = executable  == true ? 'run' : "run: #{executable}"
    name   = "example#{@counter}"
    script = "<script>window.#{name} = #{cs.to_json}</script>"
    import = show_load ? "<div class='minibutton load' onclick='javascript: loadConsole(#{name});'>load</div>" : ''
    button = executable ? "<div class='minibutton ok' onclick='javascript: #{js};#{append}'>#{run}</div>" : ''
   trunc_code = trunc > 0 ? "style=\"height: #{trunc}px; overflow-y: scroll;\"" : "";
    "<div class='code' #{trunc_code}>#{cshtml}#{jshtml}#{script}#{import}#{button}<br class='clear' /></div>"
  end
  def hand_iced(file)
    @counter += 1
    return '' unless File.exists?("documentation/coffee/#{file}_hi.coffee")
    ics = File.read("documentation/coffee/#{file}.coffee")
    hcs = File.read("documentation/coffee/#{file}_hi.coffee")
    icshtml = Uv.parse(ics, 'xhtml', 'coffeescript', false, 'idle')
    hcshtml = Uv.parse(hcs, 'xhtml', 'coffeescript', false, 'idle')
    name   = "example#{@counter}"
    script = "<script>window.#{name} = #{ics.to_json}</script>"
    import = "<div class='minibutton load' onclick='javascript: loadConsole(#{name});'>load</div>"
    "<div class='code'>#{icshtml}#{hcshtml}#{script}#{import}<br class='clear' /></div>"
  end
%>
<!DOCTYPE html>
<html>
<head>
  <meta http-equiv="content-type" content="text/html;charset=UTF-8" />
<<<<<<< HEAD
  <title>IcedCoffeeScript</title>
  <link href='http://fonts.googleapis.com/css?family=Open+Sans:300italic,700italic,800italic,300,700,800' rel='stylesheet' type='text/css'>
  <link rel="stylesheet" type="text/css" href="documentation/css/docs.css" />
  <link rel="stylesheet" type="text/css" href="documentation/css/idle.css" />
  <link rel="shortcut icon" href="documentation/images/favicon.ico" />
  <!--[if IE]>
  <style type="text/css">
    div.code:before {background: none;}
    body { font-family: Helvetica, Arial, sans-serif; }
    #error:before { display:none; }
  </style>
  <![endif]-->
=======
  <title>CoffeeScript</title>
  <link rel="stylesheet" type="text/css" href="documentation/css/docs.css" />
  <link rel="stylesheet" type="text/css" href="documentation/css/idle.css" />
  <link rel="shortcut icon" href="documentation/images/favicon.ico" />
  <script>
  <%= File.read("documentation/js/tame_inc.js") %>
  </script>
>>>>>>> 842a358b
</head>
<body>

  <div id="flybar">
    <a id="logo" href="#top">IcedCoffeeScript</a>
    <div class="navigation toc">
      <div class="button">
        Table of Contents
      </div>
      <div class="contents menu">
        <a href="#installation">Installation</a>
        <a href="#iced">ICS By Example</a>
        <a href="#iced_basics">ICS Basics</a>
        <a href="#iced_control">ICS Control Flow</a>
        <a href="#iced_finish">ICS: Tutorial Conclusion</a>
        <a href="#iced_more">ICS: Read More</a>
        <a href="#usage">Usage</a>
        <a href="#overview">Overview</a>
        <a href="#language">Language Reference</a>
        <a href="#tame">Tame Basic Features</a>
        <a href="#tame_defer">Tame Defer Values</a>
        <a href="#tame_expr">Tame Expressions</a>
        <a href="#literals">Literals: Functions, Objects and Arrays</a>
        <a href="#lexical_scope">Lexical Scoping and Variable Safety</a>
        <a href="#conditionals">If, Else, Unless, and Conditional Assignment</a>
        <a href="#splats">Splats...</a>
        <a href="#loops">Loops and Comprehensions</a>
        <a href="#slices">Array Slicing and Splicing</a>
        <a href="#expressions">Everything is an Expression</a>
        <a href="#operators">Operators and Aliases</a>
        <a href="#classes">Classes, Inheritance, and Super</a>
        <a href="#destructuring">Destructuring Assignment</a>
        <a href="#fat_arrow">Function Binding</a>
        <a href="#embedded">Embedded JavaScript</a>
        <a href="#switch">Switch and Try/Catch</a>
        <a href="#comparisons">Chained Comparisons</a>
        <a href="#strings">String Interpolation, Block Strings, and Block Comments</a>
        <a href="#regexes">Block Regular Expressions</a>
        <a href="#cake">Cake, and Cakefiles</a>
        <a href="#scripts">"text/coffeescript" Script Tags</a>
        <a href="#resources">Books, Screencasts, Examples and Resources</a>
        <a href="#changelog">Change Log</a>
      </div>
    </div>
    <div class="navigation try">
      <div class="button">
        Try It
        <div class="repl_bridge"></div>
      </div>
      <div class="contents repl_wrapper">
        <div class="code">
          <div class="screenshadow tl"></div>
          <div class="screenshadow tr"></div>
          <div class="screenshadow bl"></div>
          <div class="screenshadow br"></div>
          <div id="repl_source_wrap">
            <textarea id="repl_source" rows="100" spellcheck="false">alert "Hello CoffeeScript!"</textarea>
          </div>
          <div id="repl_results_wrap"><pre id="repl_results"></pre></div>
          <div class="minibutton dark run" title="Ctrl-Enter">Run</div>
          <a class="minibutton permalink" id="repl_permalink">Link</a>
          <br class="clear" />
        </div>
      </div>
    </div>
    <div class="navigation annotated">
      <div class="button">
        Annotated Source
      </div>
      <div class="contents menu">
        <a href="documentation/docs/grammar.html">Grammar Rules &mdash; src/grammar</a>
        <a href="documentation/docs/lexer.html">Lexing Tokens &mdash; src/lexer</a>
        <a href="documentation/docs/rewriter.html">The Rewriter &mdash; src/rewriter</a>
        <a href="documentation/docs/nodes.html">The Syntax Tree &mdash; src/nodes</a>
        <a href="documentation/docs/scope.html">Lexical Scope &mdash; src/scope</a>
        <a href="documentation/docs/helpers.html">Helpers &amp; Utility Functions &mdash; src/helpers</a>
        <a href="documentation/docs/coffee-script.html">The CoffeeScript Module &mdash; src/coffee-script</a>
        <a href="documentation/docs/cake.html">Cake &amp; Cakefiles &mdash; src/cake</a>
        <a href="documentation/docs/command.html">"iced" Command-Line Utility &mdash; src/command</a>
        <a href="documentation/docs/optparse.html">Option Parsing &mdash; src/optparse</a>
        <a href="documentation/docs/repl.html">Interactive REPL &mdash; src/repl</a>
        <a href="documentation/docs/iced.html">The Iced Runtime &mdash; src/iced</a>
        <a href="documentation/docs/icedlib.html">The Iced Advanced Library&mdash; src/icedlib</a>
      </div>
    </div>
    <div class="navigation iced">
     <div class="button">
       Iced Features
     </div>
      <div class="contents menu">
        <a href="#iced">ICS by Example</a>
        <a href="#iced_basics">ICS Basics</a>
        <a href="#iced_control">ICS Control Flow</a>
        <a href="#iced_finish">ICS: Tutorial Conclusion</a>
        <a href="#iced_more">ICS: Read More</a>
      </div>
    </div>
    <div id="error" style="display:none;"></div>
  </div>

  <div class="container">
    <span class="bookmark" id="top"></span>

    <p>
<<<<<<< HEAD
      <b>Iced</b>CoffeeScript is a superset of
      <a href="http://coffeescript.org">CoffeeScript</a>.
      The <tt>iced</tt> interpreter is a drop-in replacement
      for the standard <tt>coffee</tt> interpreter;
      it will interpret almost all existing CoffeeScript programs.
    </p>
 
    <p>IcedCoffeeScript (ICS) adds two new keywords: <tt>await</tt>
      and <tt>defer</tt>.  These additions simply and powerfully
      streamline asynchronous control flow, both on the server and on
      the browser. Say goodbye to callback pyramids; say adios to
      massive code rewrites when synchronization requirements change
      slightly.  Say hello to clean, readable, maintainable control
      flow for network and asynchronous operations!
    </p>

    <p>
      The golden rule of CoffeeScript was: <i>"It's just
      JavaScript"</i>.  ICS is doing something deeper.  It's
      selectively running code through a
      continuation-passing style conversion.  Original-style
      CoffeeScript will compile as before, but code using the new ICS
      features will be less recognizable.  Still, the compiled output
      is readable and pretty-printed, passes through
      <a href="http://www.javascriptlint.com/">JavaScript Lint</a>
      without warnings.
=======
      CoffeeScript is a little language that compiles into JavaScript.
    </p>

    <p>
      But mind you, this is a <b>fork</b> of CoffeeScript, 
      called <i>AdvancedCoffeeSubstitute (ACS)</i>. 
      <b>ACS is a drop-in replacement for CoffeeScript
      designed to simplify and parallelize asynchronous control flow, both on the 
      browser, and in the server.</b>
    </p>

    <p>
      The golden rule of CoffeeScript was: <i>"It's just JavaScript"</i>.  ACS
      is doing something deeper.  It's selectively running code through a 
      <i>continuation-passing style conversion</i>.  Original-style
      CoffeeScript will compile as before, but code using the new ACS
      features will be less recognizable.  Still, the compiled output
      is readable and pretty-printed, passes through
      <a href="http://www.javascriptlint.com/">JavaScript Lint</a>
      without warnings, will work in every JavaScript implementation, and tends
      to run as fast or faster than the equivalent handwritten JavaScript.
>>>>>>> 842a358b
    </p>

    <p>
      <b>Latest Version:</b>
<<<<<<< HEAD
      <a href="http://github.com/maxtaco/coffee-script/tarball/iced">1.3.3f</a>
=======
      <a href="http://github.com/maxtaco/coffee-script/tarball/1.2.0">1.2.0</a>
>>>>>>> 842a358b
    </p>

    <h2>
      <span id="installation" class="bookmark"></span>
      Installation
    </h2>

    <p>
      The CoffeeScript compiler is itself
      <a href="documentation/docs/grammar.html">written in CoffeeScript</a>,
      using the <a href="http://jison.org">Jison parser generator</a>. The
      command-line version of <tt>iced</tt> is available as a
      <a href="http://nodejs.org/">Node.js</a> utility. The
      <a href="extras/coffee-script.js">core compiler</a> however, does not
      depend on Node, and can be run in any JavaScript environment, or in the
      browser (see "Try It", above).
    </p>

    <p>
      To install, first make sure you have a working copy of the latest stable version of
      <a href="http://nodejs.org/">Node.js</a>, and <a href="http://npmjs.org">npm</a>
      (the Node Package Manager). You can then install CoffeeScript with npm:
    </p>

    <pre>
npm install -g iced-coffee-script</pre>

    <p>
      (Leave off the <tt>-g</tt> if you don't wish to install globally.)
    </p>

    <p>
      If you'd prefer to install the latest master version of CoffeeScript, you
      can clone the CoffeeScript
      <a href="https://github.com/maxtaco/coffee-script">source repository</a>
      from GitHub, or download
      <a href="https://github.com/maxtaco/coffee-script/tarball/iced">the source</a> directly.
      To install the CoffeeScript compiler system-wide
      under <tt>/usr/local</tt>, open the directory and run:
    </p>

  <pre>
sudo bin/cake install</pre>

<<<<<<< HEAD

    <h1>ICS: Clean, Powerful Async Control Flow for CoffeeScript</h1>

    <p>
     <span id ="iced" class = "bookmark"></span>
     We're going to introduce ICS by a working browser-based example.
     We want to write a little program that uses the 
     <a href="http://twitter.com">Twitter</a> API to search for what
     to eat given today's weather.  The strategy is as follows: search
     for four different foods, and see which has the most recent activity;
     search for four different weather patterns, and see which has the
     most recent activity; then search for both in one joint search.
     Do as much as possible in parallel.
    </p>

    <p>
     <span id="iced_basics" class="bookmark"></span>
     <b class="header">ICS Basics</b>
     The first basic primitive is used to do a Twitter search for a 
     single keyword.  On the left is the ICS version, on the right
     is hand-rolled vanilla (hot) CoffeeScript.
    </p>

    <p>
     <%= hand_iced('iced_tw_1') %>
    </p>

    <p>
     There is one new language addition here, the <tt>await { ... }</tt> 
     block, and also one new primitive function, <tt>defer</tt>.  
     The two work in concert.  A function must "wait" at the close of 
     an await block until all deferrals made in that await block are 
     fulfilled.  The function <tt>defer</tt> returns a callback, 
     and a callee in an await block can fulfill a deferral by simply 
     calling the callback it was given.
    </p>

    <p>In the code above, there is 
     only one deferral produced, and it's handed as an argument to 
     <tt>$.getJSON</tt>.  This is the standard 
     <a href="http://api.jquery.com/jQuery.getJSON/">jQuery getJSON</a> 
     call, which makes an Ajax request to the URL given, and then calls
     the passed callback with the JSON object it fetched. When
     the jQuery library does this, it will fulfill the 
     deferral, and in so doing it will populate <tt>json</tt>
     with the data it fetched.  Then, the function continues
     calling the final <tt>cb json.results</tt>.
    </p>

    <p>The right hand side shows the same code in standard
     CoffeeScript, and as we can see, there's not much difference...yet.
     Read on, dear reader!
    </p>

    <p>
     <span id="iced_control" class="bookmark"></span>
     <b class="header">ICS and Standard Control Flow</b>
     What's so great about <tt>await</tt> and <tt>defer</tt> is that
     they integrate seamlessly with existing CoffeeScript control structures,
     the tried-and-true favorites like <tt>for</tt>, <tt>if</tt> and
     <tt>else</tt>.
    </p>
  
    <p>The next step in our working example is to make multiple
     requests to the Twitter API, either in parallel or in serial.
     Recall, we want to lookup results for multiple food items (or weather
     conditions), so we can compare them to each other.  Here is
     the code in ICS and standard CoffeeScript:
    </p>

    <p>
     <%= hand_iced('iced_tw_2') %>
    </p>

    <p>
     Look at the ICS code (on the left) first.  Recall the rule:
     control stops in an <tt>await</tt> block until all <tt>defer</tt>rals
     created in that block have fulfilled.  This code launches many
     searches in parallel, and only continues outside of the <tt>await</tt>
     block when all have completed.  At that point <tt>cb out</tt> is
     called and <tt>parallelSearch</tt> is done.
    </p>
    
    <p>
     The right side is significantly hairier. We need to introduce a
     new function <tt>cb_generator</tt> that keeps track of how many
     searches we have outstanding.  Only once all have come back should
     we continue and call the given callback.  A big problem with this
     code is that it's significantly less readable.  Control is weirdly
     inverted, so that it's no longer possible to follow the code top to 
     bottom. It's also error-prone and difficult to modify.
    </p>

    <p>Let's say, for instance, that Twitter changes their ToS and we
     now have to issue these searches in serial, rather than in parallel.
     How does the code change?
    <p>

    <p>
     <%= hand_iced('iced_tw_3') %>
    </p>

    <p>The ICS code barely changed!  We just exchanged the <tt>await</tt>
     and <tt>for</tt> statements.  The hand-rolled CoffeeScript needed
     a major rewrite.  Moreover it's difficult to look at this code
     and recognize it as a sequential loop.
    </p>

    <p>
     <span id="iced_finish" class="bookmark"></span>
     <b class="header">Closing out the Tutorial</b>
     There's really not much more to it.  The ICS constructs
     also work with <tt>while</tt>, <tt>until</tt>
     <tt>if</tt>, <tt>else</tt>, <tt>unless</tt>, and 
     <tt>switch</tt> constructs. The only exception is <tt>try</tt>,
     which doesn't catch exceptions when called from event handlers
     the main loop, for the same reason hand-rolled asynchronous code
     and <tt>try</tt> do not work well together.
    </p>

    <p>Finishing up our little example, here is code to
     rank the results we fetched from Twitter:
    </p>
    
    <p>
     <%= hand_iced('iced_tw_4') %>
    </p>

    <p>And a main block of code:</p>

    <p>
     <%= hand_iced('iced_tw_5') %>
    </p>

    <p>Again, let's ask the question, what happens if the synchronization
     requirements change slightly?  As written, the two calls to
     <tt>rankPopularity</tt> fire in parallel, to minimize the latency
     the end-user experiences.  Imagine the goal becomes
     to reduce server load?  Then, we only want to
     issue the second call if the first succeeded.  The code would be
     updated as follows:
    </p>

    <p>
     <%= hand_iced('iced_tw_6') %>
    </p>
    
    <p>
     The code on the right changed a lot more than the code on the left.
     Keep in mind, the more code you have to change, the more likely
     you are to introduce a (subtle) bug.  The ICS compiler 
     automatically manages the synchronization subtleties for you.
    </p>

   <p>
     Putting it all together, we have code that works in
     your browser!
    </p>

   <%= code_for('iced_tw_full', true, true, 630) %>

   <p>When thinking about hand-rolled asynchronous code, like the
     code on the right in these examples, we suggest asking two
     important questions: (1) is it sensible to read top-to-bottom;
     and (2) how much work is it to change if the synchronization
     requirements change. 

   <p>
    <span id="iced_more" class="bookmark"></span>
     <b class="header">ICS: Read More</b> 
     To learn more about the ICS implementation strategy, and extra
     features of the API, see the detailed documentation
     on <a href="https://github.com/maxtaco/coffee-script/blob/iced/iced.md">github</a>.
   </p>


   <h1>Vanilla CoffeeScript Reference</h1>

    <h2>
      <span id="overview" class="bookmark"></span>
      Overview
    </h2>

    <p><i>CoffeeScript on the left, compiled JavaScript output on the right.</i></p>

    <%= code_for('overview', 'cubes', false) %>

=======
    <p>
      If installing on Ubuntu or Debian,
      <a href="http://opinionatedprogrammer.com/2010/12/installing-coffeescript-on-debian-or-ubuntu/">be
      careful not to use the existing out-of-date package</a>.
    </p>

>>>>>>> 842a358b
    <h2>
      <span id="usage" class="bookmark"></span>
      Usage
    </h2>

    <p>
      Once installed, you should have access to the <tt>iced</tt> command,
      which can execute scripts, compile <tt>.iced</tt> files into <tt>.js</tt>,
      and provide an interactive REPL. (Note that the <tt>iced</tt> command
      will also accept the <tt>.coffee</tt> extension).
      The <tt>iced</tt> command takes the following options:
    </p>

    <table>
      <tr>
        <td><code>-c, --compile</code></td>
        <td>
          Compile a <tt>.iced</tt> script into a <tt>.js</tt> JavaScript file
          of the same name.
        </td>
      </tr>
      <tr>
        <td width="25%"><code>-i, --interactive</code></td>
        <td>
          Launch an interactive CoffeeScript session to try short snippets.
          Identical to calling <tt>iced</tt> with no arguments.
        </td>
      </tr>
      <tr>
        <td><code>-o, --output [DIR]</code></td>
        <td>
          Write out all compiled JavaScript files into the specified directory.
          Use in conjunction with <tt>--compile</tt> or <tt>--watch</tt>.
        </td>
      </tr>
      <tr>
        <td><code>-j, --join [FILE]</code></td>
        <td>
          Before compiling, concatenate all scripts together in the order they
          were passed, and write them into the specified file.
          Useful for building large projects.
        </td>
      </tr>
      <tr>
        <td><code>-w, --watch</code></td>
        <td>
          Watch files for changes, rerunning the specified command when any
          file is updated.
        </td>
      </tr>
      <tr>
        <td><code>-p, --print</code></td>
        <td>
          Instead of writing out the JavaScript as a file, print it
          directly to <b>stdout</b>.
        </td>
      </tr>
      <tr>
        <td><code>-l, --lint</code></td>
        <td>
          If the <tt>jsl</tt>
          (<a href="http://www.javascriptlint.com/">JavaScript Lint</a>)
          command is installed, use it
          to check the compilation of a CoffeeScript file. (Handy in
          conjunction with <br /> <tt>--watch</tt>)
        </td>
      </tr>
      <tr>
        <td><code>-s, --stdio</code></td>
        <td>
          Pipe in CoffeeScript to STDIN and get back JavaScript over STDOUT.
          Good for use with processes written in other languages. An example:<br />
          <tt>cat src/cake.coffee | iced -sc</tt>
        </td>
      </tr>
      <tr>
        <td><code>-e, --eval</code></td>
        <td>
          Compile and print a little snippet of CoffeeScript directly from the
          command line. For example:<br /><tt>iced -e "console.log num for num in [10..1]"</tt>
        </td>
      </tr>
      <tr>
        <td><code>-r, --require</code></td>
        <td>
          Load a library before compiling or executing your script. Can be used
          to hook in to the compiler (to add Growl notifications, for example).
        </td>
      </tr>
      <tr>
        <td><code>-b, --bare</code></td>
        <td>
          Compile the JavaScript without the 
          <a href="#lexical_scope">top-level function safety wrapper</a>.
        </td>
      </tr>
      <tr>
        <td><code>-t, --tokens</code></td>
        <td>
          Instead of parsing the CoffeeScript, just lex it, and print out the
          token stream: <tt>[IDENTIFIER square] [ASSIGN =] [PARAM_START (]</tt> ...
        </td>
      </tr>
      <tr>
        <td><code>-n, --nodes</code></td>
        <td>
          Instead of compiling the CoffeeScript, just lex and parse it, and print
          out the parse tree:
<pre class="no_bar">
Expressions
  Assign
    Value "square"
    Code "x"
      Op *
        Value "x"
        Value "x"</pre>
        </td>
      </tr>
      <tr>
       <td><code>-I, --runtime [MODE]</code></td>
       <td>
         An <b>IcedCoffeeScript</b> addition, specify how the Iced
         runtime is included in the output JavaScript file.
         <i>mode</i> can be one of
         <tt>node</tt>, <tt>inline</tt>, <tt>none</tt>, or <tt>window</tt>,
         and the default is <tt>node</tt>.  In <tt>node</tt> mode,
         emit a Node.js <tt>iced = require('iced-coffee-script').iced</tt>
         fragment.  If <tt>inline</tt> is specified, then paste a simplified
         version of the runtime directly into the file (but only if there's
         Iced code in the input file).  If <tt>none</tt> is specified, do 
         nothing.  If <tt>window</tt> is specified, make inline a runtime
         and assigned it to <tt>window.iced</tt>, so that other fragments
         later in the file don't need it.
       </td>
      </tr>
      <tr>
        <td><code>--nodejs</code></td>
        <td>
          The <tt>node</tt> executable has some useful options you can set,
          such as<br /> <tt>--debug</tt>, <tt>--debug-brk</tt> and <tt>--max-stack-size</tt>. Use this
          flag to forward options directly to Node.js.
        </td>
      </tr>
    </table>

    <p>
      <b>Examples:</b>
    </p>

    <ul>
      <li>
        Compile a directory tree of <tt>.iced</tt> files in <tt>src</tt> into a parallel
        tree of <tt>.js</tt> files in <tt>lib</tt>:<br />
        <tt>iced --compile --output lib/ src/</tt>
      </li>
      <li>
        Watch a file for changes, and recompile it every time the file is saved:<br />
        <tt>iced --watch --compile experimental.iced</tt>
      </li>
      <li>
        Concatenate a list of files into a single script:<br />
        <tt>iced --join project.js --compile src/*.iced</tt>
      </li>
      <li>
        Print out the compiled JS from a one-liner:<br />
        <tt>iced -bpe "alert i for i in [0..10]"</tt>
      </li>
      <li>
        All together now, watch and recompile an entire project as you work on it:<br />
        <tt>iced -o lib/ -cw src/</tt>
      </li>
      <li>
        Start the CoffeeScript REPL:<br />
<<<<<<< HEAD
        <tt>iced</tt>
=======
        <tt>coffee</tt>
>>>>>>> 842a358b
      </li>
    </ul>

    <h2>
      <span id="language" class="bookmark"></span>
      Language Reference
    </h2>

    <p>
      <i>
        This reference is structured so that it can be read from top to bottom,
<<<<<<< HEAD
        if you like. <b>Early sections focus on new/forked ICS features</b>.
=======
        if you like. <b>Early sections focus on new/forked ACS features</b>.
>>>>>>> 842a358b
        Later sections use ideas and syntax previously introduced.
        Familiarity with JavaScript is assumed.
        In all of the following examples, the source CoffeeScript is provided on
        the left, and the direct compilation into JavaScript is on the right.
      </i>
    </p>

    <p>
      <i>
        Many of the examples can be run (where it makes sense) by pressing the <b>run</b>
        button on the right, and can be loaded into the "Try It"
        console by pressing the <b>load</b> button on the left.
      </i>
    <p>
      First, the basics: CoffeeScript uses significant whitespace to delimit blocks of code.
      You don't need to use semicolons <tt>;</tt> to terminate expressions,
      ending the line will do just as well (although semicolons can still
      be used to fit multiple expressions onto a single line).
      Instead of using curly braces
      <tt>{ }</tt> to surround blocks of code in <a href="#literals">functions</a>,
      <a href="#conditionals">if-statements</a>,
      <a href="#switch">switch</a>, and <a href="#try">try/catch</a>,
      use indentation.
    </p>

    <p>
      You don't need to use parentheses to invoke a function if you're passing
      arguments. The implicit call wraps forward to the end of the line or block expression.<br />
      <tt>console.log sys.inspect object</tt> &rarr; <tt>console.log(sys.inspect(object));</tt>
    </p>

    <p>
     <span id ="tame" class = "bookmark"></span>
     <b class="header">Tame Basics</b>
Here is simple example that waits for 1 second, and then calls <tt>alert</tt>:
    </p>
    <p>
    <%= code_for('tame_basics_1', true) %>
    </p>

    <p>
    There is one new language addition here, the <tt>await { ... }</tt> block, 
    and also one new primitive
    function, <tt>defer</tt>.  The two of them work in concert.  A
    function must "wait" at the close of an await block until all
    deferrals made in that await block are fulfilled.  The
    function <tt>defer</tt> returns a callback, and a callee in an
    await block can fulfill a deferral by simply calling the callback
    it was given.  In the code above, there is only one deferral
    produced, so after it's fulfilled by `setTimer` in 1000ms, control
    continues past the `await` block, onto the alert.  The code looks
    and feels like threaded code, but is still in the asynchronous
    idiom (if you look at the rewritten code output by
    the <tt>coffee</tt> compiler).
    </p>

    <p>
    The next example shows some of the power of the tame primitives.
    In the following examples, there are two operations that fire in
    parallel, and a third that fires after the first two complete:
    </p>

    <p>
    <%= code_for('tame_basics_2', true) %>
    </p>

    <p>
    As one might expect, the tame constructs interoperate with standard
    coffee control structures.  The following program will call
    <tt>slowAlert</tt> three times sequentially:
    </p>

    <p>
    <%= code_for('tame_loops_1', true) %>
    </p>
    
    <p>
    To fire those asynchronous calls in parallel, simply exchange 
    the <tt>for</tt> and <tt>await</tt> blocks:
    </p>

    <p>
    <%= code_for('tame_loops_2', true) %>
    </p>

    Things start to get interesting when you combine parallel and
    serial control flow, but the syntax remains the same:

    <p>
    <%= code_for('tame_loops_3', true) %>
    </p>

    <p>
     <span id ="tame_defer" class = "bookmark"></span>
     <b class="header">Tame Defer Values</b>
    Many JS and coffee libraries use callbacks passed as parameters
    to signify when the given operation has completed, and which values
    were produced.  As such, <tt>defer</tt> can take one or more arguments
    which are filled in after a deferral is fulfilled. Note that the
    snippet below is <i>node.js</i> code that requires a DNS resolver:
    <p>
    <%= code_for('tame_defer') %>
    </p>

    <p>
     <span id="tame_expr" class = "bookmark"></span>
     <b class="header">Tame in an Expression Context</b> 
     It's possible
     to use <tt>await</tt> blocks as expressions. And recursively
     speaking, it's possible to use statements that contain `await`
     blocks as expressions.
    </p>

    <p>
     The simple rule is that an <tt>await</tt> block takes on the value of the
     <tt>defer</tt> slot named <tt>_</tt> after its been fulfilled.  If there
     are multiple defer slots named <tt>_</tt> within the await block, then
     the last writer wins.  In practice, there's usually only one. Thus:
    </p>

    <p><%= code_for('tame_expr_1', true) %></p>

    <p>
     Of course, things can get arbitrarily compicated and nested, so it
     gets hairy.  Consider this:
    </p>

    <p><%= code_for('tame_expr_2', true) %></p>

    <p>
     The rule is that all nested <tt>await</tt> blocks (barf!) are evaluated
     sequentially in DFS order. You will get <tt>10</tt> in the above example
     after three sequential calls to <tt>add</tt>.
    </p>

    <p>
     I really don't like this feature for two reasons: (1) it's tricky to
     get the implementation right, and I'm sure I haven't tested all of the
     corner cases yet; (2) it's difficult to read and understand what
     happens in which order.  I would suggest you save yourself the heartache,
     and just write the above as this:
    </p>
    
    <p><%= code_for('tame_expr_3', true) %></p>

    <p>
     It's just so much clearer what happens in which order, and it's easier
     to parallelize or serialize as you see fit.
    </p>

    <p>
      <span id="literals" class="bookmark"></span>
      <b class="header">Functions</b>
      Functions are defined by an optional list of parameters in parentheses,
      an arrow, and the function body. The empty function looks like this:
      <tt>-></tt>
    </p>
    <%= code_for('functions', 'cube(5)') %>
    <p>
      Functions may also have default values for arguments. Override the default
      value by passing a non-null argument.
    </p>
    <%= code_for('default_args', 'fill("cup")') %>

    <p>
      <span id="objects_and_arrays" class="bookmark"></span>
      <b class="header">Objects and Arrays</b>
      The CoffeeScript literals for objects and arrays look very similar to
      their JavaScript cousins. When each property is listed on its own line,
      the commas are optional. Objects may be created using indentation instead
      of explicit braces, similar to <a href="http://yaml.org">YAML</a>.
    </p>
    <%= code_for('objects_and_arrays', 'song.join(" ... ")') %>
    <p>
      In JavaScript, you can't use reserved words, like <tt>class</tt>, as properties
      of an object, without quoting them as strings. CoffeeScript notices reserved words
      used as keys in objects and quotes them for you, so you don't have to worry
      about it (say, when using jQuery).
    </p>
    <%= code_for('objects_reserved') %>

    <p>
      <span id="lexical_scope" class="bookmark"></span>
      <b class="header">Lexical Scoping and Variable Safety</b>
      The CoffeeScript compiler takes care to make sure that all of your variables
      are properly declared within lexical scope &mdash; you never need to write
      <tt>var</tt> yourself.
    </p>
    <%= code_for('scope', 'inner') %>
    <p>
      Notice how all of the variable declarations have been pushed up to
      the top of the closest scope, the first time they appear.
      <b>outer</b> is not redeclared within the inner function, because it's
      already in scope; <b>inner</b> within the function, on the other hand,
      should not be able to change the value of the external variable of the same name, and
      therefore has a declaration of its own.
    </p>
    <p>
      This behavior is effectively identical to Ruby's scope for local variables.
      Because you don't have direct access to the <tt>var</tt> keyword,
      it's impossible to shadow an outer variable on purpose, you may only refer
      to it. So be careful that you're not reusing the name of an external
      variable accidentally, if you're writing a deeply nested function.
    </p>
    <p>
      Although suppressed within this documentation for clarity, all
      CoffeeScript output is wrapped in an anonymous function:
      <tt>(function(){ ... })();</tt> This safety wrapper, combined with the
      automatic generation of the <tt>var</tt> keyword, make it exceedingly difficult
      to pollute the global namespace by accident.
    </p>
    <p>
      If you'd like to create top-level variables for other scripts to use,
      attach them as properties on <b>window</b>, or on the <b>exports</b>
      object in CommonJS. The <b>existential operator</b> (covered below), gives you a
      reliable way to figure out where to add them; if you're targeting both
      CommonJS and the browser: <tt>exports ? this</tt>
    </p>

    <p>
      <span id="conditionals" class="bookmark"></span>
      <b class="header">If, Else, Unless, and Conditional Assignment</b>
      <b>If/else</b> statements can be written without the use of parentheses and
      curly brackets. As with functions and other block expressions,
      multi-line conditionals are delimited by indentation. There's also a handy
      postfix form, with the <tt>if</tt> or <tt>unless</tt> at the end.
    </p>
    <p>
      CoffeeScript can compile <b>if</b> statements into JavaScript expressions,
      using the ternary operator when possible, and closure wrapping otherwise. There
      is no explicit ternary statement in CoffeeScript &mdash; you simply use
      a regular <b>if</b> statement on a single line.
    </p>
    <%= code_for('conditionals') %>

    <p>
      <span id="splats" class="bookmark"></span>
      <b class="header">Splats...</b>
      The JavaScript <b>arguments object</b> is a useful way to work with
      functions that accept variable numbers of arguments. CoffeeScript provides
      splats <tt>...</tt>, both for function definition as well as invocation,
      making variable numbers of arguments a little bit more palatable.
    </p>
    <%= code_for('splats', true) %>

    <p>
      <span id="loops" class="bookmark"></span>
      <b class="header">Loops and Comprehensions</b>
      Most of the loops you'll write in CoffeeScript will be <b>comprehensions</b>
      over arrays, objects, and ranges. Comprehensions replace (and compile into)
      <b>for</b> loops, with optional guard clauses and the value of the current array index.
      Unlike for loops, array comprehensions are expressions, and can be returned
      and assigned.
    </p>
    <%= code_for('array_comprehensions') %>
    <p>
      Comprehensions should be able to handle most places where you otherwise
      would use a loop, <b>each</b>/<b>forEach</b>, <b>map</b>, or <b>select</b>/<b>filter</b>, for example:
      <tt>shortNames = (name for name in list when name.length &lt; 5)</tt><br />
      If you know the start and end of your loop, or would like to step through
      in fixed-size increments, you can use a range to specify the start and
      end of your comprehension.
    </p>
    <%= code_for('range_comprehensions', 'countdown') %>
    <p>
      Note how because we are assigning the value of the comprehensions to a
      variable in the example above, CoffeeScript is collecting the result of
      each iteration into an array. Sometimes functions end with loops that are
      intended to run only for their side-effects. Be careful that you're not
      accidentally returning the results of the comprehension in these cases,
      by adding a meaningful return value &mdash; like <tt>true</tt> &mdash; or <tt>null</tt>,
      to the bottom of your function.
    </p>
    <p>
      To step through a range comprehension in fixed-size chunks,
      use <tt>by</tt>, for example:<br />
      <tt>evens = (x for x in [0..10] by 2)</tt>
    </p>
    <p>
      Comprehensions can also be used to iterate over the keys and values in
      an object. Use <tt>of</tt> to signal comprehension over the properties of
      an object instead of the values in an array.
    </p>
    <%= code_for('object_comprehensions', 'ages.join(", ")') %>
    <p>
      If you would like to iterate over just the keys that are defined on the
      object itself, by adding a <tt>hasOwnProperty</tt>
      check to avoid properties that may be inherited from the prototype, use<br />
      <tt>for own key, value of object</tt>
    </p>
    <p>
      The only low-level loop that CoffeeScript provides is the <b>while</b> loop. The
      main difference from JavaScript is that the <b>while</b> loop can be used
      as an expression, returning an array containing the result of each iteration
      through the loop.
    </p>
    <%= code_for('while', 'lyrics.join("\n")') %>
    <p>
      For readability, the <b>until</b> keyword is equivalent to <tt>while not</tt>,
      and the <b>loop</b> keyword is equivalent to <tt>while true</tt>.
    </p>
    <p>
      When using a JavaScript loop to generate functions, it's common to insert
      a closure wrapper in order to ensure that loop variables are closed over,
      and all the generated functions don't just share the final values. CoffeeScript
      provides the <tt>do</tt> keyword, which immediately invokes a passed function,
      forwarding any arguments.
    </p>
    <%= code_for('do') %>

    <p>
      <span id="slices" class="bookmark"></span>
      <b class="header">Array Slicing and Splicing with Ranges</b>
      Ranges can also be used to extract slices of arrays.
      With two dots (<tt>3..6</tt>), the range is inclusive (<tt>3, 4, 5, 6</tt>);
      with three dots (<tt>3...6</tt>), the range excludes the end (<tt>3, 4, 5</tt>).
    </p>
    <%= code_for('slices', 'middle') %>
    <p>
      The same syntax can be used with assignment to replace a segment of an array
      with new values, splicing it.
    </p>
    <%= code_for('splices', 'numbers') %>
    <p>
      Note that JavaScript strings are immutable, and can't be spliced.
    </p>
    <p>
      <span id="expressions" class="bookmark"></span>
      <b class="header">Everything is an Expression (at least, as much as possible)</b>
      You might have noticed how even though we don't add return statements
      to CoffeeScript functions, they nonetheless return their final value.
      The CoffeeScript compiler tries to make sure that all statements in the
      language can be used as expressions. Watch how the <tt>return</tt> gets
      pushed down into each possible branch of execution in the function
      below.
    </p>
    <%= code_for('expressions', 'eldest') %>
    <p>
      Even though functions will always return their final value, it's both possible
      and encouraged to return early from a function body writing out the explicit
      return (<tt>return value</tt>), when you know that you're done.
    </p>
    <p>
      Because variable declarations occur at the top of scope, assignment can
      be used within expressions, even for variables that haven't been seen before:
    </p>
    <%= code_for('expressions_assignment', 'six') %>
    <p>
      Things that would otherwise be statements in JavaScript, when used
      as part of an expression in CoffeeScript, are converted into expressions
      by wrapping them in a closure. This lets you do useful things, like assign
      the result of a comprehension to a variable:
    </p>
    <%= code_for('expressions_comprehension', 'globals') %>
    <p>
      As well as silly things, like passing a <b>try/catch</b> statement directly
      into a function call:
    </p>
    <%= code_for('expressions_try', true) %>
    <p>
      There are a handful of statements in JavaScript that can't be meaningfully
      converted into expressions, namely <tt>break</tt>, <tt>continue</tt>,
      and <tt>return</tt>. If you make use of them within a block of code,
      CoffeeScript won't try to perform the conversion.
    </p>

    <p>
      <span id="operators" class="bookmark"></span>
      <b class="header">Operators and Aliases</b>
      Because the <tt>==</tt> operator frequently causes undesirable coercion,
      is intransitive, and has a different meaning than in other languages,
      CoffeeScript compiles <tt>==</tt> into <tt>===</tt>, and <tt>!=</tt> into
      <tt>!==</tt>.
      In addition, <tt>is</tt> compiles into <tt>===</tt>,
      and <tt>isnt</tt> into <tt>!==</tt>.
    </p>
    <p>
      You can use <tt>not</tt> as an alias for <tt>!</tt>.
    </p>
    <p>
      For logic, <tt>and</tt> compiles to <tt>&amp;&amp;</tt>, and <tt>or</tt>
      into <tt>||</tt>.
    </p>
    <p>
      Instead of a newline or semicolon, <tt>then</tt> can be used to separate
      conditions from expressions, in <b>while</b>,
      <b>if</b>/<b>else</b>, and <b>switch</b>/<b>when</b> statements.
    </p>
    <p>
      As in <a href="http://yaml.org/">YAML</a>, <tt>on</tt> and <tt>yes</tt>
      are the same as boolean <tt>true</tt>, while <tt>off</tt> and <tt>no</tt> are boolean <tt>false</tt>.
    </p>
    <p>
      <tt>unless</tt> can be used as the inverse of <tt>if</tt>.
    </p>
    <p>
      As a shortcut for <tt>this.property</tt>, you can use <tt>@property</tt>.
    </p>
    <p>
      You can use <tt>in</tt> to test for array presence, and <tt>of</tt> to
      test for JavaScript object-key presence.
    </p>

    <p>
      All together now:
    </p>

    <table class="definitions">
      <tr><th>CoffeeScript</th><th>JavaScript</th></tr>
      <tr><td><tt>is</tt></td><td><tt>===</tt></td></tr>
      <tr><td><tt>isnt</tt></td><td><tt>!==</tt></td></tr>
      <tr><td><tt>not</tt></td><td><tt>!</tt></td></tr>
      <tr><td><tt>and</tt></td><td><tt>&amp;&amp;</tt></td></tr>
      <tr><td><tt>or</tt></td><td><tt>||</tt></td></tr>
      <tr><td><tt>true, yes, on</tt></td><td><tt>true</tt></td></tr>
      <tr><td><tt>false, no, off</tt></td><td><tt>false</tt></td></tr>
      <tr><td><tt>@, this</tt></td><td><tt>this</tt></td></tr>
      <tr><td><tt>of</tt></td><td><tt>in</tt></td></tr>
      <tr><td><tt>in</tt></td><td><i><small>no JS equivalent</small></i></td></tr>
    </table>

    <%= code_for('aliases') %>

    <p>
      <b class="header">The Existential Operator</b>
      It's a little difficult to check for the existence of a variable in
      JavaScript. <tt>if (variable) ...</tt> comes close, but fails for zero,
      the empty string, and false. CoffeeScript's existential operator <tt>?</tt> returns true unless
      a variable is <b>null</b> or <b>undefined</b>, which makes it analogous
      to Ruby's <tt>nil?</tt>
    </p>
    <p>
      It can also be used for safer conditional assignment than <tt>||=</tt>
      provides, for cases where you may be handling numbers or strings.
    </p>
    <%= code_for('existence', 'footprints') %>
    <p>
      The accessor variant of the existential operator <tt>?.</tt> can be used to soak
      up null references in a chain of properties. Use it instead
      of the dot accessor <tt>.</tt> in cases where the base value may be <b>null</b>
      or <b>undefined</b>. If all of the properties exist then you'll get the expected
      result, if the chain is broken, <b>undefined</b> is returned instead of
      the <b>TypeError</b> that would be raised otherwise.
    </p>
    <%= code_for('soaks') %>
    <p>
      Soaking up nulls is similar to Ruby's
      <a href="http://andand.rubyforge.org/">andand gem</a>, and to the
      <a href="http://groovy.codehaus.org/Operators#Operators-SafeNavigationOperator%28%3F.%29">safe navigation operator</a>
      in Groovy.
    </p>

    <p>
      <span id="classes" class="bookmark"></span>
      <b class="header">Classes, Inheritance, and Super</b>
      JavaScript's prototypal inheritance has always been a bit of a
      brain-bender, with a whole family tree of libraries that provide a cleaner
      syntax for classical inheritance on top of JavaScript's prototypes:
      <a href="http://code.google.com/p/base2/">Base2</a>,
      <a href="http://prototypejs.org/">Prototype.js</a>,
      <a href="http://jsclass.jcoglan.com/">JS.Class</a>, etc.
      The libraries provide syntactic sugar, but the built-in inheritance would
      be completely usable if it weren't for a couple of small exceptions:
      it's awkward to call <b>super</b> (the prototype object's
      implementation of the current function), and it's awkward to correctly
      set the prototype chain.
    </p>
    <p>
      Instead of repetitively attaching functions to a prototype, CoffeeScript
      provides a basic <tt>class</tt> structure that allows you to name your class,
      set the superclass, assign prototypal properties, and define the constructor,
      in a single assignable expression.
    </p>
    <p>
      Constructor functions are named, to better support helpful stack traces.
      In the first class in the example below, <tt>this.constructor.name is "Animal"</tt>.
    </p>
    <%= code_for('classes', true) %>
    <p>
      If structuring your prototypes classically isn't your cup of tea, CoffeeScript
      provides a couple of lower-level conveniences. The <tt>extends</tt> operator
      helps with proper prototype setup, and can be used to create an inheritance
      chain between any pair of constructor functions; <tt>::</tt> gives you
      quick access to an object's prototype; and <tt>super()</tt>
      is converted into a call against the immediate ancestor's method of the same name.
    </p>
    <%= code_for('prototypes', '"one_two".dasherize()') %>
    <p>
      Finally, class definitions are blocks of executable code, which make for interesting
      metaprogramming possibilities. Because in the context of a class definition,
      <tt>this</tt> is the class object itself (the constructor function), you
      can assign static properties by using <br /><tt>@property: value</tt>, and call
      functions defined in parent classes: <tt>@attr 'title', type: 'text'</tt>
    </p>

    <p>
      <span id="destructuring" class="bookmark"></span>
      <b class="header">Destructuring Assignment</b>
      To make extracting values from complex arrays and objects more convenient,
      CoffeeScript implements ECMAScript Harmony's proposed
      <a href="http://wiki.ecmascript.org/doku.php?id=harmony:destructuring">destructuring assignment</a>
      syntax. When you assign an array or object literal to a value, CoffeeScript
      breaks up and matches both sides against each other, assigning the values
      on the right to the variables on the left. In the simplest case, it can be
      used for parallel assignment:
    </p>
    <%= code_for('parallel_assignment', 'theBait') %>
    <p>
      But it's also helpful for dealing with functions that return multiple
      values.
    </p>
    <%= code_for('multiple_return_values', 'forecast') %>
    <p>
      Destructuring assignment can be used with any depth of array and object nesting,
      to help pull out deeply nested properties.
    </p>
    <%= code_for('object_extraction', 'name + " - " + street') %>
    <p>
      Destructuring assignment can even be combined with splats.
    </p>
    <%= code_for('patterns_and_splats', 'contents.join("")') %>

    <p>
      <span id="fat_arrow" class="bookmark"></span>
      <b class="header">Function binding</b>
      In JavaScript, the <tt>this</tt> keyword is dynamically scoped to mean the
      object that the current function is attached to. If you pass a function as
      a callback or attach it to a different object, the original value of <tt>this</tt>
      will be lost. If you're not familiar with this behavior,
      <a href="http://www.digital-web.com/articles/scope_in_javascript/">this Digital Web article</a>
      gives a good overview of the quirks.
    </p>
    <p>
      The fat arrow <tt>=&gt;</tt> can be used to both define a function, and to bind
      it to the current value of <tt>this</tt>, right on the spot. This is helpful
      when using callback-based libraries like Prototype or jQuery, for creating
      iterator functions to pass to <tt>each</tt>, or event-handler functions
      to use with <tt>bind</tt>. Functions created with the fat arrow are able to access
      properties of the <tt>this</tt> where they're defined.
    </p>
    <%= code_for('fat_arrow') %>
    <p>
      If we had used <tt>-&gt;</tt> in the callback above, <tt>@customer</tt> would
      have referred to the undefined "customer" property of the DOM element,
      and trying to call <tt>purchase()</tt> on it would have raised an exception.
    </p>
    <p>
      When used in a class definition, methods declared with the fat arrow will
      be automatically bound to each instance of the class when the instance is
      constructed.
    </p>

    <p>
      <span id="embedded" class="bookmark"></span>
      <b class="header">Embedded JavaScript</b>
      Hopefully, you'll never need to use it, but if you ever need to intersperse
      snippets of JavaScript within your CoffeeScript, you can
      use backticks to pass it straight through.
    </p>
    <%= code_for('embedded', 'hi()') %>

    <p>
      <span id="switch" class="bookmark"></span>
      <b class="header">Switch/When/Else</b>
      <b>Switch</b> statements in JavaScript are a bit awkward. You need to
      remember to <b>break</b> at the end of every <b>case</b> statement to
      avoid accidentally falling through to the default case.
      CoffeeScript prevents accidental fall-through, and can convert the <tt>switch</tt>
      into a returnable, assignable expression. The format is: <tt>switch</tt> condition,
      <tt>when</tt> clauses, <tt>else</tt> the default case.
    </p>
    <p>
      As in Ruby, <b>switch</b> statements in CoffeeScript can take multiple
      values for each <b>when</b> clause. If any of the values match, the clause
      runs.
    </p>
    <%= code_for('switch') %>

    <p>
      <span id="try" class="bookmark"></span>
      <b class="header">Try/Catch/Finally</b>
      Try/catch statements are just about the same as JavaScript (although
      they work as expressions).
    </p>
    <%= code_for('try') %>

    <p>
      <span id="comparisons" class="bookmark"></span>
      <b class="header">Chained Comparisons</b>
      CoffeeScript borrows
      <a href="http://docs.python.org/reference/expressions.html#notin">chained comparisons</a>
      from Python &mdash; making it easy to test if a value falls within a
      certain range.
    </p>
    <%= code_for('comparisons', 'healthy') %>

    <p>
      <span id="strings" class="bookmark"></span>
      <b class="header">String Interpolation, Block Strings, and Block Comments</b>
      Ruby-style string interpolation is included in CoffeeScript. Double-quoted
      strings allow for interpolated values, using <tt>#{ ... }</tt>,
      and single-quoted strings are literal.
    </p>
    <%= code_for('interpolation', 'sentence') %>
    <p>
      Multiline strings are allowed in CoffeeScript.
    </p>
    <%= code_for('strings', 'mobyDick') %>
    <p>
      Block strings can be used to hold formatted or indentation-sensitive text
      (or, if you just don't feel like escaping quotes and apostrophes). The
      indentation level that begins the block is maintained throughout, so
      you can keep it all aligned with the body of your code.
    </p>
    <%= code_for('heredocs', 'html') %>
    <p>
      Double-quoted block strings, like other double-quoted strings, allow interpolation.
    </p>
    <p>
      Sometimes you'd like to pass a block comment through to the generated
      JavaScript. For example, when you need to embed a licensing header at
      the top of a file. Block comments, which mirror the syntax for block strings,
      are preserved in the generated code.
    </p>
    <%= code_for('block_comment') %>

    <p>
      <span id="regexes" class="bookmark"></span>
      <b class="header">Block Regular Expressions</b>
      Similar to block strings and comments, CoffeeScript supports block regexes &mdash;
      extended regular expressions that ignore internal whitespace and can contain
      comments and interpolation. Modeled after Perl's <tt>/x</tt> modifier, CoffeeSctipt's
      block regexes are delimited by <tt>///</tt> and go a long way towards making complex
      regular expressions readable. To quote from the CoffeeScript source:
    </p>
    <%= code_for('heregexes') %>

    <h2>
      <span id="cake" class="bookmark"></span>
      Cake, and Cakefiles
    </h2>

    <p>
      CoffeeScript includes a (very) simple build system similar to
      <a href="http://www.gnu.org/software/make/">Make</a> and
      <a href="http://rake.rubyforge.org/">Rake</a>. Naturally,
      it's called Cake, and is used for the tasks that build and test the CoffeeScript
      language itself. Tasks are defined in a file named <tt>Cakefile</tt>, and
      can be invoked by running <tt>cake [task]</tt> from within the directory.
      To print a list of all the tasks and options, just type <tt>cake</tt>.
    </p>

    <p>
      Task definitions are written in CoffeeScript, so you can put arbitrary code
      in your Cakefile. Define a task with a name, a long description, and the
      function to invoke when the task is run. If your task takes a command-line
      option, you can define the option with short and long flags, and it will
      be made available in the <tt>options</tt> object. Here's a task that uses
      the Node.js API to rebuild CoffeeScript's parser:
    </p>
    <%= code_for('cake_tasks') %>
    <p>
      If you need to invoke one task before another &mdash; for example, running
      <tt>build</tt> before <tt>test</tt>, you can use the <tt>invoke</tt> function:
      <tt>invoke 'build'</tt>. Cake tasks are a minimal way to expose your
      CoffeeScript functions to the command line, so
      <a href="documentation/docs/cake.html">don't expect any fanciness built-in</a>.
      If you need dependencies, or async callbacks, it's best to put them in your
      code itself &mdash; not the cake task.
    </p>

    <h2>
      <span id="scripts" class="bookmark"></span>
      "text/coffeescript" Script Tags
    </h2>

    <p>
      While it's not recommended for serious use, CoffeeScripts may be included
      directly within the browser using <tt>&lt;script type="text/coffeescript"&gt;</tt>
      tags. The source includes a compressed and minified version of the compiler
      (<a href="extras/coffee-script.js">Download current version here, 39k when gzipped</a>)
      as <tt>extras/coffee-script.js</tt>. Include this file on a page with
      inline CoffeeScript tags, and it will compile and evaluate them in order.
    </p>

    <p>
      In fact, the little bit of glue script that runs "Try It" above,
      as well as the jQuery for the menu, is implemented in just this way.
      View source and look at the bottom of the page to see the example.
      Including the script also gives you access to <tt>CoffeeScript.compile()</tt>
      so you can pop open Firebug and try compiling some strings.
    </p>

    <p>
      The usual caveats about CoffeeScript apply &mdash; your inline scripts will
      run within a closure wrapper, so if you want to expose global variables or
      functions, attach them to the <tt>window</tt> object.
    </p>

    <h2>
      <span id="resources" class="bookmark"></span>
      Books
    </h2>

    <p>
      There are a number of excellent resources to help you get
      started with CoffeeScript, some of which are freely available online.
    </p>

    <ul>
      <li>
        <a href="http://arcturo.github.com/library/coffeescript/">The Little Book on CoffeeScript</a>
        is a brief 5-chapter introduction to CoffeeScript, written with great
        clarity and precision by
        <a href="http://alexmaccaw.co.uk/">Alex MacCaw</a>.
      </li>
      <li>
        <a href="http://autotelicum.github.com/Smooth-CoffeeScript/">Smooth CoffeeScript</a>
        is a reimagination of the excellent book
        <a href="http://eloquentjavascript.net/">Eloquent JavaScript</a>, as if
        it had been written in CoffeeScript instead. Covers language features
        as well a the functional and object oriented programming styles. By
        <a href="https://github.com/autotelicum">E. Hoigaard</a>.
      </li>
      <li>
        <a href="http://pragprog.com/book/tbcoffee/coffeescript">CoffeeScript: Accelerated JavaScript Development</a>
        is <a href="http://trevorburnham.com/">Trevor Burnham</a>'s thorough
        introduction to the language. By the end of the book, you'll have built
        a fast-paced multiplayer word game, writing both the client-side and Node.js
        portions in CoffeeScript.
      </li>
    </ul>
    
    <h2>
      Screencasts
    </h2>
    
    <ul>
      <li>
        <a href="http://coffeescript.codeschool.com">A Sip of CoffeeScript</a> is a <a href="http://www.codeschool.com">Code School Course</a>
        which combines 6 screencasts with in-browser coding to make learning fun.  The first level is free to try out.
      </li>
      <li>
        <a href="http://peepcode.com/products/coffeescript">Meet CoffeeScript</a>
        is a 75-minute long screencast by <a href="http://peepcode.com/">PeepCode</a>.
        Highly memorable for its animations which demonstrate transforming CoffeeScript
        into the equivalent JS.
      </li>
      <li>
        If you're looking for less of a time commitment, RailsCasts'
        <a href="http://railscasts.com/episodes/267-coffeescript-basics">CoffeeScript Basics</a>
        should have you covered, hitting all of the important notes about CoffeeScript
        in 11 minutes.
      </li>
    </ul>

    <h2>
      Examples
    </h2>
    
    <p>
      The <a href="https://github.com/languages/coffeescript">best list of 
      open-source CoffeeScript examples</a> can be found on GitHub. But just
      to throw out few more:
    </p>

    <ul>
      <li>
        <b>github</b>'s <a href="http://hubot.github.com/">Hubot</a>,
        a friendly IRC robot that can perform any number of useful and useless tasks.
      </li>
      <li>
        <b>sstephenson</b>'s <a href="http://pow.cx/">Pow</a>,
        a zero-configuration Rack server, with comprehensive annotated source.
      </li>
      <li>
        <b>frank06</b>'s <a href="http://riakjs.org/">riak-js</a>, a Node.js client for
        <a href="http://www.basho.com/Riak.html">Riak</a>, with support for HTTP
        and Protocol Buffers.
      </li>
      <li>
        <b>technoweenie</b>'s <a href="https://github.com/technoweenie/coffee-resque">Coffee-Resque</a>,
        a port of <a href="https://github.com/defunkt/resque">Resque</a> for Node.js.
      </li>
      <li>
        <b>assaf</b>'s <a href="http://zombie.labnotes.org/">Zombie.js</a>,
        a headless, full-stack, faux-browser testing library for Node.js.
      </li>
      <li>
        <b>jashkenas</b>' <a href="documentation/docs/underscore.html">Underscore.coffee</a>, a port
        of the <a href="http://documentcloud.github.com/underscore/">Underscore.js</a>
        library of helper functions.
      </li>
      <li>
        <b>stephank</b>'s <a href="https://github.com/stephank/orona">Orona</a>, a remake of
        the Bolo tank game for modern browsers.
      </li>
      <li>
        <b>josh</b>'s <a href="http://josh.github.com/nack/">nack</a>, a Node.js-powered
        <a href="http://rack.rubyforge.org/">Rack</a> server.
      </li>
    </ul>

    <h2>
      Resources
    </h2>

    <ul>
      <li>
        <a href="https://github.com/maxtaco/coffee-script/">Source Code</a><br />
        Use <tt>bin/coffee</tt> to test your changes,<br />
        <tt>bin/cake test</tt> to run the test suite,<br />
        <tt>bin/cake build</tt> to rebuild the CoffeeScript compiler, and <br />
        <tt>bin/cake build:parser</tt> to regenerate the Jison parser if you're
        working on the grammar. <br /><br />
        <tt>git checkout lib &amp;&amp; bin/cake build:full</tt> is a good command to run when you're working
        on the core language. It'll refresh the lib directory
        (in case you broke something), build your altered compiler, use that to
        rebuild itself (a good sanity test) and then run all of the tests. If
        they pass, there's a good chance you've made a successful change.
      </li>
      <li>
        <a href="http://github.com/maxtaco/coffee-script/issues">CoffeeScript Issues</a><br />
        Bug reports, feature proposals, and ideas for changes to the language belong here.
      </li>
      <li>
        <a href="https://groups.google.com/forum/#!forum/coffeescript">CoffeeScript Google Group</a><br />
        If you'd like to ask a question, the mailing list is a good place to get help.
      </li>
      <li>
        <a href="http://github.com/maxtaco/coffee-script/wiki">The CoffeeScript Wiki</a><br />
        If you've ever learned a neat CoffeeScript tip or trick, or ran into a gotcha &mdash; share it on the wiki.
        The wiki also serves as a directory of handy
        <a href="http://github.com/jashkenas/coffee-script/wiki/Text-editor-plugins">text editor extensions</a>,
        <a href="http://github.com/jashkenas/coffee-script/wiki/Web-framework-plugins">web framework plugins</a>,
        and general <a href="http://github.com/jashkenas/coffee-script/wiki/Build-tools">CoffeeScript build tools</a>.
      </li>
      <li>
        <a href="http://github.com/jashkenas/coffee-script/wiki/FAQ">The FAQ</a><br />
        Perhaps your CoffeeScript-related question has been asked before. Check the FAQ first.
      </li>
      <li>
        <a href="https://github.com/jashkenas/coffee-script/downloads">High-Rez Logo</a><br />
        The CoffeeScript logo is available in Illustrator, EPS and PSD formats, for use
        in presentations.
      </li>
    </ul>

    <h2>
      <span id="webchat" class="bookmark"></span>
      Web Chat (IRC)
    </h2>

    <p>
      Quick help and advice can usually be found in the CoffeeScript IRC room.
      Join <tt>#coffeescript</tt> on <tt>irc.freenode.net</tt>, or click the
      button below to open a webchat session on this page.
    </p>

    <p>
      <button id="open_webchat">click to open #coffeescript</button>
    </p>

    <h2>
      <span id="changelog" class="bookmark"></span>
      Change Log
    </h2>
    
    <p>
      <b class="header" style="margin-top: 20px;">
        <a href="https://github.com/jashkenas/coffee-script/compare/1.1.3...1.2.0">1.2.0</a>
        <span class="timestamp"> &ndash; <small>Dec. 18, 2011</small></span>
      </b>
      <ul>
        <li>
          Multiple improvements to <tt>coffee --watch</tt> and <tt>--join</tt>.
          You may now use both together, as well as add and remove
          files and directories within a <tt>--watch</tt>'d folder.
        </li>
        <li>
          The <tt>throw</tt> statement can now be used as part of an expression.
        </li>
        <li>
          Block comments at the top of the file will now appear outside of the
          safety closure wrapper.
        </li>
        <li>
          Fixed a number of minor 1.1.3 regressions having to do with trailing
          operators and unfinished lines, and a more major 1.1.3 regression that
          caused bound functions <i>within</i> bound class functions to have the incorrect
          <tt>this</tt>.
        </li>
      </ul>
    </p>
    
    <p>
      <b class="header" style="margin-top: 20px;">
        <a href="https://github.com/jashkenas/coffee-script/compare/1.1.2...1.1.3">1.1.3</a>
        <span class="timestamp"> &ndash; <small>Nov. 8, 2011</small></span>
      </b>
      <ul>
        <li>
          Ahh, whitespace. CoffeeScript's compiled JS now tries to space things
          out and keep it readable, as you can see in the examples on this page.
        </li>
        <li>
          You can now call <tt>super</tt> in class level methods in class bodies, 
          and bound class methods now preserve their correct context.
        </li>
        <li>
          JavaScript has always supported octal numbers <tt>010 is 8</tt>,
          and hexadecimal numbers <tt>0xf is 15</tt>, but CoffeeScript now
          also supports binary numbers: <tt>0b10 is 2</tt>.
        </li>
        <li>
          The CoffeeScript module has been nested under a subdirectory to make 
          it easier to <tt>require</tt> individual components separately, without
          having to use <b>npm</b>. For example, after adding the CoffeeScript
          folder to your path: <tt>require('coffee-script/lexer')</tt>
        </li>
        <li>
          There's a new "link" feature in Try CoffeeScript on this webpage. Use
          it to get a shareable permalink for your example script.
        </li>
        <li>
          The <tt>coffee --watch</tt> feature now only works on Node.js 0.6.0 
          and higher, but now also works properly on Windows.
        </li>
        <li>
          Lots of small bug fixes from 
          <b><a href="https://github.com/michaelficarra">@michaelficarra</a></b>,
          <b><a href="https://github.com/geraldalewis">@geraldalewis</a></b>,
          <b><a href="https://github.com/satyr">@satyr</a></b>, and
          <b><a href="https://github.com/trevorburnham">@trevorburnham</a></b>.
        </li>
      </ul>
    </p>

    <p>
      <b class="header" style="margin-top: 20px;">
        <a href="https://github.com/jashkenas/coffee-script/compare/1.1.1...1.1.2">1.1.2</a>
        <span class="timestamp"> &ndash; <small>August 4, 2011</small></span>
      </b>
      Fixes for block comment formatting, <tt>?=</tt> compilation, implicit calls
      against control structures, implicit invocation of a try/catch block,
      variadic arguments leaking from local scope, line numbers in syntax errors
      following heregexes, property access on parenthesized number literals,
      bound class methods and super with reserved names, a REPL overhaul,
      consecutive compiled semicolons, block comments in implicitly called objects,
      and a Chrome bug.
    </p>

    <p>
      <b class="header" style="margin-top: 20px;">1.1.1
        <span class="timestamp"> &ndash; <small>May 10, 2011</small></span>
      </b>
      Bugfix release for classes with external constructor functions, see
      issue #1182.
    </p>

    <p>
      <b class="header" style="margin-top: 20px;">1.1.0
        <span class="timestamp"> &ndash; <small>May 1, 2011</small></span>
      </b>
      When running via the <tt>coffee</tt> executable, <tt>process.argv</tt> and
      friends now report <tt>coffee</tt> instead of <tt>node</tt>.
      Better compatibility with <b>Node.js 0.4.x</b> module lookup changes.
      The output in the REPL is now colorized, like Node's is.
      Giving your concatenated CoffeeScripts a name when using <tt>--join</tt> is now mandatory.
      Fix for lexing compound division <tt>/=</tt> as a regex accidentally.
      All <tt>text/coffeescript</tt> tags should now execute in the order they're included.
      Fixed an issue with extended subclasses using external constructor functions.
      Fixed an edge-case infinite loop in <tt>addImplicitParentheses</tt>.
      Fixed exponential slowdown with long chains of function calls.
      Globals no longer leak into the CoffeeScript REPL.
      Splatted parameters are declared local to the function.
    </p>

    <p>
      <b class="header" style="margin-top: 20px;">1.0.1
        <span class="timestamp"> &ndash; <small>Jan 31, 2011</small></span>
      </b>
      Fixed a lexer bug with Unicode identifiers. Updated REPL for compatibility
      with Node.js 0.3.7. Fixed requiring relative paths in the REPL. Trailing
      <tt>return</tt> and <tt>return undefined</tt> are now optimized away.
      Stopped requiring the core Node.js <tt>"util"</tt> module for
      back-compatibility with Node.js 0.2.5. Fixed a case where a
      conditional <tt>return</tt> would cause fallthrough in a <tt>switch</tt>
      statement. Optimized empty objects in destructuring assignment.
    </p>

    <p>
      <b class="header" style="margin-top: 20px;">1.0.0
        <span class="timestamp"> &ndash; <small>Dec 24, 2010</small></span>
      </b>
      CoffeeScript loops no longer try to preserve block scope when functions
      are being generated within the loop body. Instead, you can use the
      <tt>do</tt> keyword to create a convenient closure wrapper.
      Added a <tt>--nodejs</tt> flag for passing through options directly
      to the <tt>node</tt> executable.
      Better behavior around the use of pure statements within expressions.
      Fixed inclusive slicing through <tt>-1</tt>, for all browsers, and splicing
      with arbitrary expressions as endpoints.
    </p>

    <p>
      <b class="header" style="margin-top: 20px;">0.9.6
        <span class="timestamp"> &ndash; <small>Dec 6, 2010</small></span>
      </b>
      The REPL now properly formats stacktraces, and stays alive through
      asynchronous exceptions. Using <tt>--watch</tt> now prints timestamps as
      files are compiled. Fixed some accidentally-leaking variables within
      plucked closure-loops. Constructors now maintain their declaration
      location within a class body. Dynamic object keys were removed.
      Nested classes are now supported. Fixes execution context for naked
      splatted functions. Bugfix for inversion of chained comparisons.
      Chained class instantiation now works properly with splats.
    </p>

    <p>
      <b class="header" style="margin-top: 20px;">0.9.5
        <span class="timestamp"> &ndash; <small>Nov 21, 2010</small></span>
      </b>
      0.9.5 should be considered the first release candidate for CoffeeScript 1.0.
      There have been a large number of internal changes since the previous release,
      many contributed from <b>satyr</b>'s <a href="http://github.com/satyr/coco">Coco</a>
      dialect of CoffeeScript. Heregexes (extended regexes) were added. Functions
      can now have default arguments. Class bodies are now executable code.
      Improved syntax errors for invalid CoffeeScript. <tt>undefined</tt> now
      works like <tt>null</tt>, and cannot be assigned a new value.
      There was a precedence change with respect to single-line comprehensions:
      <tt>result = i for i in list</tt><br /> used to parse as <tt>result = (i for i in list)</tt>
      by default ... it now parses as <br /><tt>(result = i) for i in list</tt>.
    </p>

    <p>
      <b class="header" style="margin-top: 20px;">0.9.4
        <span class="timestamp"> &ndash; <small>Sep 21, 2010</small></span>
      </b>
      CoffeeScript now uses appropriately-named temporary variables, and recycles
      their references after use. Added <tt>require.extensions</tt> support for
      <b>Node.js 0.3</b>. Loading CoffeeScript in the browser now adds just a
      single <tt>CoffeeScript</tt> object to global scope.
      Fixes for implicit object and block comment edge cases.
    </p>

    <p>
      <b class="header" style="margin-top: 20px;">0.9.3
        <span class="timestamp"> &ndash; <small>Sep 16, 2010</small></span>
      </b>
      CoffeeScript <tt>switch</tt> statements now compile into JS <tt>switch</tt>
      statements &mdash; they previously compiled into <tt>if/else</tt> chains
      for JavaScript 1.3 compatibility.
      Soaking a function invocation is now supported. Users of the RubyMine
      editor should now be able to use <tt>--watch</tt> mode.
    </p>

    <p>
      <b class="header" style="margin-top: 20px;">0.9.2
        <span class="timestamp"> &ndash; <small>Aug 23, 2010</small></span>
      </b>
      Specifying the start and end of a range literal is now optional, eg. <tt>array[3..]</tt>.
      You can now say <tt>a not instanceof b</tt>.
      Fixed important bugs with nested significant and non-significant indentation (Issue #637).
      Added a <tt>--require</tt> flag that allows you to hook into the <tt>coffee</tt> command.
      Added a custom <tt>jsl.conf</tt> file for our preferred JavaScriptLint setup.
      Sped up Jison grammar compilation time by flattening rules for operations.
      Block comments can now be used with JavaScript-minifier-friendly syntax.
      Added JavaScript's compound assignment bitwise operators. Bugfixes to
      implicit object literals with leading number and string keys, as the subject
      of implicit calls, and as part of compound assignment.
    </p>

    <p>
      <b class="header" style="margin-top: 20px;">0.9.1
        <span class="timestamp"> &ndash; <small>Aug 11, 2010</small></span>
      </b>
      Bugfix release for <b>0.9.1</b>. Greatly improves the handling of mixed
      implicit objects, implicit function calls, and implicit indentation.
      String and regex interpolation is now strictly <tt>#{ ... }</tt> (Ruby style).
      The compiler now takes a <tt>--require</tt> flag, which specifies scripts
      to run before compilation.
    </p>

    <p>
      <b class="header" style="margin-top: 20px;">0.9.0
        <span class="timestamp"> &ndash; <small>Aug 4, 2010</small></span>
      </b>
      The CoffeeScript <b>0.9</b> series is considered to be a release candidate
      for <b>1.0</b>; let's give her a shakedown cruise. <b>0.9.0</b> introduces a massive
      backwards-incompatible change: Assignment now uses <tt>=</tt>, and object
      literals use <tt>:</tt>, as in JavaScript. This allows us to have implicit
      object literals, and YAML-style object definitions. Half assignments are
      removed, in favor of <tt>+=</tt>, <tt>or=</tt>, and friends.
      Interpolation now uses a hash mark <tt>#</tt> instead of the dollar sign
      <tt>$</tt> &mdash; because dollar signs may be part of a valid JS identifier.
      Downwards range comprehensions are now safe again, and are optimized to
      straight for loops when created with integer endpoints.
      A fast, unguarded form of object comprehension was added:
      <tt>for all key, value of object</tt>. Mentioning the <tt>super</tt> keyword
      with no arguments now forwards all arguments passed to the function,
      as in Ruby. If you extend class <tt>B</tt> from parent class <tt>A</tt>, if
      <tt>A</tt> has an <tt>extended</tt> method defined, it will be called, passing in <tt>B</tt> &mdash;
      this enables static inheritance, among other things. Cleaner output for
      functions bound with the fat arrow. <tt>@variables</tt> can now be used
      in parameter lists, with the parameter being automatically set as a property
      on the object &mdash; useful in constructors and setter functions.
      Constructor functions can now take splats.
    </p>

    <p>
      <b class="header" style="margin-top: 20px;">0.7.2
        <span class="timestamp"> &ndash; <small>Jul 12, 2010</small></span>
      </b>
      Quick bugfix (right after 0.7.1) for a problem that prevented <tt>coffee</tt>
      command-line options from being parsed in some circumstances.
    </p>

    <p>
      <b class="header" style="margin-top: 20px;">0.7.1
        <span class="timestamp"> &ndash; <small>Jul 11, 2010</small></span>
      </b>
      Block-style comments are now passed through and printed as JavaScript block
      comments -- making them useful for licenses and copyright headers. Better
      support for running coffee scripts standalone via hashbangs.
      Improved syntax errors for tokens that are not in the grammar.
    </p>

    <p>
      <b class="header" style="margin-top: 20px;">0.7.0
        <span class="timestamp"> &ndash; <small>Jun 28, 2010</small></span>
      </b>
      Official CoffeeScript variable style is now camelCase, as in JavaScript.
      Reserved words are now allowed as object keys, and will be quoted for you.
      Range comprehensions now generate cleaner code, but you have to specify <tt>by -1</tt>
      if you'd like to iterate downward. Reporting of syntax errors is greatly
      improved from the previous release. Running <tt>coffee</tt> with no arguments
      now launches the REPL, with Readline support. The <tt>&lt;-</tt> bind operator
      has been removed from CoffeeScript. The <tt>loop</tt> keyword was added,
      which is equivalent to a <tt>while true</tt> loop. Comprehensions that contain
      closures will now close over their variables, like the semantics of a <tt>forEach</tt>.
      You can now use bound function in class definitions (bound to the instance).
      For consistency, <tt>a in b</tt> is now an array presence check, and <tt>a of b</tt>
      is an object-key check. Comments are no longer passed through to the generated
      JavaScript.
    </p>

    <p>
      <b class="header" style="margin-top: 20px;">0.6.2
        <span class="timestamp"> &ndash; <small>May 15, 2010</small></span>
      </b>
      The <tt>coffee</tt> command will now preserve directory structure when
      compiling a directory full of scripts. Fixed two omissions that were preventing
      the CoffeeScript compiler from running live within Internet Explorer.
      There's now a syntax for block comments, similar in spirit to CoffeeScript's heredocs.
      ECMA Harmony DRY-style pattern matching is now supported, where the name
      of the property is the same as the name of the value: <tt>{name, length}: func</tt>.
      Pattern matching is now allowed within comprehension variables. <tt>unless</tt>
      is now allowed in block form. <tt>until</tt> loops were added, as the inverse
      of <tt>while</tt> loops. <tt>switch</tt> statements are now allowed without
      switch object clauses. Compatible
      with Node.js <b>v0.1.95</b>.
    </p>

    <p>
      <b class="header" style="margin-top: 20px;">0.6.1
        <span class="timestamp"> &ndash; <small>Apr 12, 2010</small></span>
      </b>
      Upgraded CoffeeScript for compatibility with the new Node.js <b>v0.1.90</b>
      series.
    </p>

    <p>
      <b class="header" style="margin-top: 20px;">0.6.0
        <span class="timestamp"> &ndash; <small>Apr 3, 2010</small></span>
      </b>
      Trailing commas are now allowed, a-la Python. Static
      properties may be assigned directly within class definitions,
      using <tt>@property</tt> notation.
    </p>

    <p>
      <b class="header" style="margin-top: 20px;">0.5.6
        <span class="timestamp"> &ndash; <small>Mar 23, 2010</small></span>
      </b>
      Interpolation can now be used within regular expressions and heredocs, as well as
      strings. Added the <tt>&lt;-</tt> bind operator.
      Allowing assignment to half-expressions instead of special <tt>||=</tt>-style
      operators. The arguments object is no longer automatically converted into
      an array. After requiring <tt>coffee-script</tt>, Node.js can now directly
      load <tt>.coffee</tt> files, thanks to <b>registerExtension</b>. Multiple
      splats can now be used in function calls, arrays, and pattern matching.
    </p>

    <p>
      <b class="header" style="margin-top: 20px;">0.5.5
        <span class="timestamp"> &ndash; <small>Mar 8, 2010</small></span>
      </b>
      String interpolation, contributed by
      <a href="http://github.com/StanAngeloff">Stan Angeloff</a>.
      Since <tt>--run</tt> has been the default since <b>0.5.3</b>, updating
      <tt>--stdio</tt> and <tt>--eval</tt> to run by default, pass <tt>--compile</tt>
      as well if you'd like to print the result.
    </p>

    <p>
      <b class="header" style="margin-top: 20px;">0.5.4
        <span class="timestamp"> &ndash; <small>Mar 3, 2010</small></span>
      </b>
      Bugfix that corrects the Node.js global constants <tt>__filename</tt> and
      <tt>__dirname</tt>. Tweaks for more flexible parsing of nested function
      literals and improperly-indented comments. Updates for the latest Node.js API.
    </p>

    <p>
      <b class="header" style="margin-top: 20px;">0.5.3
        <span class="timestamp"> &ndash; <small>Feb 27, 2010</small></span>
      </b>
      CoffeeScript now has a syntax for defining classes. Many of the core
      components (Nodes, Lexer, Rewriter, Scope, Optparse) are using them.
      Cakefiles can use <tt>optparse.coffee</tt> to define options for tasks.
      <tt>--run</tt> is now the default flag for the <tt>coffee</tt> command,
      use <tt>--compile</tt> to save JavaScripts. Bugfix for an ambiguity between
      RegExp literals and chained divisions.
    </p>

    <p>
      <b class="header" style="margin-top: 20px;">0.5.2
        <span class="timestamp"> &ndash; <small>Feb 25, 2010</small></span>
      </b>
      Added a compressed version of the compiler for inclusion in web pages as
      <br  /><tt>extras/coffee-script.js</tt>. It'll automatically run any script tags
      with type <tt>text/coffeescript</tt> for you. Added a <tt>--stdio</tt> option
      to the <tt>coffee</tt> command, for piped-in compiles.
    </p>


    <p>
      <b class="header" style="margin-top: 20px;">0.5.1
        <span class="timestamp"> &ndash; <small>Feb 24, 2010</small></span>
      </b>
      Improvements to null soaking with the existential operator, including
      soaks on indexed properties. Added conditions to <tt>while</tt> loops,
      so you can use them as filters with <tt>when</tt>, in the same manner as
      comprehensions.
    </p>

    <p>
      <b class="header" style="margin-top: 20px;">0.5.0
        <span class="timestamp"> &ndash; <small>Feb 21, 2010</small></span>
      </b>
      CoffeeScript 0.5.0 is a major release, While there are no language changes,
      the Ruby compiler has been removed in favor of a self-hosting
      compiler written in pure CoffeeScript.
    </p>

    <p>
      <b class="header" style="margin-top: 20px;">0.3.2
        <span class="timestamp"> &ndash; <small>Feb 8, 2010</small></span>
      </b>
      <tt>@property</tt> is now a shorthand for <tt>this.property</tt>.<br />
      Switched the default JavaScript engine from Narwhal to Node.js. Pass
      the <tt>--narwhal</tt> flag if you'd like to continue using it.
    </p>

    <p>
      <b class="header" style="margin-top: 20px;">0.3.0
        <span class="timestamp"> &ndash; <small>Jan 26, 2010</small></span>
      </b>
      CoffeeScript 0.3 includes major syntax changes:
      <br />
      The function symbol was changed to
      <tt>-></tt>, and the bound function symbol is now <tt>=></tt>.
      <br />
      Parameter lists in function definitions must now be wrapped in parentheses.
      <br />
      Added property soaking, with the <tt>?.</tt> operator.
      <br />
      Made parentheses optional, when invoking functions with arguments.
      <br />
      Removed the obsolete block literal syntax.
    </p>

    <p>
      <b class="header" style="margin-top: 20px;">0.2.6
        <span class="timestamp"> &ndash; <small>Jan 17, 2010</small></span>
      </b>
      Added Python-style chained comparisons, the conditional existence
      operator <tt>?=</tt>, and some examples from <i>Beautiful Code</i>.
      Bugfixes relating to statement-to-expression conversion, arguments-to-array
      conversion, and the TextMate syntax highlighter.
    </p>

    <p>
      <b class="header" style="margin-top: 20px;">0.2.5
        <span class="timestamp"> &ndash; <small>Jan 13, 2010</small></span>
      </b>
      The conditions in switch statements can now take multiple values at once &mdash;
      If any of them are true, the case will run. Added the long arrow <tt>==></tt>,
      which defines and immediately binds a function to <tt>this</tt>. While loops can
      now be used as expressions, in the same way that comprehensions can. Splats
      can be used within pattern matches to soak up the rest of an array.
    </p>

    <p>
      <b class="header" style="margin-top: 20px;">0.2.4
        <span class="timestamp"> &ndash; <small>Jan 12, 2010</small></span>
      </b>
      Added ECMAScript Harmony style destructuring assignment, for dealing with
      extracting values from nested arrays and objects. Added indentation-sensitive
      heredocs for nicely formatted strings or chunks of code.
    </p>

    <p>
      <b class="header" style="margin-top: 20px;">0.2.3
        <span class="timestamp"> &ndash; <small>Jan 11, 2010</small></span>
      </b>
      Axed the unsatisfactory <tt>ino</tt> keyword, replacing it with <tt>of</tt> for
      object comprehensions. They now look like: <tt>for prop, value of object</tt>.
    </p>

    <p>
      <b class="header" style="margin-top: 20px;">0.2.2
        <span class="timestamp"> &ndash; <small>Jan 10, 2010</small></span>
      </b>
      When performing a comprehension over an object, use <tt>ino</tt>, instead
      of <tt>in</tt>, which helps us generate smaller, more efficient code at
      compile time.
      <br />
      Added <tt>::</tt> as a shorthand for saying <tt>.prototype.</tt>
      <br />
      The "splat" symbol has been changed from a prefix asterisk <tt>*</tt>, to
      a postfix ellipsis <tt>...</tt>
      <br />
      Added JavaScript's <tt>in</tt> operator,
      empty <tt>return</tt> statements, and empty <tt>while</tt> loops.
      <br />
      Constructor functions that start with capital letters now include a
      safety check to make sure that the new instance of the object is returned.
      <br />
      The <tt>extends</tt> keyword now functions identically to <tt>goog.inherits</tt>
      in Google's Closure Library.
    </p>

    <p>
      <b class="header" style="margin-top: 20px;">0.2.1
        <span class="timestamp"> &ndash; <small>Jan 5, 2010</small></span>
      </b>
      Arguments objects are now converted into real arrays when referenced.
    </p>

    <p>
      <b class="header" style="margin-top: 20px;">0.2.0
        <span class="timestamp"> &ndash; <small>Jan 5, 2010</small></span>
      </b>
      Major release. Significant whitespace. Better statement-to-expression
      conversion. Splats. Splice literals. Object comprehensions. Blocks.
      The existential operator. Many thanks to all the folks who posted issues,
      with special thanks to
      <a href="http://github.com/liamoc">Liam O'Connor-Davis</a> for whitespace
      and expression help.
    </p>

    <p>
      <b class="header" style="margin-top: 20px;">0.1.6
        <span class="timestamp"> &ndash; <small>Dec 27, 2009</small></span>
      </b>
      Bugfix for running <tt>coffee --interactive</tt> and <tt>--run</tt>
      from outside of the CoffeeScript directory. Bugfix for nested
      function/if-statements.
    </p>

    <p>
      <b class="header" style="margin-top: 20px;">0.1.5
        <span class="timestamp"> &ndash; <small>Dec 26, 2009</small></span>
      </b>
      Array slice literals and array comprehensions can now both take Ruby-style
      ranges to specify the start and end. JavaScript variable declaration is
      now pushed up to the top of the scope, making all assignment statements into
      expressions. You can use <tt>\</tt> to escape newlines.
      The <tt>coffee-script</tt> command is now called <tt>coffee</tt>.
    </p>

    <p>
      <b class="header" style="margin-top: 20px;">0.1.4
        <span class="timestamp"> &ndash; <small>Dec 25, 2009</small></span>
      </b>
      The official CoffeeScript extension is now <tt>.coffee</tt> instead of
      <tt>.cs</tt>, which properly belongs to
      <a href="http://en.wikipedia.org/wiki/C_Sharp_(programming_language)">C#</a>.
      Due to popular demand, you can now also use <tt>=</tt> to assign. Unlike
      JavaScript, <tt>=</tt> can also be used within object literals, interchangeably
      with <tt>:</tt>. Made a grammatical fix for chained function calls
      like <tt>func(1)(2)(3)(4)</tt>. Inheritance and super no longer use
      <tt>__proto__</tt>, so they should be IE-compatible now.
    </p>

    <p>
      <b class="header" style="margin-top: 20px;">0.1.3
        <span class="timestamp"> &ndash; <small>Dec 25, 2009</small></span>
      </b>
      The <tt>coffee</tt> command now includes <tt>--interactive</tt>,
      which launches an interactive CoffeeScript session, and <tt>--run</tt>,
      which directly compiles and executes a script. Both options depend on a
      working installation of Narwhal.
      The <tt>aint</tt> keyword has been replaced by <tt>isnt</tt>, which goes
      together a little smoother with <tt>is</tt>.
      Quoted strings are now allowed as identifiers within object literals: eg.
      <tt>{"5+5": 10}</tt>.
      All assignment operators now use a colon: <tt>+:</tt>, <tt>-:</tt>,
      <tt>*:</tt>, etc.
    </p>

    <p>
      <b class="header" style="margin-top: 20px;">0.1.2
        <span class="timestamp"> &ndash; <small>Dec 24, 2009</small></span>
      </b>
      Fixed a bug with calling <tt>super()</tt> through more than one level of
      inheritance, with the re-addition of the <tt>extends</tt> keyword.
      Added experimental <a href="http://narwhaljs.org/">Narwhal</a>
      support (as a Tusk package), contributed by
      <a href="http://tlrobinson.net/">Tom Robinson</a>, including
      <b>bin/cs</b> as a CoffeeScript REPL and interpreter.
      New <tt>--no-wrap</tt> option to suppress the safety function
      wrapper.
    </p>

    <p>
      <b class="header" style="margin-top: 20px;">0.1.1
        <span class="timestamp"> &ndash; <small>Dec 24, 2009</small></span>
      </b>
      Added <tt>instanceof</tt> and <tt>typeof</tt> as operators.
    </p>

    <p>
      <b class="header" style="margin-top: 20px;">0.1.0
        <span class="timestamp"> &ndash; <small>Dec 24, 2009</small></span>
      </b>
      Initial CoffeeScript release.
    </p>

  </div>

  <script type="text/coffeescript">
    sourceFragment = "try:"

    # Set up the compilation function, to run when you stop typing.
    compileSource = ->
      source = $('#repl_source').val()
      window.compiledJS = ''
      try
        window.compiledJS = CoffeeScript.compile source, bare: on
        el = $('#repl_results')[0]
        if el.innerText
          el.innerText = window.compiledJS
        else
          $(el).text window.compiledJS
        $('#error').hide()
      catch error
        $('#error').text(error.message).show()

      # Update permalink
      $('#repl_permalink').attr 'href', "##{sourceFragment}#{encodeURIComponent source}"

    # Listen for keypresses and recompile.
    $('#repl_source').keyup -> compileSource()

    # Eval the compiled js.
    evalJS = ->
      try
        eval window.compiledJS
      catch error then alert error

    # Load the console with a string of CoffeeScript.
    window.loadConsole = (coffee) ->
      $('#repl_source').val coffee
      compileSource()
      $('.navigation.try').addClass('active')
      false

    # Helper to hide the menus.
    closeMenus = ->
      $('.navigation.active').removeClass 'active'

    $('.minibutton.run').click -> evalJS()

    window.showAcsTab = -> 
      closeMenus()
      await setTimeout defer(), 10
      $('.navigation.iced').addClass 'active'

    # Bind navigation buttons to open the menus.
    $('.navigation').click (e) ->
      return if e.target.tagName.toLowerCase() is 'a'
      return false if $(e.target).closest('.repl_wrapper').length
      if $(this).hasClass('active')
        closeMenus()
      else
        closeMenus()
        $(this).addClass 'active'
      false

    # Dismiss console if Escape pressed or click falls outside console
    # Trigger Run button on Ctrl-Enter
    $(document.body)
      .keydown (e) ->
        closeMenus() if e.which == 27
        evalJS() if e.which == 13 and (e.metaKey or e.ctrlKey) and $('.minibutton.run:visible').length
      .click (e) ->
        return false if $(e.target).hasClass('minibutton')
        closeMenus()

    $('#open_webchat').click ->
      $(this).replaceWith $('<iframe src="http://webchat.freenode.net/?channels=coffeescript" width="625" height="400"></iframe>')

    $("#repl_permalink").click (e) ->
        window.location = $(this).attr("href")
        false

    # If source code is included in location.hash, display it.
    hash = decodeURIComponent location.hash.replace(/^#/, '')
    if hash.indexOf(sourceFragment) == 0
        src = hash.substr sourceFragment.length
        loadConsole src

    compileSource()


    window.slowAlert = (w,s,cb) ->
      await setTimeout defer(), w
      alert s
      cb()

    window.add = (a,b,cb) ->
      await setTimeout defer(), 10
      cb(a+b)

  </script>

  <script src="documentation/vendor/jquery-1.6.4.js"></script>
  <script src="extras/coffee-script.js"></script>

</body>
</html><|MERGE_RESOLUTION|>--- conflicted
+++ resolved
@@ -7,10 +7,7 @@
     return '' unless File.exists?("documentation/js/#{file}.js")
     cs = File.read("documentation/coffee/#{file}.coffee")
     js = File.read("documentation/js/#{file}.js")
-<<<<<<< HEAD
     js.gsub!(/__iced_deferrals/, "__id");
-=======
->>>>>>> 842a358b
     cshtml = Uv.parse(cs, 'xhtml', 'coffeescript', false, 'idle', false)
     jshtml = Uv.parse(js, 'xhtml', 'javascript', false, 'idle', false)
     append = executable  == true ? '' : "alert(#{executable});"
@@ -42,7 +39,6 @@
 <html>
 <head>
   <meta http-equiv="content-type" content="text/html;charset=UTF-8" />
-<<<<<<< HEAD
   <title>IcedCoffeeScript</title>
   <link href='http://fonts.googleapis.com/css?family=Open+Sans:300italic,700italic,800italic,300,700,800' rel='stylesheet' type='text/css'>
   <link rel="stylesheet" type="text/css" href="documentation/css/docs.css" />
@@ -55,15 +51,6 @@
     #error:before { display:none; }
   </style>
   <![endif]-->
-=======
-  <title>CoffeeScript</title>
-  <link rel="stylesheet" type="text/css" href="documentation/css/docs.css" />
-  <link rel="stylesheet" type="text/css" href="documentation/css/idle.css" />
-  <link rel="shortcut icon" href="documentation/images/favicon.ico" />
-  <script>
-  <%= File.read("documentation/js/tame_inc.js") %>
-  </script>
->>>>>>> 842a358b
 </head>
 <body>
 
@@ -83,9 +70,6 @@
         <a href="#usage">Usage</a>
         <a href="#overview">Overview</a>
         <a href="#language">Language Reference</a>
-        <a href="#tame">Tame Basic Features</a>
-        <a href="#tame_defer">Tame Defer Values</a>
-        <a href="#tame_expr">Tame Expressions</a>
         <a href="#literals">Literals: Functions, Objects and Arrays</a>
         <a href="#lexical_scope">Lexical Scoping and Variable Safety</a>
         <a href="#conditionals">If, Else, Unless, and Conditional Assignment</a>
@@ -168,7 +152,6 @@
     <span class="bookmark" id="top"></span>
 
     <p>
-<<<<<<< HEAD
       <b>Iced</b>CoffeeScript is a superset of
       <a href="http://coffeescript.org">CoffeeScript</a>.
       The <tt>iced</tt> interpreter is a drop-in replacement
@@ -195,38 +178,11 @@
       is readable and pretty-printed, passes through
       <a href="http://www.javascriptlint.com/">JavaScript Lint</a>
       without warnings.
-=======
-      CoffeeScript is a little language that compiles into JavaScript.
-    </p>
-
-    <p>
-      But mind you, this is a <b>fork</b> of CoffeeScript, 
-      called <i>AdvancedCoffeeSubstitute (ACS)</i>. 
-      <b>ACS is a drop-in replacement for CoffeeScript
-      designed to simplify and parallelize asynchronous control flow, both on the 
-      browser, and in the server.</b>
-    </p>
-
-    <p>
-      The golden rule of CoffeeScript was: <i>"It's just JavaScript"</i>.  ACS
-      is doing something deeper.  It's selectively running code through a 
-      <i>continuation-passing style conversion</i>.  Original-style
-      CoffeeScript will compile as before, but code using the new ACS
-      features will be less recognizable.  Still, the compiled output
-      is readable and pretty-printed, passes through
-      <a href="http://www.javascriptlint.com/">JavaScript Lint</a>
-      without warnings, will work in every JavaScript implementation, and tends
-      to run as fast or faster than the equivalent handwritten JavaScript.
->>>>>>> 842a358b
     </p>
 
     <p>
       <b>Latest Version:</b>
-<<<<<<< HEAD
-      <a href="http://github.com/maxtaco/coffee-script/tarball/iced">1.3.3f</a>
-=======
-      <a href="http://github.com/maxtaco/coffee-script/tarball/1.2.0">1.2.0</a>
->>>>>>> 842a358b
+      <a href="http://github.com/maxtaco/coffee-script/tarball/iced">1.4.0a</a>
     </p>
 
     <h2>
@@ -271,7 +227,6 @@
   <pre>
 sudo bin/cake install</pre>
 
-<<<<<<< HEAD
 
     <h1>ICS: Clean, Powerful Async Control Flow for CoffeeScript</h1>
 
@@ -459,14 +414,6 @@
 
     <%= code_for('overview', 'cubes', false) %>
 
-=======
-    <p>
-      If installing on Ubuntu or Debian,
-      <a href="http://opinionatedprogrammer.com/2010/12/installing-coffeescript-on-debian-or-ubuntu/">be
-      careful not to use the existing out-of-date package</a>.
-    </p>
-
->>>>>>> 842a358b
     <h2>
       <span id="usage" class="bookmark"></span>
       Usage
@@ -640,11 +587,7 @@
       </li>
       <li>
         Start the CoffeeScript REPL:<br />
-<<<<<<< HEAD
         <tt>iced</tt>
-=======
-        <tt>coffee</tt>
->>>>>>> 842a358b
       </li>
     </ul>
 
@@ -656,11 +599,7 @@
     <p>
       <i>
         This reference is structured so that it can be read from top to bottom,
-<<<<<<< HEAD
         if you like. <b>Early sections focus on new/forked ICS features</b>.
-=======
-        if you like. <b>Early sections focus on new/forked ACS features</b>.
->>>>>>> 842a358b
         Later sections use ideas and syntax previously introduced.
         Familiarity with JavaScript is assumed.
         In all of the following examples, the source CoffeeScript is provided on
@@ -690,125 +629,6 @@
       You don't need to use parentheses to invoke a function if you're passing
       arguments. The implicit call wraps forward to the end of the line or block expression.<br />
       <tt>console.log sys.inspect object</tt> &rarr; <tt>console.log(sys.inspect(object));</tt>
-    </p>
-
-    <p>
-     <span id ="tame" class = "bookmark"></span>
-     <b class="header">Tame Basics</b>
-Here is simple example that waits for 1 second, and then calls <tt>alert</tt>:
-    </p>
-    <p>
-    <%= code_for('tame_basics_1', true) %>
-    </p>
-
-    <p>
-    There is one new language addition here, the <tt>await { ... }</tt> block, 
-    and also one new primitive
-    function, <tt>defer</tt>.  The two of them work in concert.  A
-    function must "wait" at the close of an await block until all
-    deferrals made in that await block are fulfilled.  The
-    function <tt>defer</tt> returns a callback, and a callee in an
-    await block can fulfill a deferral by simply calling the callback
-    it was given.  In the code above, there is only one deferral
-    produced, so after it's fulfilled by `setTimer` in 1000ms, control
-    continues past the `await` block, onto the alert.  The code looks
-    and feels like threaded code, but is still in the asynchronous
-    idiom (if you look at the rewritten code output by
-    the <tt>coffee</tt> compiler).
-    </p>
-
-    <p>
-    The next example shows some of the power of the tame primitives.
-    In the following examples, there are two operations that fire in
-    parallel, and a third that fires after the first two complete:
-    </p>
-
-    <p>
-    <%= code_for('tame_basics_2', true) %>
-    </p>
-
-    <p>
-    As one might expect, the tame constructs interoperate with standard
-    coffee control structures.  The following program will call
-    <tt>slowAlert</tt> three times sequentially:
-    </p>
-
-    <p>
-    <%= code_for('tame_loops_1', true) %>
-    </p>
-    
-    <p>
-    To fire those asynchronous calls in parallel, simply exchange 
-    the <tt>for</tt> and <tt>await</tt> blocks:
-    </p>
-
-    <p>
-    <%= code_for('tame_loops_2', true) %>
-    </p>
-
-    Things start to get interesting when you combine parallel and
-    serial control flow, but the syntax remains the same:
-
-    <p>
-    <%= code_for('tame_loops_3', true) %>
-    </p>
-
-    <p>
-     <span id ="tame_defer" class = "bookmark"></span>
-     <b class="header">Tame Defer Values</b>
-    Many JS and coffee libraries use callbacks passed as parameters
-    to signify when the given operation has completed, and which values
-    were produced.  As such, <tt>defer</tt> can take one or more arguments
-    which are filled in after a deferral is fulfilled. Note that the
-    snippet below is <i>node.js</i> code that requires a DNS resolver:
-    <p>
-    <%= code_for('tame_defer') %>
-    </p>
-
-    <p>
-     <span id="tame_expr" class = "bookmark"></span>
-     <b class="header">Tame in an Expression Context</b> 
-     It's possible
-     to use <tt>await</tt> blocks as expressions. And recursively
-     speaking, it's possible to use statements that contain `await`
-     blocks as expressions.
-    </p>
-
-    <p>
-     The simple rule is that an <tt>await</tt> block takes on the value of the
-     <tt>defer</tt> slot named <tt>_</tt> after its been fulfilled.  If there
-     are multiple defer slots named <tt>_</tt> within the await block, then
-     the last writer wins.  In practice, there's usually only one. Thus:
-    </p>
-
-    <p><%= code_for('tame_expr_1', true) %></p>
-
-    <p>
-     Of course, things can get arbitrarily compicated and nested, so it
-     gets hairy.  Consider this:
-    </p>
-
-    <p><%= code_for('tame_expr_2', true) %></p>
-
-    <p>
-     The rule is that all nested <tt>await</tt> blocks (barf!) are evaluated
-     sequentially in DFS order. You will get <tt>10</tt> in the above example
-     after three sequential calls to <tt>add</tt>.
-    </p>
-
-    <p>
-     I really don't like this feature for two reasons: (1) it's tricky to
-     get the implementation right, and I'm sure I haven't tested all of the
-     corner cases yet; (2) it's difficult to read and understand what
-     happens in which order.  I would suggest you save yourself the heartache,
-     and just write the above as this:
-    </p>
-    
-    <p><%= code_for('tame_expr_3', true) %></p>
-
-    <p>
-     It's just so much clearer what happens in which order, and it's easier
-     to parallelize or serialize as you see fit.
     </p>
 
     <p>
