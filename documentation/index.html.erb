--- conflicted
+++ resolved
@@ -133,25 +133,13 @@
     <p>
       CoffeeScript is a little language that compiles into JavaScript.
     </p>
-
-    <p>
-<<<<<<< HEAD
-=======
-      CoffeeScript is a little language that compiles into JavaScript.
-    </p>
-
-    <p>
->>>>>>> 7eb451ad
+    <p>
       But mind you, this is a <b>fork</b> of CoffeeScript, 
       called <i>AdvancedCoffeeSubstitute (ACS)</i>. 
       <b>ACS is a drop-in replacement for CoffeeScript
       designed to simplify and parallelize asynchronous control flow, both on the 
-<<<<<<< HEAD
       browser, and in the server.</b> See the 
       <a href="#" onclick="showAcsTab(); return false;">ACS Features</a> tab for more details.
-=======
-      browser, and in the server.</b>
->>>>>>> 7eb451ad
     </p>
 
     <p>
@@ -395,15 +383,8 @@
     <p>
       <i>
         This reference is structured so that it can be read from top to bottom,
-<<<<<<< HEAD
-        if you like. 
-        Later sections use ideas and syntax previously introduced.
-        <b>Even later sections focus on new ACS features, which can be linked
-        to from the menu above</b>.
-=======
         if you like. <b>Early sections focus on new/forked ACS features</b>.
         Later sections use ideas and syntax previously introduced.
->>>>>>> 7eb451ad
         Familiarity with JavaScript is assumed.
         In all of the following examples, the source CoffeeScript is provided on
         the left, and the direct compilation into JavaScript is on the right.
