<%
  require 'uv'
  require 'json'
  @counter = 0
  def code_for(file, executable=false, show_load=true, trunc=0)
    @counter += 1
    return '' unless File.exists?("documentation/js/#{file}.js")
    cs = File.read("documentation/coffee/#{file}.coffee")
    js = File.read("documentation/js/#{file}.js")
    js.gsub!(/__iced_deferrals/, "__id");
    cshtml = Uv.parse(cs, 'xhtml', 'coffeescript', false, 'idle', false)
    jshtml = Uv.parse(js, 'xhtml', 'javascript', false, 'idle', false)
    append = executable  == true ? '' : "alert(#{executable});"
    if executable and executable != true
      cs.sub!(/(\S)\s*\Z/m, "\\1\n\nalert #{executable}")
    end
    run    = executable  == true ? 'run' : "run: #{executable}"
    name   = "example#{@counter}"
    script = "<script>window.#{name} = #{cs.to_json}</script>"
    import = show_load ? "<div class='minibutton load' onclick='javascript: loadConsole(#{name});'>load</div>" : ''
    button = executable ? "<div class='minibutton ok' onclick='javascript: #{js};#{append}'>#{run}</div>" : ''
   trunc_code = trunc > 0 ? "style=\"height: #{trunc}px; overflow-y: scroll;\"" : "";
    "<div class='code' #{trunc_code}>#{cshtml}#{jshtml}#{script}#{import}#{button}<br class='clear' /></div>"
  end
  def hand_iced(file)
    @counter += 1
    return '' unless File.exists?("documentation/coffee/#{file}_hi.coffee")
    ics = File.read("documentation/coffee/#{file}.coffee")
    hcs = File.read("documentation/coffee/#{file}_hi.coffee")
    icshtml = Uv.parse(ics, 'xhtml', 'coffeescript', false, 'idle')
    hcshtml = Uv.parse(hcs, 'xhtml', 'coffeescript', false, 'idle')
    name   = "example#{@counter}"
    script = "<script>window.#{name} = #{ics.to_json}</script>"
    import = "<div class='minibutton load' onclick='javascript: loadConsole(#{name});'>load</div>"
    "<div class='code'>#{icshtml}#{hcshtml}#{script}#{import}<br class='clear' /></div>"
  end
%>
<!DOCTYPE html>
<html>
<head>
  <meta http-equiv="content-type" content="text/html;charset=UTF-8" />
  <title>IcedCoffeeScript</title>
  <link href='http://fonts.googleapis.com/css?family=Open+Sans:300italic,700italic,800italic,300,700,800' rel='stylesheet' type='text/css'>
  <link rel="stylesheet" type="text/css" href="documentation/css/docs.css" />
  <link rel="stylesheet" type="text/css" href="documentation/css/idle.css" />
  <link rel="shortcut icon" href="documentation/images/favicon.ico" />
  <!--[if IE]>
  <style type="text/css">
    div.code:before {background: none;}
    body { font-family: Helvetica, Arial, sans-serif; }
    #error:before { display:none; }
  </style>
  <![endif]-->
</head>
<body>

  <div id="flybar">
    <a id="logo" href="#top">IcedCoffeeScript</a>
    <div class="navigation toc">
      <div class="button">
        Table of Contents
      </div>
      <div class="contents menu">
        <a href="#installation">Installation</a>
        <a href="#iced">ICS By Example</a>
        <a href="#iced_basics">ICS Basics</a>
        <a href="#iced_control">ICS Control Flow</a>
        <a href="#iced_finish">ICS: Tutorial Conclusion</a>
        <a href="#iced_more">ICS: Read More</a>
        <a href="#usage">Usage</a>
        <a href="#overview">Overview</a>
        <a href="#language">Language Reference</a>
        <a href="#literals">Literals: Functions, Objects and Arrays</a>
        <a href="#lexical_scope">Lexical Scoping and Variable Safety</a>
        <a href="#conditionals">If, Else, Unless, and Conditional Assignment</a>
        <a href="#splats">Splats...</a>
        <a href="#loops">Loops and Comprehensions</a>
        <a href="#slices">Array Slicing and Splicing</a>
        <a href="#expressions">Everything is an Expression</a>
        <a href="#operators">Operators and Aliases</a>
        <a href="#classes">Classes, Inheritance, and Super</a>
        <a href="#destructuring">Destructuring Assignment</a>
        <a href="#fat_arrow">Function Binding</a>
        <a href="#embedded">Embedded JavaScript</a>
        <a href="#switch">Switch and Try/Catch</a>
        <a href="#comparisons">Chained Comparisons</a>
        <a href="#strings">String Interpolation, Block Strings, and Block Comments</a>
        <a href="#regexes">Block Regular Expressions</a>
        <a href="#cake">Cake, and Cakefiles</a>
        <a href="#scripts">"text/coffeescript" Script Tags</a>
        <a href="#resources">Books, Screencasts, Examples and Resources</a>
        <a href="#changelog">Change Log</a>
      </div>
    </div>
    <div class="navigation try">
      <div class="button">
        Try It
        <div class="repl_bridge"></div>
      </div>
      <div class="contents repl_wrapper">
        <div class="code">
          <div class="screenshadow tl"></div>
          <div class="screenshadow tr"></div>
          <div class="screenshadow bl"></div>
          <div class="screenshadow br"></div>
          <div id="repl_source_wrap">
            <textarea id="repl_source" rows="100" spellcheck="false">alert "Hello CoffeeScript!"</textarea>
          </div>
          <div id="repl_results_wrap"><pre id="repl_results"></pre></div>
          <div class="minibutton dark run" title="Ctrl-Enter">Run</div>
          <a class="minibutton permalink" id="repl_permalink">Link</a>
          <br class="clear" />
        </div>
      </div>
    </div>
    <div class="navigation annotated">
      <div class="button">
        Annotated Source
      </div>
      <div class="contents menu">
        <a href="documentation/docs/grammar.html">Grammar Rules &mdash; src/grammar</a>
        <a href="documentation/docs/lexer.html">Lexing Tokens &mdash; src/lexer</a>
        <a href="documentation/docs/rewriter.html">The Rewriter &mdash; src/rewriter</a>
        <a href="documentation/docs/nodes.html">The Syntax Tree &mdash; src/nodes</a>
        <a href="documentation/docs/sourcemap.html">SourceMaps &mdash; src/sourcemap</a>
        <a href="documentation/docs/scope.html">Lexical Scope &mdash; src/scope</a>
        <a href="documentation/docs/helpers.html">Helpers &amp; Utility Functions &mdash; src/helpers</a>
        <a href="documentation/docs/coffee-script.html">The CoffeeScript Module &mdash; src/coffee-script</a>
        <a href="documentation/docs/cake.html">Cake &amp; Cakefiles &mdash; src/cake</a>
        <a href="documentation/docs/command.html">"iced" Command-Line Utility &mdash; src/command</a>
        <a href="documentation/docs/optparse.html">Option Parsing &mdash; src/optparse</a>
        <a href="documentation/docs/repl.html">Interactive REPL &mdash; src/repl</a>
        <a href="documentation/docs/iced.html">The Iced Runtime &mdash; src/iced</a>
        <a href="documentation/docs/icedlib.html">The Iced Advanced Library&mdash; src/icedlib</a>
      </div>
    </div>
    <div class="navigation iced">
     <div class="button">
       Iced Features
     </div>
      <div class="contents menu">
        <a href="#iced">ICS by Example</a>
        <a href="#iced_basics">ICS Basics</a>
        <a href="#iced_control">ICS Control Flow</a>
        <a href="#iced_finish">ICS: Tutorial Conclusion</a>
        <a href="#iced_more">ICS: Read More</a>
      </div>
    </div>
    <div id="error" style="display:none;"></div>
  </div>

  <div class="container">
    <span class="bookmark" id="top"></span>

    <p>
      <b>Iced</b>CoffeeScript is a superset of
      <a href="http://coffeescript.org">CoffeeScript</a>.
      The <tt>iced</tt> interpreter is a drop-in replacement
      for the standard <tt>coffee</tt> interpreter;
      it will interpret almost all existing CoffeeScript programs.
    </p>
 
    <p>IcedCoffeeScript (ICS) adds two new keywords: <tt>await</tt>
      and <tt>defer</tt>.  These additions simply and powerfully
      streamline asynchronous control flow, both on the server and on
      the browser. Say goodbye to callback pyramids; say adios to
      massive code rewrites when synchronization requirements change
      slightly.  Say hello to clean, readable, maintainable control
      flow for network and asynchronous operations!
    </p>

    <p>
<<<<<<< HEAD
      The golden rule of CoffeeScript was: <i>"It's just
      JavaScript"</i>.  ICS is doing something deeper.  It's
      selectively running code through a
      continuation-passing style conversion.  Original-style
      CoffeeScript will compile as before, but code using the new ICS
      features will be less recognizable.  Still, the compiled output
      is readable and pretty-printed, passes through
      <a href="http://www.javascriptlint.com/">JavaScript Lint</a>
      without warnings.
=======
      The golden rule of CoffeeScript is: <i>"It's just JavaScript"</i>. The code
      compiles one-to-one into the equivalent JS, and there is
      no interpretation at runtime. You can use any existing JavaScript library
      seamlessly from CoffeeScript (and vice-versa). The compiled output is
      readable and pretty-printed, will work in every JavaScript runtime, and tends
      to run as fast or faster than the equivalent handwritten JavaScript.
>>>>>>> 0bd4aa78
    </p>

    <p>
      <b>Latest Version:</b>
<<<<<<< HEAD
      <a href="http://github.com/maxtaco/coffee-script/tarball/iced2">1.6.2b</a>
=======
      <a href="http://github.com/jashkenas/coffee-script/tarball/1.6.3">1.6.3</a>
>>>>>>> 0bd4aa78
    </p>

    <h2>
      <span id="installation" class="bookmark"></span>
      Installation
    </h2>

    <p>
      The CoffeeScript compiler is itself
      <a href="documentation/docs/grammar.html">written in CoffeeScript</a>,
      using the <a href="http://jison.org">Jison parser generator</a>. The
      command-line version of <tt>iced</tt> is available as a
      <a href="http://nodejs.org/">Node.js</a> utility. The
      <a href="extras/coffee-script.js">core compiler</a> however, does not
      depend on Node, and can be run in any JavaScript environment, or in the
      browser (see "Try It", above).
    </p>

    <p>
      To install, first make sure you have a working copy of the latest stable version of
      <a href="http://nodejs.org/">Node.js</a>, and <a href="http://npmjs.org">npm</a>
      (the Node Package Manager). You can then install CoffeeScript with npm:
    </p>

    <pre>
npm install -g iced-coffee-script</pre>

    <p>
      (Leave off the <tt>-g</tt> if you don't wish to install globally.)
    </p>

    <p>
      If you'd prefer to install the latest master version of CoffeeScript, you
      can clone the CoffeeScript
      <a href="https://github.com/maxtaco/coffee-script">source repository</a>
      from GitHub, or download
      <a href="https://github.com/maxtaco/coffee-script/tarball/iced2">the source</a> directly.
      To install the CoffeeScript compiler system-wide
      under <tt>/usr/local</tt>, open the directory and run:
    </p>

  <pre>
sudo bin/cake install</pre>


    <h1>ICS: Clean, Powerful Async Control Flow for CoffeeScript</h1>

    <p>
     <span id ="iced" class = "bookmark"></span>
     We're going to introduce ICS by a working browser-based example.
     We want to write a little program that uses the 
     <a href="http://twitter.com">Twitter</a> API to search for what
     to eat given today's weather.  The strategy is as follows: search
     for four different foods, and see which has the most recent activity;
     search for four different weather patterns, and see which has the
     most recent activity; then search for both in one joint search.
     Do as much as possible in parallel.
    </p>

    <p>
     <span id="iced_basics" class="bookmark"></span>
     <b class="header">ICS Basics</b>
     The first basic primitive is used to do a Twitter search for a 
     single keyword.  On the left is the ICS version, on the right
     is hand-rolled vanilla (hot) CoffeeScript.
    </p>

    <p>
     <%= hand_iced('iced_tw_1') %>
    </p>

    <p>
     There is one new language addition here, the <tt>await { ... }</tt> 
     block, and also one new primitive function, <tt>defer</tt>.  
     The two work in concert.  A function must "wait" at the close of 
     an await block until all deferrals made in that await block are 
     fulfilled.  The function <tt>defer</tt> returns a callback, 
     and a callee in an await block can fulfill a deferral by simply 
     calling the callback it was given.
    </p>

    <p>In the code above, there is 
     only one deferral produced, and it's handed as an argument to 
     <tt>$.getJSON</tt>.  This is the standard 
     <a href="http://api.jquery.com/jQuery.getJSON/">jQuery getJSON</a> 
     call, which makes an Ajax request to the URL given, and then calls
     the passed callback with the JSON object it fetched. When
     the jQuery library does this, it will fulfill the 
     deferral, and in so doing it will populate <tt>json</tt>
     with the data it fetched.  Then, the function continues
     calling the final <tt>cb json.results</tt>.
    </p>

    <p>The right hand side shows the same code in standard
     CoffeeScript, and as we can see, there's not much difference...yet.
     Read on, dear reader!
    </p>

    <p>
     <span id="iced_control" class="bookmark"></span>
     <b class="header">ICS and Standard Control Flow</b>
     What's so great about <tt>await</tt> and <tt>defer</tt> is that
     they integrate seamlessly with existing CoffeeScript control structures,
     the tried-and-true favorites like <tt>for</tt>, <tt>if</tt> and
     <tt>else</tt>.
    </p>
  
    <p>The next step in our working example is to make multiple
     requests to the Twitter API, either in parallel or in serial.
     Recall, we want to lookup results for multiple food items (or weather
     conditions), so we can compare them to each other.  Here is
     the code in ICS and standard CoffeeScript:
    </p>

    <p>
     <%= hand_iced('iced_tw_2') %>
    </p>

    <p>
     Look at the ICS code (on the left) first.  Recall the rule:
     control stops in an <tt>await</tt> block until all <tt>defer</tt>rals
     created in that block have fulfilled.  This code launches many
     searches in parallel, and only continues outside of the <tt>await</tt>
     block when all have completed.  At that point <tt>cb out</tt> is
     called and <tt>parallelSearch</tt> is done.
    </p>
    
    <p>
     The right side is significantly hairier. We need to introduce a
     new function <tt>cb_generator</tt> that keeps track of how many
     searches we have outstanding.  Only once all have come back should
     we continue and call the given callback.  A big problem with this
     code is that it's significantly less readable.  Control is weirdly
     inverted, so that it's no longer possible to follow the code top to 
     bottom. It's also error-prone and difficult to modify.
    </p>

    <p>Let's say, for instance, that Twitter changes their ToS and we
     now have to issue these searches in serial, rather than in parallel.
     How does the code change?
    <p>

    <p>
     <%= hand_iced('iced_tw_3') %>
    </p>

    <p>The ICS code barely changed!  We just exchanged the <tt>await</tt>
     and <tt>for</tt> statements.  The hand-rolled CoffeeScript needed
     a major rewrite.  Moreover it's difficult to look at this code
     and recognize it as a sequential loop.
    </p>

    <p>
     <span id="iced_finish" class="bookmark"></span>
     <b class="header">Closing out the Tutorial</b>
     There's really not much more to it.  The ICS constructs
     also work with <tt>while</tt>, <tt>until</tt>
     <tt>if</tt>, <tt>else</tt>, <tt>unless</tt>, and 
     <tt>switch</tt> constructs. The only exception is <tt>try</tt>,
     which doesn't catch exceptions when called from event handlers
     the main loop, for the same reason hand-rolled asynchronous code
     and <tt>try</tt> do not work well together.
    </p>

    <p>Finishing up our little example, here is code to
     rank the results we fetched from Twitter:
    </p>
    
    <p>
     <%= hand_iced('iced_tw_4') %>
    </p>

    <p>And a main block of code:</p>

    <p>
     <%= hand_iced('iced_tw_5') %>
    </p>

    <p>Again, let's ask the question, what happens if the synchronization
     requirements change slightly?  As written, the two calls to
     <tt>rankPopularity</tt> fire in parallel, to minimize the latency
     the end-user experiences.  Imagine the goal becomes
     to reduce server load?  Then, we only want to
     issue the second call if the first succeeded.  The code would be
     updated as follows:
    </p>

    <p>
     <%= hand_iced('iced_tw_6') %>
    </p>
    
    <p>
     The code on the right changed a lot more than the code on the left.
     Keep in mind, the more code you have to change, the more likely
     you are to introduce a (subtle) bug.  The ICS compiler 
     automatically manages the synchronization subtleties for you.
    </p>

   <p>
     Putting it all together, we have code that works in
     your browser!
    </p>

   <%= code_for('iced_tw_full', true, true, 630) %>

   <p>When thinking about hand-rolled asynchronous code, like the
     code on the right in these examples, we suggest asking two
     important questions: (1) is it sensible to read top-to-bottom;
     and (2) how much work is it to change if the synchronization
     requirements change. 

   <p>
    <span id="iced_more" class="bookmark"></span>
     <b class="header">ICS: Read More</b> 
     To learn more about the ICS implementation strategy, and extra
     features of the API, see the detailed documentation
     on <a href="https://github.com/maxtaco/coffee-script/blob/iced2/iced.md">github</a>.
   </p>


   <h1>Vanilla CoffeeScript Reference</h1>

    <h2>
      <span id="overview" class="bookmark"></span>
      Overview
    </h2>

    <p><i>CoffeeScript on the left, compiled JavaScript output on the right.</i></p>

    <%= code_for('overview', 'cubes', false) %>

    <h2>
      <span id="usage" class="bookmark"></span>
      Usage
    </h2>

    <p>
      Once installed, you should have access to the <tt>iced</tt> command,
      which can execute scripts, compile <tt>.iced</tt> files into <tt>.js</tt>,
      and provide an interactive REPL. (Note that the <tt>iced</tt> command
      will also accept the <tt>.coffee</tt> extension).
      The <tt>iced</tt> command takes the following options:
    </p>

    <table>
      <tr>
        <td><code>-c, --compile</code></td>
        <td>
          Compile a <tt>.iced</tt> script into a <tt>.js</tt> JavaScript file
          of the same name.
        </td>
      </tr>
      <tr>
        <td width="25%"><code>-i, --interactive</code></td>
        <td>
          Launch an interactive CoffeeScript session to try short snippets.
          Identical to calling <tt>iced</tt> with no arguments.
        </td>
      </tr>
      <tr>
        <td><code>-o, --output [DIR]</code></td>
        <td>
          Write out all compiled JavaScript files into the specified directory.
          Use in conjunction with <tt>--compile</tt> or <tt>--watch</tt>.
        </td>
      </tr>
      <tr>
        <td><code>-j, --join [FILE]</code></td>
        <td>
          Before compiling, concatenate all scripts together in the order they
          were passed, and write them into the specified file.
          Useful for building large projects.
        </td>
      </tr>
      <tr>
        <td><code>-w, --watch</code></td>
        <td>
          Watch files for changes, rerunning the specified command when any
          file is updated.
        </td>
      </tr>
      <tr>
        <td><code>-p, --print</code></td>
        <td>
          Instead of writing out the JavaScript as a file, print it
          directly to <b>stdout</b>.
        </td>
      </tr>
      <tr>
        <td><code>-s, --stdio</code></td>
        <td>
          Pipe in CoffeeScript to STDIN and get back JavaScript over STDOUT.
          Good for use with processes written in other languages. An example:<br />
          <tt>cat src/cake.coffee | iced -sc</tt>
        </td>
      </tr>
      <tr>
        <td><code>-l, --literate</code></td>
        <td>
          Parses the code as Literate CoffeeScript. You only need to specify
          this when passing in code directly over <b>stdio</b>, or using some sort
          of extension-less file name.
        </td>
      </tr>
      <tr>
        <td><code>-e, --eval</code></td>
        <td>
          Compile and print a little snippet of CoffeeScript directly from the
          command line. For example:<br /><tt>iced -e "console.log num for num in [10..1]"</tt>
        </td>
      </tr>
      <tr>
        <td><code>-r, --require</code></td>
        <td>
          Load a library before compiling or executing your script. Can be used
          to hook in to the compiler (to add Growl notifications, for example).
        </td>
      </tr>
      <tr>
        <td><code>-b, --bare</code></td>
        <td>
          Compile the JavaScript without the 
          <a href="#lexical_scope">top-level function safety wrapper</a>.
        </td>
      </tr>
      <tr>
        <td><code>-t, --tokens</code></td>
        <td>
          Instead of parsing the CoffeeScript, just lex it, and print out the
          token stream: <tt>[IDENTIFIER square] [ASSIGN =] [PARAM_START (]</tt> ...
        </td>
      </tr>
      <tr>
        <td><code>-n, --nodes</code></td>
        <td>
          Instead of compiling the CoffeeScript, just lex and parse it, and print
          out the parse tree:
<pre class="no_bar">
Expressions
  Assign
    Value "square"
    Code "x"
      Op *
        Value "x"
        Value "x"</pre>
        </td>
      </tr>
      <tr>
       <td><code>-I, --runtime [MODE]</code></td>
       <td>
         An <b>IcedCoffeeScript</b> addition, specify how the Iced
         runtime is included in the output JavaScript file.
         <i>mode</i> can be one of
         <tt>node</tt>, <tt>inline</tt>, <tt>none</tt>, or <tt>window</tt>,
         and the default is <tt>node</tt>.  In <tt>node</tt> mode,
         emit a Node.js <tt>iced = require('iced-coffee-script').iced</tt>
         fragment.  If <tt>inline</tt> is specified, then paste a simplified
         version of the runtime directly into the file (but only if there's
         Iced code in the input file).  If <tt>none</tt> is specified, do 
         nothing.  If <tt>window</tt> is specified, make inline a runtime
         and assigned it to <tt>window.iced</tt>, so that other fragments
         later in the file don't need it.
       </td>
      </tr>
      <tr>
        <td><code>--nodejs</code></td>
        <td>
          The <tt>node</tt> executable has some useful options you can set,
          such as<br /> <tt>--debug</tt>, <tt>--debug-brk</tt> and <tt>--max-stack-size</tt>. Use this
          flag to forward options directly to Node.js.
        </td>
      </tr>
    </table>

    <p>
      <b>Examples:</b>
    </p>

    <ul>
      <li>
        Compile a directory tree of <tt>.iced</tt> files in <tt>src</tt> into a parallel
        tree of <tt>.js</tt> files in <tt>lib</tt>:<br />
        <tt>iced --compile --output lib/ src/</tt>
      </li>
      <li>
        Watch a file for changes, and recompile it every time the file is saved:<br />
        <tt>iced --watch --compile experimental.iced</tt>
      </li>
      <li>
        Concatenate a list of files into a single script:<br />
        <tt>iced --join project.js --compile src/*.iced</tt>
      </li>
      <li>
        Print out the compiled JS from a one-liner:<br />
        <tt>iced -bpe "alert i for i in [0..10]"</tt>
      </li>
      <li>
        All together now, watch and recompile an entire project as you work on it:<br />
        <tt>iced -o lib/ -cw src/</tt>
      </li>
      <li>
        Start the CoffeeScript REPL:<br />
        <tt>iced</tt>
      </li>
    </ul>

    <h2>
      <span id="language" class="bookmark"></span>
      Language Reference
    </h2>

    <p>
      <i>
        This reference is structured so that it can be read from top to bottom,
        if you like. <b>Early sections focus on new/forked ICS features</b>.
        Later sections use ideas and syntax previously introduced.
        Familiarity with JavaScript is assumed.
        In all of the following examples, the source CoffeeScript is provided on
        the left, and the direct compilation into JavaScript is on the right.
      </i>
    </p>

    <p>
      <i>
        Many of the examples can be run (where it makes sense) by pressing the <b>run</b>
        button on the right, and can be loaded into the "Try It"
        console by pressing the <b>load</b> button on the left.
      </i>
    <p>
      First, the basics: CoffeeScript uses significant whitespace to delimit blocks of code.
      You don't need to use semicolons <tt>;</tt> to terminate expressions,
      ending the line will do just as well (although semicolons can still
      be used to fit multiple expressions onto a single line).
      Instead of using curly braces
      <tt>{ }</tt> to surround blocks of code in <a href="#literals">functions</a>,
      <a href="#conditionals">if-statements</a>,
      <a href="#switch">switch</a>, and <a href="#try">try/catch</a>,
      use indentation.
    </p>

    <p>
      You don't need to use parentheses to invoke a function if you're passing
      arguments. The implicit call wraps forward to the end of the line or block expression.<br />
      <tt>console.log sys.inspect object</tt> &rarr; <tt>console.log(sys.inspect(object));</tt>
    </p>

    <p>
      <span id="literals" class="bookmark"></span>
      <b class="header">Functions</b>
      Functions are defined by an optional list of parameters in parentheses,
      an arrow, and the function body. The empty function looks like this:
      <tt>-></tt>
    </p>
    <%= code_for('functions', 'cube(5)') %>
    <p>
      Functions may also have default values for arguments. Override the default
      value by passing a non-null argument.
    </p>
    <%= code_for('default_args', 'fill("cup")') %>

    <p>
      <span id="objects_and_arrays" class="bookmark"></span>
      <b class="header">Objects and Arrays</b>
      The CoffeeScript literals for objects and arrays look very similar to
      their JavaScript cousins. When each property is listed on its own line,
      the commas are optional. Objects may be created using indentation instead
      of explicit braces, similar to <a href="http://yaml.org">YAML</a>.
    </p>
    <%= code_for('objects_and_arrays', 'song.join(" ... ")') %>
    <p>
      In JavaScript, you can't use reserved words, like <tt>class</tt>, as properties
      of an object, without quoting them as strings. CoffeeScript notices reserved words
      used as keys in objects and quotes them for you, so you don't have to worry
      about it (say, when using jQuery).
    </p>
    <%= code_for('objects_reserved') %>

    <p>
      <span id="lexical_scope" class="bookmark"></span>
      <b class="header">Lexical Scoping and Variable Safety</b>
      The CoffeeScript compiler takes care to make sure that all of your variables
      are properly declared within lexical scope &mdash; you never need to write
      <tt>var</tt> yourself.
    </p>
    <%= code_for('scope', 'inner') %>
    <p>
      Notice how all of the variable declarations have been pushed up to
      the top of the closest scope, the first time they appear.
      <b>outer</b> is not redeclared within the inner function, because it's
      already in scope; <b>inner</b> within the function, on the other hand,
      should not be able to change the value of the external variable of the same name, and
      therefore has a declaration of its own.
    </p>
    <p>
      This behavior is effectively identical to Ruby's scope for local variables.
      Because you don't have direct access to the <tt>var</tt> keyword,
      it's impossible to shadow an outer variable on purpose, you may only refer
      to it. So be careful that you're not reusing the name of an external
      variable accidentally, if you're writing a deeply nested function.
    </p>
    <p>
      Although suppressed within this documentation for clarity, all
      CoffeeScript output is wrapped in an anonymous function:
      <tt>(function(){ ... })();</tt> This safety wrapper, combined with the
      automatic generation of the <tt>var</tt> keyword, make it exceedingly difficult
      to pollute the global namespace by accident.
    </p>
    <p>
      If you'd like to create top-level variables for other scripts to use,
      attach them as properties on <b>window</b>, or on the <b>exports</b>
      object in CommonJS. The <b>existential operator</b> (covered below), gives you a
      reliable way to figure out where to add them; if you're targeting both
      CommonJS and the browser: <tt>exports ? this</tt>
    </p>

    <p>
      <span id="conditionals" class="bookmark"></span>
      <b class="header">If, Else, Unless, and Conditional Assignment</b>
      <b>If/else</b> statements can be written without the use of parentheses and
      curly brackets. As with functions and other block expressions,
      multi-line conditionals are delimited by indentation. There's also a handy
      postfix form, with the <tt>if</tt> or <tt>unless</tt> at the end.
    </p>
    <p>
      CoffeeScript can compile <b>if</b> statements into JavaScript expressions,
      using the ternary operator when possible, and closure wrapping otherwise. There
      is no explicit ternary statement in CoffeeScript &mdash; you simply use
      a regular <b>if</b> statement on a single line.
    </p>
    <%= code_for('conditionals') %>

    <p>
      <span id="splats" class="bookmark"></span>
      <b class="header">Splats...</b>
      The JavaScript <b>arguments object</b> is a useful way to work with
      functions that accept variable numbers of arguments. CoffeeScript provides
      splats <tt>...</tt>, both for function definition as well as invocation,
      making variable numbers of arguments a little bit more palatable.
    </p>
    <%= code_for('splats', true) %>

    <p>
      <span id="loops" class="bookmark"></span>
      <b class="header">Loops and Comprehensions</b>
      Most of the loops you'll write in CoffeeScript will be <b>comprehensions</b>
      over arrays, objects, and ranges. Comprehensions replace (and compile into)
      <b>for</b> loops, with optional guard clauses and the value of the current array index.
      Unlike for loops, array comprehensions are expressions, and can be returned
      and assigned.
    </p>
    <%= code_for('array_comprehensions') %>
    <p>
      Comprehensions should be able to handle most places where you otherwise
      would use a loop, <b>each</b>/<b>forEach</b>, <b>map</b>, or <b>select</b>/<b>filter</b>, for example:
      <tt>shortNames = (name for name in list when name.length &lt; 5)</tt><br />
      If you know the start and end of your loop, or would like to step through
      in fixed-size increments, you can use a range to specify the start and
      end of your comprehension.
    </p>
    <%= code_for('range_comprehensions', 'countdown') %>
    <p>
      Note how because we are assigning the value of the comprehensions to a
      variable in the example above, CoffeeScript is collecting the result of
      each iteration into an array. Sometimes functions end with loops that are
      intended to run only for their side-effects. Be careful that you're not
      accidentally returning the results of the comprehension in these cases,
      by adding a meaningful return value &mdash; like <tt>true</tt> &mdash; or <tt>null</tt>,
      to the bottom of your function.
    </p>
    <p>
      To step through a range comprehension in fixed-size chunks,
      use <tt>by</tt>, for example:<br />
      <tt>evens = (x for x in [0..10] by 2)</tt>
    </p>
    <p>
      Comprehensions can also be used to iterate over the keys and values in
      an object. Use <tt>of</tt> to signal comprehension over the properties of
      an object instead of the values in an array.
    </p>
    <%= code_for('object_comprehensions', 'ages.join(", ")') %>
    <p>
      If you would like to iterate over just the keys that are defined on the
      object itself, by adding a <tt>hasOwnProperty</tt>
      check to avoid properties that may be inherited from the prototype, use<br />
      <tt>for own key, value of object</tt>
    </p>
    <p>
      The only low-level loop that CoffeeScript provides is the <b>while</b> loop. The
      main difference from JavaScript is that the <b>while</b> loop can be used
      as an expression, returning an array containing the result of each iteration
      through the loop.
    </p>
    <%= code_for('while', 'lyrics.join("\n")') %>
    <p>
      For readability, the <b>until</b> keyword is equivalent to <tt>while not</tt>,
      and the <b>loop</b> keyword is equivalent to <tt>while true</tt>.
    </p>
    <p>
      When using a JavaScript loop to generate functions, it's common to insert
      a closure wrapper in order to ensure that loop variables are closed over,
      and all the generated functions don't just share the final values. CoffeeScript
      provides the <tt>do</tt> keyword, which immediately invokes a passed function,
      forwarding any arguments.
    </p>
    <%= code_for('do') %>

    <p>
      <span id="slices" class="bookmark"></span>
      <b class="header">Array Slicing and Splicing with Ranges</b>
      Ranges can also be used to extract slices of arrays.
      With two dots (<tt>3..6</tt>), the range is inclusive (<tt>3, 4, 5, 6</tt>);
      with three dots (<tt>3...6</tt>), the range excludes the end (<tt>3, 4, 5</tt>).
    </p>
    <%= code_for('slices', 'middle') %>
    <p>
      The same syntax can be used with assignment to replace a segment of an array
      with new values, splicing it.
    </p>
    <%= code_for('splices', 'numbers') %>
    <p>
      Note that JavaScript strings are immutable, and can't be spliced.
    </p>
    <p>
      <span id="expressions" class="bookmark"></span>
      <b class="header">Everything is an Expression (at least, as much as possible)</b>
      You might have noticed how even though we don't add return statements
      to CoffeeScript functions, they nonetheless return their final value.
      The CoffeeScript compiler tries to make sure that all statements in the
      language can be used as expressions. Watch how the <tt>return</tt> gets
      pushed down into each possible branch of execution in the function
      below.
    </p>
    <%= code_for('expressions', 'eldest') %>
    <p>
      Even though functions will always return their final value, it's both possible
      and encouraged to return early from a function body writing out the explicit
      return (<tt>return value</tt>), when you know that you're done.
    </p>
    <p>
      Because variable declarations occur at the top of scope, assignment can
      be used within expressions, even for variables that haven't been seen before:
    </p>
    <%= code_for('expressions_assignment', 'six') %>
    <p>
      Things that would otherwise be statements in JavaScript, when used
      as part of an expression in CoffeeScript, are converted into expressions
      by wrapping them in a closure. This lets you do useful things, like assign
      the result of a comprehension to a variable:
    </p>
    <%= code_for('expressions_comprehension', 'globals') %>
    <p>
      As well as silly things, like passing a <b>try/catch</b> statement directly
      into a function call:
    </p>
    <%= code_for('expressions_try', true) %>
    <p>
      There are a handful of statements in JavaScript that can't be meaningfully
      converted into expressions, namely <tt>break</tt>, <tt>continue</tt>,
      and <tt>return</tt>. If you make use of them within a block of code,
      CoffeeScript won't try to perform the conversion.
    </p>

    <p>
      <span id="operators" class="bookmark"></span>
      <b class="header">Operators and Aliases</b>
      Because the <tt>==</tt> operator frequently causes undesirable coercion,
      is intransitive, and has a different meaning than in other languages,
      CoffeeScript compiles <tt>==</tt> into <tt>===</tt>, and <tt>!=</tt> into
      <tt>!==</tt>.
      In addition, <tt>is</tt> compiles into <tt>===</tt>,
      and <tt>isnt</tt> into <tt>!==</tt>.
    </p>
    <p>
      You can use <tt>not</tt> as an alias for <tt>!</tt>.
    </p>
    <p>
      For logic, <tt>and</tt> compiles to <tt>&amp;&amp;</tt>, and <tt>or</tt>
      into <tt>||</tt>.
    </p>
    <p>
      Instead of a newline or semicolon, <tt>then</tt> can be used to separate
      conditions from expressions, in <b>while</b>,
      <b>if</b>/<b>else</b>, and <b>switch</b>/<b>when</b> statements.
    </p>
    <p>
      As in <a href="http://yaml.org/">YAML</a>, <tt>on</tt> and <tt>yes</tt>
      are the same as boolean <tt>true</tt>, while <tt>off</tt> and <tt>no</tt> are boolean <tt>false</tt>.
    </p>
    <p>
      <tt>unless</tt> can be used as the inverse of <tt>if</tt>.
    </p>
    <p>
      As a shortcut for <tt>this.property</tt>, you can use <tt>@property</tt>.
    </p>
    <p>
      You can use <tt>in</tt> to test for array presence, and <tt>of</tt> to
      test for JavaScript object-key presence.
    </p>

    <p>
      All together now:
    </p>

    <table class="definitions">
      <tr><th>CoffeeScript</th><th>JavaScript</th></tr>
      <tr><td><tt>is</tt></td><td><tt>===</tt></td></tr>
      <tr><td><tt>isnt</tt></td><td><tt>!==</tt></td></tr>
      <tr><td><tt>not</tt></td><td><tt>!</tt></td></tr>
      <tr><td><tt>and</tt></td><td><tt>&amp;&amp;</tt></td></tr>
      <tr><td><tt>or</tt></td><td><tt>||</tt></td></tr>
      <tr><td><tt>true, yes, on</tt></td><td><tt>true</tt></td></tr>
      <tr><td><tt>false, no, off</tt></td><td><tt>false</tt></td></tr>
      <tr><td><tt>@, this</tt></td><td><tt>this</tt></td></tr>
      <tr><td><tt>of</tt></td><td><tt>in</tt></td></tr>
      <tr><td><tt>in</tt></td><td><i><small>no JS equivalent</small></i></td></tr>
    </table>

    <%= code_for('aliases') %>

    <p>
      <b class="header">The Existential Operator</b>
      It's a little difficult to check for the existence of a variable in
      JavaScript. <tt>if (variable) ...</tt> comes close, but fails for zero,
      the empty string, and false. CoffeeScript's existential operator <tt>?</tt> returns true unless
      a variable is <b>null</b> or <b>undefined</b>, which makes it analogous
      to Ruby's <tt>nil?</tt>
    </p>
    <p>
      It can also be used for safer conditional assignment than <tt>||=</tt>
      provides, for cases where you may be handling numbers or strings.
    </p>
    <%= code_for('existence', 'footprints') %>
    <p>
      The accessor variant of the existential operator <tt>?.</tt> can be used to soak
      up null references in a chain of properties. Use it instead
      of the dot accessor <tt>.</tt> in cases where the base value may be <b>null</b>
      or <b>undefined</b>. If all of the properties exist then you'll get the expected
      result, if the chain is broken, <b>undefined</b> is returned instead of
      the <b>TypeError</b> that would be raised otherwise.
    </p>
    <%= code_for('soaks') %>
    <p>
      Soaking up nulls is similar to Ruby's
      <a href="http://andand.rubyforge.org/">andand gem</a>, and to the
      <a href="http://groovy.codehaus.org/Operators#Operators-SafeNavigationOperator%28%3F.%29">safe navigation operator</a>
      in Groovy.
    </p>

    <p>
      <span id="classes" class="bookmark"></span>
      <b class="header">Classes, Inheritance, and Super</b>
      JavaScript's prototypal inheritance has always been a bit of a
      brain-bender, with a whole family tree of libraries that provide a cleaner
      syntax for classical inheritance on top of JavaScript's prototypes:
      <a href="http://code.google.com/p/base2/">Base2</a>,
      <a href="http://prototypejs.org/">Prototype.js</a>,
      <a href="http://jsclass.jcoglan.com/">JS.Class</a>, etc.
      The libraries provide syntactic sugar, but the built-in inheritance would
      be completely usable if it weren't for a couple of small exceptions:
      it's awkward to call <b>super</b> (the prototype object's
      implementation of the current function), and it's awkward to correctly
      set the prototype chain.
    </p>
    <p>
      Instead of repetitively attaching functions to a prototype, CoffeeScript
      provides a basic <tt>class</tt> structure that allows you to name your class,
      set the superclass, assign prototypal properties, and define the constructor,
      in a single assignable expression.
    </p>
    <p>
      Constructor functions are named, to better support helpful stack traces.
      In the first class in the example below, <tt>this.constructor.name is "Animal"</tt>.
    </p>
    <%= code_for('classes', true) %>
    <p>
      If structuring your prototypes classically isn't your cup of tea, CoffeeScript
      provides a couple of lower-level conveniences. The <tt>extends</tt> operator
      helps with proper prototype setup, and can be used to create an inheritance
      chain between any pair of constructor functions; <tt>::</tt> gives you
      quick access to an object's prototype; and <tt>super()</tt>
      is converted into a call against the immediate ancestor's method of the same name.
    </p>
    <%= code_for('prototypes', '"one_two".dasherize()') %>
    <p>
      Finally, class definitions are blocks of executable code, which make for interesting
      metaprogramming possibilities. Because in the context of a class definition,
      <tt>this</tt> is the class object itself (the constructor function), you
      can assign static properties by using <br /><tt>@property: value</tt>, and call
      functions defined in parent classes: <tt>@attr 'title', type: 'text'</tt>
    </p>

    <p>
      <span id="destructuring" class="bookmark"></span>
      <b class="header">Destructuring Assignment</b>
      To make extracting values from complex arrays and objects more convenient,
      CoffeeScript implements ECMAScript Harmony's proposed
      <a href="http://wiki.ecmascript.org/doku.php?id=harmony:destructuring">destructuring assignment</a>
      syntax. When you assign an array or object literal to a value, CoffeeScript
      breaks up and matches both sides against each other, assigning the values
      on the right to the variables on the left. In the simplest case, it can be
      used for parallel assignment:
    </p>
    <%= code_for('parallel_assignment', 'theBait') %>
    <p>
      But it's also helpful for dealing with functions that return multiple
      values.
    </p>
    <%= code_for('multiple_return_values', 'forecast') %>
    <p>
      Destructuring assignment can be used with any depth of array and object nesting,
      to help pull out deeply nested properties.
    </p>
    <%= code_for('object_extraction', 'name + " - " + street') %>
    <p>
      Destructuring assignment can even be combined with splats.
    </p>
    <%= code_for('patterns_and_splats', 'contents.join("")') %>
<<<<<<< HEAD
=======
    <p>
      Destructuring assignment is also useful when combined with class constructors
      to assign properties to your instance from an options object passed to the constructor.
    </p>
    <%= code_for('constructor_destructuring', 'contents.join("")') %>
>>>>>>> 0bd4aa78

    <p>
      <span id="fat_arrow" class="bookmark"></span>
      <b class="header">Function binding</b>
      In JavaScript, the <tt>this</tt> keyword is dynamically scoped to mean the
      object that the current function is attached to. If you pass a function as
      a callback or attach it to a different object, the original value of <tt>this</tt>
      will be lost. If you're not familiar with this behavior,
      <a href="http://www.digital-web.com/articles/scope_in_javascript/">this Digital Web article</a>
      gives a good overview of the quirks.
    </p>
    <p>
      The fat arrow <tt>=&gt;</tt> can be used to both define a function, and to bind
      it to the current value of <tt>this</tt>, right on the spot. This is helpful
      when using callback-based libraries like Prototype or jQuery, for creating
      iterator functions to pass to <tt>each</tt>, or event-handler functions
      to use with <tt>bind</tt>. Functions created with the fat arrow are able to access
      properties of the <tt>this</tt> where they're defined.
    </p>
    <%= code_for('fat_arrow') %>
    <p>
      If we had used <tt>-&gt;</tt> in the callback above, <tt>@customer</tt> would
      have referred to the undefined "customer" property of the DOM element,
      and trying to call <tt>purchase()</tt> on it would have raised an exception.
    </p>
    <p>
      When used in a class definition, methods declared with the fat arrow will
      be automatically bound to each instance of the class when the instance is
      constructed.
    </p>

    <p>
      <span id="embedded" class="bookmark"></span>
      <b class="header">Embedded JavaScript</b>
      Hopefully, you'll never need to use it, but if you ever need to intersperse
      snippets of JavaScript within your CoffeeScript, you can
      use backticks to pass it straight through.
    </p>
    <%= code_for('embedded', 'hi()') %>

    <p>
      <span id="switch" class="bookmark"></span>
      <b class="header">Switch/When/Else</b>
      <b>Switch</b> statements in JavaScript are a bit awkward. You need to
      remember to <b>break</b> at the end of every <b>case</b> statement to
      avoid accidentally falling through to the default case.
      CoffeeScript prevents accidental fall-through, and can convert the <tt>switch</tt>
      into a returnable, assignable expression. The format is: <tt>switch</tt> condition,
      <tt>when</tt> clauses, <tt>else</tt> the default case.
    </p>
    <p>
      As in Ruby, <b>switch</b> statements in CoffeeScript can take multiple
      values for each <b>when</b> clause. If any of the values match, the clause
      runs.
    </p>
    <%= code_for('switch') %>

    <p>
      <span id="try" class="bookmark"></span>
      <b class="header">Try/Catch/Finally</b>
      Try/catch statements are just about the same as JavaScript (although
      they work as expressions).
    </p>
    <%= code_for('try') %>

    <p>
      <span id="comparisons" class="bookmark"></span>
      <b class="header">Chained Comparisons</b>
      CoffeeScript borrows
      <a href="http://docs.python.org/reference/expressions.html#notin">chained comparisons</a>
      from Python &mdash; making it easy to test if a value falls within a
      certain range.
    </p>
    <%= code_for('comparisons', 'healthy') %>

    <p>
      <span id="strings" class="bookmark"></span>
      <b class="header">String Interpolation, Block Strings, and Block Comments</b>
      Ruby-style string interpolation is included in CoffeeScript. Double-quoted
      strings allow for interpolated values, using <tt>#{ ... }</tt>,
      and single-quoted strings are literal.
    </p>
    <%= code_for('interpolation', 'sentence') %>
    <p>
      Multiline strings are allowed in CoffeeScript.
    </p>
    <%= code_for('strings', 'mobyDick') %>
    <p>
      Block strings can be used to hold formatted or indentation-sensitive text
      (or, if you just don't feel like escaping quotes and apostrophes). The
      indentation level that begins the block is maintained throughout, so
      you can keep it all aligned with the body of your code.
    </p>
    <%= code_for('heredocs', 'html') %>
    <p>
      Double-quoted block strings, like other double-quoted strings, allow interpolation.
    </p>
    <p>
      Sometimes you'd like to pass a block comment through to the generated
      JavaScript. For example, when you need to embed a licensing header at
      the top of a file. Block comments, which mirror the syntax for block strings,
      are preserved in the generated code.
    </p>
    <%= code_for('block_comment') %>

    <p>
      <span id="regexes" class="bookmark"></span>
      <b class="header">Block Regular Expressions</b>
      Similar to block strings and comments, CoffeeScript supports block regexes &mdash;
      extended regular expressions that ignore internal whitespace and can contain
      comments and interpolation. Modeled after Perl's <tt>/x</tt> modifier, CoffeeSctipt's
      block regexes are delimited by <tt>///</tt> and go a long way towards making complex
      regular expressions readable. To quote from the CoffeeScript source:
    </p>
    <%= code_for('heregexes') %>

    <h2>
      <span id="cake" class="bookmark"></span>
      Cake, and Cakefiles
    </h2>

    <p>
      CoffeeScript includes a (very) simple build system similar to
      <a href="http://www.gnu.org/software/make/">Make</a> and
      <a href="http://rake.rubyforge.org/">Rake</a>. Naturally,
      it's called Cake, and is used for the tasks that build and test the CoffeeScript
      language itself. Tasks are defined in a file named <tt>Cakefile</tt>, and
      can be invoked by running <tt>cake [task]</tt> from within the directory.
      To print a list of all the tasks and options, just type <tt>cake</tt>.
    </p>

    <p>
      Task definitions are written in CoffeeScript, so you can put arbitrary code
      in your Cakefile. Define a task with a name, a long description, and the
      function to invoke when the task is run. If your task takes a command-line
      option, you can define the option with short and long flags, and it will
      be made available in the <tt>options</tt> object. Here's a task that uses
      the Node.js API to rebuild CoffeeScript's parser:
    </p>
    <%= code_for('cake_tasks') %>
    <p>
      If you need to invoke one task before another &mdash; for example, running
      <tt>build</tt> before <tt>test</tt>, you can use the <tt>invoke</tt> function:
      <tt>invoke 'build'</tt>. Cake tasks are a minimal way to expose your
      CoffeeScript functions to the command line, so
      <a href="documentation/docs/cake.html">don't expect any fanciness built-in</a>.
      If you need dependencies, or async callbacks, it's best to put them in your
      code itself &mdash; not the cake task.
    </p>

    <h2>
      <span id="scripts" class="bookmark"></span>
      "text/coffeescript" Script Tags
    </h2>

    <p>
      While it's not recommended for serious use, CoffeeScripts may be included
      directly within the browser using <tt>&lt;script type="text/coffeescript"&gt;</tt>
      tags. The source includes a compressed and minified version of the compiler
      (<a href="extras/coffee-script.js">Download current version here, 39k when gzipped</a>)
      as <tt>extras/coffee-script.js</tt>. Include this file on a page with
      inline CoffeeScript tags, and it will compile and evaluate them in order.
    </p>

    <p>
      In fact, the little bit of glue script that runs "Try It" above,
      as well as the jQuery for the menu, is implemented in just this way.
      View source and look at the bottom of the page to see the example.
      Including the script also gives you access to <tt>CoffeeScript.compile()</tt>
      so you can pop open Firebug and try compiling some strings.
    </p>

    <p>
      The usual caveats about CoffeeScript apply &mdash; your inline scripts will
      run within a closure wrapper, so if you want to expose global variables or
      functions, attach them to the <tt>window</tt> object.
    </p>

    <h2>
      <span id="resources" class="bookmark"></span>
      Books
    </h2>

    <p>
      There are a number of excellent resources to help you get
      started with CoffeeScript, some of which are freely available online.
    </p>

    <ul>
      <li>
        <a href="http://arcturo.github.com/library/coffeescript/">The Little Book on CoffeeScript</a>
        is a brief 5-chapter introduction to CoffeeScript, written with great
        clarity and precision by
        <a href="http://alexmaccaw.co.uk/">Alex MacCaw</a>.
      </li>
      <li>
        <a href="http://autotelicum.github.com/Smooth-CoffeeScript/">Smooth CoffeeScript</a>
        is a reimagination of the excellent book
        <a href="http://eloquentjavascript.net/">Eloquent JavaScript</a>, as if
        it had been written in CoffeeScript instead. Covers language features
        as well a the functional and object oriented programming styles. By
        <a href="https://github.com/autotelicum">E. Hoigaard</a>.
      </li>
      <li>
        <a href="http://pragprog.com/book/tbcoffee/coffeescript">CoffeeScript: Accelerated JavaScript Development</a>
        is <a href="http://trevorburnham.com/">Trevor Burnham</a>'s thorough
        introduction to the language. By the end of the book, you'll have built
        a fast-paced multiplayer word game, writing both the client-side and Node.js
        portions in CoffeeScript.
      </li>
    </ul>
    
    <h2>
      Screencasts
    </h2>
    
    <ul>
      <li>
        <a href="http://coffeescript.codeschool.com">A Sip of CoffeeScript</a> is a <a href="http://www.codeschool.com">Code School Course</a>
        which combines 6 screencasts with in-browser coding to make learning fun.  The first level is free to try out.
      </li>
      <li>
        <a href="http://peepcode.com/products/coffeescript">Meet CoffeeScript</a>
        is a 75-minute long screencast by <a href="http://peepcode.com/">PeepCode</a>.
        Highly memorable for its animations which demonstrate transforming CoffeeScript
        into the equivalent JS.
      </li>
      <li>
        If you're looking for less of a time commitment, RailsCasts'
        <a href="http://railscasts.com/episodes/267-coffeescript-basics">CoffeeScript Basics</a>
        should have you covered, hitting all of the important notes about CoffeeScript
        in 11 minutes.
      </li>
    </ul>

    <h2>
      Examples
    </h2>
    
    <p>
      The <a href="https://github.com/languages/coffeescript">best list of 
      open-source CoffeeScript examples</a> can be found on GitHub. But just
      to throw out few more:
    </p>

    <ul>
      <li>
        <b>github</b>'s <a href="http://hubot.github.com/">Hubot</a>,
        a friendly IRC robot that can perform any number of useful and useless tasks.
      </li>
      <li>
        <b>sstephenson</b>'s <a href="http://pow.cx/">Pow</a>,
        a zero-configuration Rack server, with comprehensive annotated source.
      </li>
      <li>
        <b>frank06</b>'s <a href="http://riakjs.org/">riak-js</a>, a Node.js client for
        <a href="http://www.basho.com/Riak.html">Riak</a>, with support for HTTP
        and Protocol Buffers.
      </li>
      <li>
        <b>technoweenie</b>'s <a href="https://github.com/technoweenie/coffee-resque">Coffee-Resque</a>,
        a port of <a href="https://github.com/defunkt/resque">Resque</a> for Node.js.
      </li>
      <li>
        <b>assaf</b>'s <a href="http://zombie.labnotes.org/">Zombie.js</a>,
        a headless, full-stack, faux-browser testing library for Node.js.
      </li>
      <li>
        <b>jashkenas</b>' <a href="documentation/docs/underscore.html">Underscore.coffee</a>, a port
        of the <a href="http://documentcloud.github.com/underscore/">Underscore.js</a>
        library of helper functions.
      </li>
      <li>
        <b>stephank</b>'s <a href="https://github.com/stephank/orona">Orona</a>, a remake of
        the Bolo tank game for modern browsers.
      </li>
      <li>
        <b>josh</b>'s <a href="http://josh.github.com/nack/">nack</a>, a Node.js-powered
        <a href="http://rack.rubyforge.org/">Rack</a> server.
      </li>
    </ul>

    <h2>
      Resources
    </h2>

    <ul>
      <li>
        <a href="https://github.com/maxtaco/coffee-script/">Source Code</a><br />
        Use <tt>bin/coffee</tt> to test your changes,<br />
        <tt>bin/cake test</tt> to run the test suite,<br />
        <tt>bin/cake build</tt> to rebuild the CoffeeScript compiler, and <br />
        <tt>bin/cake build:parser</tt> to regenerate the Jison parser if you're
        working on the grammar. <br /><br />
        <tt>git checkout lib &amp;&amp; bin/cake build:full</tt> is a good command to run when you're working
        on the core language. It'll refresh the lib directory
        (in case you broke something), build your altered compiler, use that to
        rebuild itself (a good sanity test) and then run all of the tests. If
        they pass, there's a good chance you've made a successful change.
      </li>
      <li>
        <a href="http://github.com/maxtaco/coffee-script/issues">CoffeeScript Issues</a><br />
        Bug reports, feature proposals, and ideas for changes to the language belong here.
      </li>
      <li>
        <a href="https://groups.google.com/forum/#!forum/coffeescript">CoffeeScript Google Group</a><br />
        If you'd like to ask a question, the mailing list is a good place to get help.
      </li>
      <li>
        <a href="http://github.com/maxtaco/coffee-script/wiki">The CoffeeScript Wiki</a><br />
        If you've ever learned a neat CoffeeScript tip or trick, or ran into a gotcha &mdash; share it on the wiki.
        The wiki also serves as a directory of handy
        <a href="http://github.com/jashkenas/coffee-script/wiki/Text-editor-plugins">text editor extensions</a>,
        <a href="http://github.com/jashkenas/coffee-script/wiki/Web-framework-plugins">web framework plugins</a>,
        and general <a href="http://github.com/jashkenas/coffee-script/wiki/Build-tools">CoffeeScript build tools</a>.
      </li>
      <li>
        <a href="http://github.com/jashkenas/coffee-script/wiki/FAQ">The FAQ</a><br />
        Perhaps your CoffeeScript-related question has been asked before. Check the FAQ first.
      </li>
      <li>
        <a href="https://github.com/jashkenas/coffee-script/downloads">High-Rez Logo</a><br />
        The CoffeeScript logo is available in Illustrator, EPS and PSD formats, for use
        in presentations.
      </li>
    </ul>

    <h2>
      <span id="webchat" class="bookmark"></span>
      Web Chat (IRC)
    </h2>

    <p>
      Quick help and advice can usually be found in the CoffeeScript IRC room.
      Join <tt>#coffeescript</tt> on <tt>irc.freenode.net</tt>, or click the
      button below to open a webchat session on this page.
    </p>

    <p>
      <button id="open_webchat">click to open #coffeescript</button>
    </p>

    <h2>
      <span id="changelog" class="bookmark"></span>
      Change Log
    </h2>
<<<<<<< HEAD
    
=======

    <p>
      <b class="header" style="margin-top: 20px;">
        <a href="https://github.com/jashkenas/coffee-script/compare/1.6.2...1.6.3">1.6.3</a>
        <span class="timestamp"> &ndash; <small>June 2, 2013</small></span>
      </b>
      <ul>
        <li>
          The CoffeeScript REPL now remembers your history between sessions.
          Just like a proper REPL should.
        </li>
        <li>
          You can now use <tt>require</tt> in Node to load <tt>.coffee.md</tt>
          Literate CoffeeScript files. In the browser,
          <tt>text/literate-coffeescript</tt> script tags.
        </li>
        <li>
          The old <tt>coffee --lint</tt> command has been removed. It was useful
          while originally working on the compiler, but has been surpassed by
          JSHint. You may now use <tt>-l</tt> to pass literate files in over
          <b>stdio</b>.
        </li>
        <li>
          Bugfixes for Windows path separators, <tt>catch</tt> without naming
          the error, and executable-class-bodies-with-
          prototypal-property-attachment.
        </li>
      </ul>
    </p>

    <p>
      <b class="header" style="margin-top: 20px;">
        <a href="https://github.com/jashkenas/coffee-script/compare/1.6.1...1.6.2">1.6.2</a>
        <span class="timestamp"> &ndash; <small>March 18, 2013</small></span>
      </b>
      <ul>
        <li>
          Source maps have been used to provide automatic line-mapping when
          running CoffeeScript directly via the <tt>coffee</tt> command, and
          for automatic line-mapping when running CoffeeScript directly in the
          browser. Also, to provide better error messages for semantic errors
          thrown by the compiler &mdash;
          <a href="http://cl.ly/NdOA">with colors, even</a>.
        </li>
        <li>
          Improved support for mixed literate/vanilla-style CoffeeScript projects,
          and generating source maps for both at the same time.
        </li>
        <li>
          Fixes for <b>1.6.x</b> regressions with overriding inherited bound
          functions, and for Windows file path management.
        </li>
        <li>
          The <tt>coffee</tt> command can now correctly <tt>fork()</tt>
          both <tt>.coffee</tt> and <tt>.js</tt> files. (Requires Node.js 0.9+)
        </li>
      </ul>
    </p>

    <p>
      <b class="header" style="margin-top: 20px;">
        <a href="https://github.com/jashkenas/coffee-script/compare/1.5.0...1.6.1">1.6.1</a>
        <span class="timestamp"> &ndash; <small>March 5, 2013</small></span>
      </b>
      <ul>
        <li>
          First release of <a href="#source-maps">source maps</a>. Pass the
          <tt>--map</tt> flag to the compiler, and off you go. Direct all your
          thanks over to <a href="http://github.com/jwalton">Jason Walton</a>.
        </li>
        <li>
          Fixed a 1.5.0 regression with multiple implicit calls against an
          indented implicit object. Combinations of implicit function calls
          and implicit objects should generally be parsed better now &mdash;
          but it still isn't good <i>style</i> to nest them too heavily.
        </li>
        <li>
          <tt>.coffee.md</tt> is now also supported as a Literate CoffeeScript
          file extension, for existing tooling.
          <tt>.litcoffee</tt> remains the canonical one.
        </li>
        <li>
          Several minor fixes surrounding member properties, bound methods and
          <tt>super</tt> in class declarations.
        </li>
      </ul>
    </p>

    <p>
      <b class="header" style="margin-top: 20px;">
        <a href="https://github.com/jashkenas/coffee-script/compare/1.4.0...1.5.0">1.5.0</a>
        <span class="timestamp"> &ndash; <small>Feb 25, 2013</small></span>
      </b>
      <ul>
        <li>
          First release of <a href="#literate">Literate CoffeeScript</a>.
        </li>
        <li>
          The CoffeeScript REPL is now based on the Node.js REPL, and should work
          better and more familiarly.
        </li>
        <li>
          Returning explicit values from constructors is now forbidden. If you want
          to return an arbitrary value, use a function, not a constructor.
        </li>
        <li>
          You can now loop over an array backwards, without having to manually
          deal with the indexes: <tt>for item in list by -1</tt>
        </li>
        <li>
          Source locations are now preserved in the CoffeeScript AST, although
          source maps are not yet being emitted.
        </li>
      </ul>
    </p>

    <p>
      <b class="header" style="margin-top: 20px;">
        <a href="https://github.com/jashkenas/coffee-script/compare/1.3.3...1.4.0">1.4.0</a>
        <span class="timestamp"> &ndash; <small>Oct 23, 2012</small></span>
      </b>
      <ul>
        <li>
          The CoffeeScript compiler now strips Microsoft's UTF-8 BOM if it
          exists, allowing you to compile BOM-borked source files.
        </li>
        <li>
          Fix Node/compiler deprecation warnings by removing <tt>registerExtension</tt>,
          and moving from <tt>path.exists</tt> to <tt>fs.exists</tt>.
        </li>
        <li>
          Small tweaks to splat compilation, backticks, slicing, and the
          error for duplicate keys in object literals.
        </li>
      </ul>
    </p>

    <p>
      <b class="header" style="margin-top: 20px;">
        <a href="https://github.com/jashkenas/coffee-script/compare/1.3.1...1.3.3">1.3.3</a>
        <span class="timestamp"> &ndash; <small>May 15, 2012</small></span>
      </b>
      <ul>
        <li>
          Due to the new semantics of JavaScript's strict mode, CoffeeScript no
          longer guarantees that constructor functions have names in all runtimes.
          See <a href="https://github.com/jashkenas/coffee-script/issues/2052">#2052</a>
          for discussion.
        </li>
        <li>
          Inside of a nested function inside of an instance method, it's now possible
          to call <tt>super</tt> more reliably (walks recursively up).
        </li>
        <li>
          Named loop variables no longer have different scoping heuristics than
          other local variables. (Reverts #643)
        </li>
        <li>
          Fix for splats nested within the LHS of destructuring assignment.
        </li>
        <li>
          Corrections to our compile time strict mode forbidding of octal literals.
        </li>
      </ul>
    </p>

    <p>
      <b class="header" style="margin-top: 20px;">
        <a href="https://github.com/jashkenas/coffee-script/compare/1.2.0...1.3.1">1.3.1</a>
        <span class="timestamp"> &ndash; <small>April 10, 2012</small></span>
      </b>
      <ul>
        <li>
          CoffeeScript now enforces all of JavaScript's <b>Strict Mode</b> early syntax
          errors at compile time. This includes old-style octal literals,
          duplicate property names in object literals, duplicate parameters in
          a function definition, deleting naked variables, setting the value of
          <tt>eval</tt> or <tt>arguments</tt>, and more.
          See a full discussion at
          <a href="https://github.com/jashkenas/coffee-script/issues/1547">#1547</a>.
        </li>
        <li>
          The REPL now has a handy new multi-line mode for entering large
          blocks of code. It's useful when copy-and-pasting examples into the
          REPL. Enter multi-line mode with <tt>Ctrl-V</tt>. You may also now
          pipe input directly into the REPL.
        </li>
        <li>
          CoffeeScript now prints a <tt>Generated by CoffeeScript VERSION</tt>
          header at the top of each compiled file.
        </li>
        <li>
          Conditional assignment of previously undefined variables
          <tt>a or= b</tt> is now considered a syntax error.
        </li>
        <li>
          A tweak to the semantics of <tt>do</tt>, which can now be used to
          more easily simulate a namespace: <tt>do (x = 1, y = 2) -> ...</tt>
        </li>
        <li>
          Loop indices are now mutable within a loop iteration, and immutable
          between them.
        </li>
        <li>
          Both endpoints of a slice are now allowed to be omitted for consistency,
          effectively creating a shallow copy of the list.
        </li>
        <li>
          Additional tweaks and improvments to <tt>coffee --watch</tt> under
          Node's "new" file watching API. Watch will now beep by default
          if you introduce a syntax error into a watched script. We also now
          ignore hidden directories by default when watching recursively.
        </li>
      </ul>
    </p>

>>>>>>> 0bd4aa78
    <p>
      <b class="header" style="margin-top: 20px;">
        <a href="https://github.com/jashkenas/coffee-script/compare/1.1.3...1.2.0">1.2.0</a>
        <span class="timestamp"> &ndash; <small>Dec. 18, 2011</small></span>
      </b>
      <ul>
        <li>
          Multiple improvements to <tt>coffee --watch</tt> and <tt>--join</tt>.
          You may now use both together, as well as add and remove
          files and directories within a <tt>--watch</tt>'d folder.
        </li>
        <li>
          The <tt>throw</tt> statement can now be used as part of an expression.
        </li>
        <li>
          Block comments at the top of the file will now appear outside of the
          safety closure wrapper.
        </li>
        <li>
          Fixed a number of minor 1.1.3 regressions having to do with trailing
          operators and unfinished lines, and a more major 1.1.3 regression that
          caused bound functions <i>within</i> bound class functions to have the incorrect
          <tt>this</tt>.
        </li>
      </ul>
    </p>
    
    <p>
      <b class="header" style="margin-top: 20px;">
        <a href="https://github.com/jashkenas/coffee-script/compare/1.1.2...1.1.3">1.1.3</a>
        <span class="timestamp"> &ndash; <small>Nov. 8, 2011</small></span>
      </b>
      <ul>
        <li>
          Ahh, whitespace. CoffeeScript's compiled JS now tries to space things
          out and keep it readable, as you can see in the examples on this page.
        </li>
        <li>
          You can now call <tt>super</tt> in class level methods in class bodies, 
          and bound class methods now preserve their correct context.
        </li>
        <li>
          JavaScript has always supported octal numbers <tt>010 is 8</tt>,
          and hexadecimal numbers <tt>0xf is 15</tt>, but CoffeeScript now
          also supports binary numbers: <tt>0b10 is 2</tt>.
        </li>
        <li>
          The CoffeeScript module has been nested under a subdirectory to make 
          it easier to <tt>require</tt> individual components separately, without
          having to use <b>npm</b>. For example, after adding the CoffeeScript
          folder to your path: <tt>require('coffee-script/lexer')</tt>
        </li>
        <li>
          There's a new "link" feature in Try CoffeeScript on this webpage. Use
          it to get a shareable permalink for your example script.
        </li>
        <li>
          The <tt>coffee --watch</tt> feature now only works on Node.js 0.6.0 
          and higher, but now also works properly on Windows.
        </li>
        <li>
          Lots of small bug fixes from 
          <b><a href="https://github.com/michaelficarra">@michaelficarra</a></b>,
          <b><a href="https://github.com/geraldalewis">@geraldalewis</a></b>,
          <b><a href="https://github.com/satyr">@satyr</a></b>, and
          <b><a href="https://github.com/trevorburnham">@trevorburnham</a></b>.
        </li>
      </ul>
    </p>

    <p>
      <b class="header" style="margin-top: 20px;">
        <a href="https://github.com/jashkenas/coffee-script/compare/1.1.1...1.1.2">1.1.2</a>
        <span class="timestamp"> &ndash; <small>August 4, 2011</small></span>
      </b>
      Fixes for block comment formatting, <tt>?=</tt> compilation, implicit calls
      against control structures, implicit invocation of a try/catch block,
      variadic arguments leaking from local scope, line numbers in syntax errors
      following heregexes, property access on parenthesized number literals,
      bound class methods and super with reserved names, a REPL overhaul,
      consecutive compiled semicolons, block comments in implicitly called objects,
      and a Chrome bug.
    </p>

    <p>
      <b class="header" style="margin-top: 20px;">1.1.1
        <span class="timestamp"> &ndash; <small>May 10, 2011</small></span>
      </b>
      Bugfix release for classes with external constructor functions, see
      issue #1182.
    </p>

    <p>
      <b class="header" style="margin-top: 20px;">1.1.0
        <span class="timestamp"> &ndash; <small>May 1, 2011</small></span>
      </b>
      When running via the <tt>coffee</tt> executable, <tt>process.argv</tt> and
      friends now report <tt>coffee</tt> instead of <tt>node</tt>.
      Better compatibility with <b>Node.js 0.4.x</b> module lookup changes.
      The output in the REPL is now colorized, like Node's is.
      Giving your concatenated CoffeeScripts a name when using <tt>--join</tt> is now mandatory.
      Fix for lexing compound division <tt>/=</tt> as a regex accidentally.
      All <tt>text/coffeescript</tt> tags should now execute in the order they're included.
      Fixed an issue with extended subclasses using external constructor functions.
      Fixed an edge-case infinite loop in <tt>addImplicitParentheses</tt>.
      Fixed exponential slowdown with long chains of function calls.
      Globals no longer leak into the CoffeeScript REPL.
      Splatted parameters are declared local to the function.
    </p>

    <p>
      <b class="header" style="margin-top: 20px;">1.0.1
        <span class="timestamp"> &ndash; <small>Jan 31, 2011</small></span>
      </b>
      Fixed a lexer bug with Unicode identifiers. Updated REPL for compatibility
      with Node.js 0.3.7. Fixed requiring relative paths in the REPL. Trailing
      <tt>return</tt> and <tt>return undefined</tt> are now optimized away.
      Stopped requiring the core Node.js <tt>"util"</tt> module for
      back-compatibility with Node.js 0.2.5. Fixed a case where a
      conditional <tt>return</tt> would cause fallthrough in a <tt>switch</tt>
      statement. Optimized empty objects in destructuring assignment.
    </p>

    <p>
      <b class="header" style="margin-top: 20px;">1.0.0
        <span class="timestamp"> &ndash; <small>Dec 24, 2010</small></span>
      </b>
      CoffeeScript loops no longer try to preserve block scope when functions
      are being generated within the loop body. Instead, you can use the
      <tt>do</tt> keyword to create a convenient closure wrapper.
      Added a <tt>--nodejs</tt> flag for passing through options directly
      to the <tt>node</tt> executable.
      Better behavior around the use of pure statements within expressions.
      Fixed inclusive slicing through <tt>-1</tt>, for all browsers, and splicing
      with arbitrary expressions as endpoints.
    </p>

    <p>
      <b class="header" style="margin-top: 20px;">0.9.6
        <span class="timestamp"> &ndash; <small>Dec 6, 2010</small></span>
      </b>
      The REPL now properly formats stacktraces, and stays alive through
      asynchronous exceptions. Using <tt>--watch</tt> now prints timestamps as
      files are compiled. Fixed some accidentally-leaking variables within
      plucked closure-loops. Constructors now maintain their declaration
      location within a class body. Dynamic object keys were removed.
      Nested classes are now supported. Fixes execution context for naked
      splatted functions. Bugfix for inversion of chained comparisons.
      Chained class instantiation now works properly with splats.
    </p>

    <p>
      <b class="header" style="margin-top: 20px;">0.9.5
        <span class="timestamp"> &ndash; <small>Nov 21, 2010</small></span>
      </b>
      0.9.5 should be considered the first release candidate for CoffeeScript 1.0.
      There have been a large number of internal changes since the previous release,
      many contributed from <b>satyr</b>'s <a href="http://github.com/satyr/coco">Coco</a>
      dialect of CoffeeScript. Heregexes (extended regexes) were added. Functions
      can now have default arguments. Class bodies are now executable code.
      Improved syntax errors for invalid CoffeeScript. <tt>undefined</tt> now
      works like <tt>null</tt>, and cannot be assigned a new value.
      There was a precedence change with respect to single-line comprehensions:
      <tt>result = i for i in list</tt><br /> used to parse as <tt>result = (i for i in list)</tt>
      by default ... it now parses as <br /><tt>(result = i) for i in list</tt>.
    </p>

    <p>
      <b class="header" style="margin-top: 20px;">0.9.4
        <span class="timestamp"> &ndash; <small>Sep 21, 2010</small></span>
      </b>
      CoffeeScript now uses appropriately-named temporary variables, and recycles
      their references after use. Added <tt>require.extensions</tt> support for
      <b>Node.js 0.3</b>. Loading CoffeeScript in the browser now adds just a
      single <tt>CoffeeScript</tt> object to global scope.
      Fixes for implicit object and block comment edge cases.
    </p>

    <p>
      <b class="header" style="margin-top: 20px;">0.9.3
        <span class="timestamp"> &ndash; <small>Sep 16, 2010</small></span>
      </b>
      CoffeeScript <tt>switch</tt> statements now compile into JS <tt>switch</tt>
      statements &mdash; they previously compiled into <tt>if/else</tt> chains
      for JavaScript 1.3 compatibility.
      Soaking a function invocation is now supported. Users of the RubyMine
      editor should now be able to use <tt>--watch</tt> mode.
    </p>

    <p>
      <b class="header" style="margin-top: 20px;">0.9.2
        <span class="timestamp"> &ndash; <small>Aug 23, 2010</small></span>
      </b>
      Specifying the start and end of a range literal is now optional, eg. <tt>array[3..]</tt>.
      You can now say <tt>a not instanceof b</tt>.
      Fixed important bugs with nested significant and non-significant indentation (Issue #637).
      Added a <tt>--require</tt> flag that allows you to hook into the <tt>coffee</tt> command.
      Added a custom <tt>jsl.conf</tt> file for our preferred JavaScriptLint setup.
      Sped up Jison grammar compilation time by flattening rules for operations.
      Block comments can now be used with JavaScript-minifier-friendly syntax.
      Added JavaScript's compound assignment bitwise operators. Bugfixes to
      implicit object literals with leading number and string keys, as the subject
      of implicit calls, and as part of compound assignment.
    </p>

    <p>
      <b class="header" style="margin-top: 20px;">0.9.1
        <span class="timestamp"> &ndash; <small>Aug 11, 2010</small></span>
      </b>
      Bugfix release for <b>0.9.1</b>. Greatly improves the handling of mixed
      implicit objects, implicit function calls, and implicit indentation.
      String and regex interpolation is now strictly <tt>#{ ... }</tt> (Ruby style).
      The compiler now takes a <tt>--require</tt> flag, which specifies scripts
      to run before compilation.
    </p>

    <p>
      <b class="header" style="margin-top: 20px;">0.9.0
        <span class="timestamp"> &ndash; <small>Aug 4, 2010</small></span>
      </b>
      The CoffeeScript <b>0.9</b> series is considered to be a release candidate
      for <b>1.0</b>; let's give her a shakedown cruise. <b>0.9.0</b> introduces a massive
      backwards-incompatible change: Assignment now uses <tt>=</tt>, and object
      literals use <tt>:</tt>, as in JavaScript. This allows us to have implicit
      object literals, and YAML-style object definitions. Half assignments are
      removed, in favor of <tt>+=</tt>, <tt>or=</tt>, and friends.
      Interpolation now uses a hash mark <tt>#</tt> instead of the dollar sign
      <tt>$</tt> &mdash; because dollar signs may be part of a valid JS identifier.
      Downwards range comprehensions are now safe again, and are optimized to
      straight for loops when created with integer endpoints.
      A fast, unguarded form of object comprehension was added:
      <tt>for all key, value of object</tt>. Mentioning the <tt>super</tt> keyword
      with no arguments now forwards all arguments passed to the function,
      as in Ruby. If you extend class <tt>B</tt> from parent class <tt>A</tt>, if
      <tt>A</tt> has an <tt>extended</tt> method defined, it will be called, passing in <tt>B</tt> &mdash;
      this enables static inheritance, among other things. Cleaner output for
      functions bound with the fat arrow. <tt>@variables</tt> can now be used
      in parameter lists, with the parameter being automatically set as a property
      on the object &mdash; useful in constructors and setter functions.
      Constructor functions can now take splats.
    </p>

    <p>
      <b class="header" style="margin-top: 20px;">0.7.2
        <span class="timestamp"> &ndash; <small>Jul 12, 2010</small></span>
      </b>
      Quick bugfix (right after 0.7.1) for a problem that prevented <tt>coffee</tt>
      command-line options from being parsed in some circumstances.
    </p>

    <p>
      <b class="header" style="margin-top: 20px;">0.7.1
        <span class="timestamp"> &ndash; <small>Jul 11, 2010</small></span>
      </b>
      Block-style comments are now passed through and printed as JavaScript block
      comments -- making them useful for licenses and copyright headers. Better
      support for running coffee scripts standalone via hashbangs.
      Improved syntax errors for tokens that are not in the grammar.
    </p>

    <p>
      <b class="header" style="margin-top: 20px;">0.7.0
        <span class="timestamp"> &ndash; <small>Jun 28, 2010</small></span>
      </b>
      Official CoffeeScript variable style is now camelCase, as in JavaScript.
      Reserved words are now allowed as object keys, and will be quoted for you.
      Range comprehensions now generate cleaner code, but you have to specify <tt>by -1</tt>
      if you'd like to iterate downward. Reporting of syntax errors is greatly
      improved from the previous release. Running <tt>coffee</tt> with no arguments
      now launches the REPL, with Readline support. The <tt>&lt;-</tt> bind operator
      has been removed from CoffeeScript. The <tt>loop</tt> keyword was added,
      which is equivalent to a <tt>while true</tt> loop. Comprehensions that contain
      closures will now close over their variables, like the semantics of a <tt>forEach</tt>.
      You can now use bound function in class definitions (bound to the instance).
      For consistency, <tt>a in b</tt> is now an array presence check, and <tt>a of b</tt>
      is an object-key check. Comments are no longer passed through to the generated
      JavaScript.
    </p>

    <p>
      <b class="header" style="margin-top: 20px;">0.6.2
        <span class="timestamp"> &ndash; <small>May 15, 2010</small></span>
      </b>
      The <tt>coffee</tt> command will now preserve directory structure when
      compiling a directory full of scripts. Fixed two omissions that were preventing
      the CoffeeScript compiler from running live within Internet Explorer.
      There's now a syntax for block comments, similar in spirit to CoffeeScript's heredocs.
      ECMA Harmony DRY-style pattern matching is now supported, where the name
      of the property is the same as the name of the value: <tt>{name, length}: func</tt>.
      Pattern matching is now allowed within comprehension variables. <tt>unless</tt>
      is now allowed in block form. <tt>until</tt> loops were added, as the inverse
      of <tt>while</tt> loops. <tt>switch</tt> statements are now allowed without
      switch object clauses. Compatible
      with Node.js <b>v0.1.95</b>.
    </p>

    <p>
      <b class="header" style="margin-top: 20px;">0.6.1
        <span class="timestamp"> &ndash; <small>Apr 12, 2010</small></span>
      </b>
      Upgraded CoffeeScript for compatibility with the new Node.js <b>v0.1.90</b>
      series.
    </p>

    <p>
      <b class="header" style="margin-top: 20px;">0.6.0
        <span class="timestamp"> &ndash; <small>Apr 3, 2010</small></span>
      </b>
      Trailing commas are now allowed, a-la Python. Static
      properties may be assigned directly within class definitions,
      using <tt>@property</tt> notation.
    </p>

    <p>
      <b class="header" style="margin-top: 20px;">0.5.6
        <span class="timestamp"> &ndash; <small>Mar 23, 2010</small></span>
      </b>
      Interpolation can now be used within regular expressions and heredocs, as well as
      strings. Added the <tt>&lt;-</tt> bind operator.
      Allowing assignment to half-expressions instead of special <tt>||=</tt>-style
      operators. The arguments object is no longer automatically converted into
      an array. After requiring <tt>coffee-script</tt>, Node.js can now directly
      load <tt>.coffee</tt> files, thanks to <b>registerExtension</b>. Multiple
      splats can now be used in function calls, arrays, and pattern matching.
    </p>

    <p>
      <b class="header" style="margin-top: 20px;">0.5.5
        <span class="timestamp"> &ndash; <small>Mar 8, 2010</small></span>
      </b>
      String interpolation, contributed by
      <a href="http://github.com/StanAngeloff">Stan Angeloff</a>.
      Since <tt>--run</tt> has been the default since <b>0.5.3</b>, updating
      <tt>--stdio</tt> and <tt>--eval</tt> to run by default, pass <tt>--compile</tt>
      as well if you'd like to print the result.
    </p>

    <p>
      <b class="header" style="margin-top: 20px;">0.5.4
        <span class="timestamp"> &ndash; <small>Mar 3, 2010</small></span>
      </b>
      Bugfix that corrects the Node.js global constants <tt>__filename</tt> and
      <tt>__dirname</tt>. Tweaks for more flexible parsing of nested function
      literals and improperly-indented comments. Updates for the latest Node.js API.
    </p>

    <p>
      <b class="header" style="margin-top: 20px;">0.5.3
        <span class="timestamp"> &ndash; <small>Feb 27, 2010</small></span>
      </b>
      CoffeeScript now has a syntax for defining classes. Many of the core
      components (Nodes, Lexer, Rewriter, Scope, Optparse) are using them.
      Cakefiles can use <tt>optparse.coffee</tt> to define options for tasks.
      <tt>--run</tt> is now the default flag for the <tt>coffee</tt> command,
      use <tt>--compile</tt> to save JavaScripts. Bugfix for an ambiguity between
      RegExp literals and chained divisions.
    </p>

    <p>
      <b class="header" style="margin-top: 20px;">0.5.2
        <span class="timestamp"> &ndash; <small>Feb 25, 2010</small></span>
      </b>
      Added a compressed version of the compiler for inclusion in web pages as
      <br  /><tt>extras/coffee-script.js</tt>. It'll automatically run any script tags
      with type <tt>text/coffeescript</tt> for you. Added a <tt>--stdio</tt> option
      to the <tt>coffee</tt> command, for piped-in compiles.
    </p>


    <p>
      <b class="header" style="margin-top: 20px;">0.5.1
        <span class="timestamp"> &ndash; <small>Feb 24, 2010</small></span>
      </b>
      Improvements to null soaking with the existential operator, including
      soaks on indexed properties. Added conditions to <tt>while</tt> loops,
      so you can use them as filters with <tt>when</tt>, in the same manner as
      comprehensions.
    </p>

    <p>
      <b class="header" style="margin-top: 20px;">0.5.0
        <span class="timestamp"> &ndash; <small>Feb 21, 2010</small></span>
      </b>
      CoffeeScript 0.5.0 is a major release, While there are no language changes,
      the Ruby compiler has been removed in favor of a self-hosting
      compiler written in pure CoffeeScript.
    </p>

    <p>
      <b class="header" style="margin-top: 20px;">0.3.2
        <span class="timestamp"> &ndash; <small>Feb 8, 2010</small></span>
      </b>
      <tt>@property</tt> is now a shorthand for <tt>this.property</tt>.<br />
      Switched the default JavaScript engine from Narwhal to Node.js. Pass
      the <tt>--narwhal</tt> flag if you'd like to continue using it.
    </p>

    <p>
      <b class="header" style="margin-top: 20px;">0.3.0
        <span class="timestamp"> &ndash; <small>Jan 26, 2010</small></span>
      </b>
      CoffeeScript 0.3 includes major syntax changes:
      <br />
      The function symbol was changed to
      <tt>-></tt>, and the bound function symbol is now <tt>=></tt>.
      <br />
      Parameter lists in function definitions must now be wrapped in parentheses.
      <br />
      Added property soaking, with the <tt>?.</tt> operator.
      <br />
      Made parentheses optional, when invoking functions with arguments.
      <br />
      Removed the obsolete block literal syntax.
    </p>

    <p>
      <b class="header" style="margin-top: 20px;">0.2.6
        <span class="timestamp"> &ndash; <small>Jan 17, 2010</small></span>
      </b>
      Added Python-style chained comparisons, the conditional existence
      operator <tt>?=</tt>, and some examples from <i>Beautiful Code</i>.
      Bugfixes relating to statement-to-expression conversion, arguments-to-array
      conversion, and the TextMate syntax highlighter.
    </p>

    <p>
      <b class="header" style="margin-top: 20px;">0.2.5
        <span class="timestamp"> &ndash; <small>Jan 13, 2010</small></span>
      </b>
      The conditions in switch statements can now take multiple values at once &mdash;
      If any of them are true, the case will run. Added the long arrow <tt>==></tt>,
      which defines and immediately binds a function to <tt>this</tt>. While loops can
      now be used as expressions, in the same way that comprehensions can. Splats
      can be used within pattern matches to soak up the rest of an array.
    </p>

    <p>
      <b class="header" style="margin-top: 20px;">0.2.4
        <span class="timestamp"> &ndash; <small>Jan 12, 2010</small></span>
      </b>
      Added ECMAScript Harmony style destructuring assignment, for dealing with
      extracting values from nested arrays and objects. Added indentation-sensitive
      heredocs for nicely formatted strings or chunks of code.
    </p>

    <p>
      <b class="header" style="margin-top: 20px;">0.2.3
        <span class="timestamp"> &ndash; <small>Jan 11, 2010</small></span>
      </b>
      Axed the unsatisfactory <tt>ino</tt> keyword, replacing it with <tt>of</tt> for
      object comprehensions. They now look like: <tt>for prop, value of object</tt>.
    </p>

    <p>
      <b class="header" style="margin-top: 20px;">0.2.2
        <span class="timestamp"> &ndash; <small>Jan 10, 2010</small></span>
      </b>
      When performing a comprehension over an object, use <tt>ino</tt>, instead
      of <tt>in</tt>, which helps us generate smaller, more efficient code at
      compile time.
      <br />
      Added <tt>::</tt> as a shorthand for saying <tt>.prototype.</tt>
      <br />
      The "splat" symbol has been changed from a prefix asterisk <tt>*</tt>, to
      a postfix ellipsis <tt>...</tt>
      <br />
      Added JavaScript's <tt>in</tt> operator,
      empty <tt>return</tt> statements, and empty <tt>while</tt> loops.
      <br />
      Constructor functions that start with capital letters now include a
      safety check to make sure that the new instance of the object is returned.
      <br />
      The <tt>extends</tt> keyword now functions identically to <tt>goog.inherits</tt>
      in Google's Closure Library.
    </p>

    <p>
      <b class="header" style="margin-top: 20px;">0.2.1
        <span class="timestamp"> &ndash; <small>Jan 5, 2010</small></span>
      </b>
      Arguments objects are now converted into real arrays when referenced.
    </p>

    <p>
      <b class="header" style="margin-top: 20px;">0.2.0
        <span class="timestamp"> &ndash; <small>Jan 5, 2010</small></span>
      </b>
      Major release. Significant whitespace. Better statement-to-expression
      conversion. Splats. Splice literals. Object comprehensions. Blocks.
      The existential operator. Many thanks to all the folks who posted issues,
      with special thanks to
      <a href="http://github.com/liamoc">Liam O'Connor-Davis</a> for whitespace
      and expression help.
    </p>

    <p>
      <b class="header" style="margin-top: 20px;">0.1.6
        <span class="timestamp"> &ndash; <small>Dec 27, 2009</small></span>
      </b>
      Bugfix for running <tt>coffee --interactive</tt> and <tt>--run</tt>
      from outside of the CoffeeScript directory. Bugfix for nested
      function/if-statements.
    </p>

    <p>
      <b class="header" style="margin-top: 20px;">0.1.5
        <span class="timestamp"> &ndash; <small>Dec 26, 2009</small></span>
      </b>
      Array slice literals and array comprehensions can now both take Ruby-style
      ranges to specify the start and end. JavaScript variable declaration is
      now pushed up to the top of the scope, making all assignment statements into
      expressions. You can use <tt>\</tt> to escape newlines.
      The <tt>coffee-script</tt> command is now called <tt>coffee</tt>.
    </p>

    <p>
      <b class="header" style="margin-top: 20px;">0.1.4
        <span class="timestamp"> &ndash; <small>Dec 25, 2009</small></span>
      </b>
      The official CoffeeScript extension is now <tt>.coffee</tt> instead of
      <tt>.cs</tt>, which properly belongs to
      <a href="http://en.wikipedia.org/wiki/C_Sharp_(programming_language)">C#</a>.
      Due to popular demand, you can now also use <tt>=</tt> to assign. Unlike
      JavaScript, <tt>=</tt> can also be used within object literals, interchangeably
      with <tt>:</tt>. Made a grammatical fix for chained function calls
      like <tt>func(1)(2)(3)(4)</tt>. Inheritance and super no longer use
      <tt>__proto__</tt>, so they should be IE-compatible now.
    </p>

    <p>
      <b class="header" style="margin-top: 20px;">0.1.3
        <span class="timestamp"> &ndash; <small>Dec 25, 2009</small></span>
      </b>
      The <tt>coffee</tt> command now includes <tt>--interactive</tt>,
      which launches an interactive CoffeeScript session, and <tt>--run</tt>,
      which directly compiles and executes a script. Both options depend on a
      working installation of Narwhal.
      The <tt>aint</tt> keyword has been replaced by <tt>isnt</tt>, which goes
      together a little smoother with <tt>is</tt>.
      Quoted strings are now allowed as identifiers within object literals: eg.
      <tt>{"5+5": 10}</tt>.
      All assignment operators now use a colon: <tt>+:</tt>, <tt>-:</tt>,
      <tt>*:</tt>, etc.
    </p>

    <p>
      <b class="header" style="margin-top: 20px;">0.1.2
        <span class="timestamp"> &ndash; <small>Dec 24, 2009</small></span>
      </b>
      Fixed a bug with calling <tt>super()</tt> through more than one level of
      inheritance, with the re-addition of the <tt>extends</tt> keyword.
      Added experimental <a href="http://narwhaljs.org/">Narwhal</a>
      support (as a Tusk package), contributed by
      <a href="http://tlrobinson.net/">Tom Robinson</a>, including
      <b>bin/cs</b> as a CoffeeScript REPL and interpreter.
      New <tt>--no-wrap</tt> option to suppress the safety function
      wrapper.
    </p>

    <p>
      <b class="header" style="margin-top: 20px;">0.1.1
        <span class="timestamp"> &ndash; <small>Dec 24, 2009</small></span>
      </b>
      Added <tt>instanceof</tt> and <tt>typeof</tt> as operators.
    </p>

    <p>
      <b class="header" style="margin-top: 20px;">0.1.0
        <span class="timestamp"> &ndash; <small>Dec 24, 2009</small></span>
      </b>
      Initial CoffeeScript release.
    </p>

  </div>

  <script type="text/coffeescript">
    sourceFragment = "try:"

    # Set up the compilation function, to run when you stop typing.
    compileSource = ->
      source = $('#repl_source').val()
      window.compiledJS = ''
      try
        window.compiledJS = CoffeeScript.compile source, bare: on
        el = $('#repl_results')[0]
        if el.innerText
          el.innerText = window.compiledJS
        else
          $(el).text window.compiledJS
        $('#error').hide()
      catch error
        $('#error').text(error.message).show()

      # Update permalink
      $('#repl_permalink').attr 'href', "##{sourceFragment}#{encodeURIComponent source}"

    # Listen for keypresses and recompile.
    $('#repl_source').keyup -> compileSource()

    # Eval the compiled js.
    evalJS = ->
      try
        eval window.compiledJS
      catch error then alert error

    # Load the console with a string of CoffeeScript.
    window.loadConsole = (coffee) ->
      $('#repl_source').val coffee
      compileSource()
      $('.navigation.try').addClass('active')
      false

    # Helper to hide the menus.
    closeMenus = ->
      $('.navigation.active').removeClass 'active'

    $('.minibutton.run').click -> evalJS()

    window.showAcsTab = -> 
      closeMenus()
      await setTimeout defer(), 10
      $('.navigation.iced').addClass 'active'

    # Bind navigation buttons to open the menus.
    $('.navigation').click (e) ->
      return if e.target.tagName.toLowerCase() is 'a'
      return false if $(e.target).closest('.repl_wrapper').length
      if $(this).hasClass('active')
        closeMenus()
      else
        closeMenus()
        $(this).addClass 'active'
      false

    # Dismiss console if Escape pressed or click falls outside console
    # Trigger Run button on Ctrl-Enter
    $(document.body)
      .keydown (e) ->
        closeMenus() if e.which == 27
        evalJS() if e.which == 13 and (e.metaKey or e.ctrlKey) and $('.minibutton.run:visible').length
      .click (e) ->
        return false if $(e.target).hasClass('minibutton')
        closeMenus()

    $('#open_webchat').click ->
      $(this).replaceWith $('<iframe src="http://webchat.freenode.net/?channels=coffeescript" width="625" height="400"></iframe>')

    $("#repl_permalink").click (e) ->
        window.location = $(this).attr("href")
        false

    # If source code is included in location.hash, display it.
    hash = decodeURIComponent location.hash.replace(/^#/, '')
    if hash.indexOf(sourceFragment) == 0
        src = hash.substr sourceFragment.length
        loadConsole src

    compileSource()


    window.slowAlert = (w,s,cb) ->
      await setTimeout defer(), w
      alert s
      cb()

    window.add = (a,b,cb) ->
      await setTimeout defer(), 10
      cb(a+b)

  </script>

  <script src="documentation/vendor/jquery-1.6.4.js"></script>
  <script src="extras/coffee-script.js"></script>

</body>
</html><|MERGE_RESOLUTION|>--- conflicted
+++ resolved
@@ -9,7 +9,7 @@
     js = File.read("documentation/js/#{file}.js")
     js.gsub!(/__iced_deferrals/, "__id");
     cshtml = Uv.parse(cs, 'xhtml', 'coffeescript', false, 'idle', false)
-    jshtml = Uv.parse(js, 'xhtml', 'javascript', false, 'idle', false)
+    jshtml = Uv.parse(js, 'xhtml', 'js', false, 'idle', false)
     append = executable  == true ? '' : "alert(#{executable});"
     if executable and executable != true
       cs.sub!(/(\S)\s*\Z/m, "\\1\n\nalert #{executable}")
@@ -170,7 +170,6 @@
     </p>
 
     <p>
-<<<<<<< HEAD
       The golden rule of CoffeeScript was: <i>"It's just
       JavaScript"</i>.  ICS is doing something deeper.  It's
       selectively running code through a
@@ -180,23 +179,11 @@
       is readable and pretty-printed, passes through
       <a href="http://www.javascriptlint.com/">JavaScript Lint</a>
       without warnings.
-=======
-      The golden rule of CoffeeScript is: <i>"It's just JavaScript"</i>. The code
-      compiles one-to-one into the equivalent JS, and there is
-      no interpretation at runtime. You can use any existing JavaScript library
-      seamlessly from CoffeeScript (and vice-versa). The compiled output is
-      readable and pretty-printed, will work in every JavaScript runtime, and tends
-      to run as fast or faster than the equivalent handwritten JavaScript.
->>>>>>> 0bd4aa78
     </p>
 
     <p>
       <b>Latest Version:</b>
-<<<<<<< HEAD
-      <a href="http://github.com/maxtaco/coffee-script/tarball/iced2">1.6.2b</a>
-=======
-      <a href="http://github.com/jashkenas/coffee-script/tarball/1.6.3">1.6.3</a>
->>>>>>> 0bd4aa78
+      <a href="http://github.com/maxtaco/coffee-script/tarball/iced2">1.6.3-f</a>
     </p>
 
     <h2>
@@ -486,19 +473,21 @@
         </td>
       </tr>
       <tr>
+        <td><code>-l, --lint</code></td>
+        <td>
+          If the <tt>jsl</tt>
+          (<a href="http://www.javascriptlint.com/">JavaScript Lint</a>)
+          command is installed, use it
+          to check the compilation of a CoffeeScript file. (Handy in
+          conjunction with <br /> <tt>--watch</tt>)
+        </td>
+      </tr>
+      <tr>
         <td><code>-s, --stdio</code></td>
         <td>
           Pipe in CoffeeScript to STDIN and get back JavaScript over STDOUT.
           Good for use with processes written in other languages. An example:<br />
           <tt>cat src/cake.coffee | iced -sc</tt>
-        </td>
-      </tr>
-      <tr>
-        <td><code>-l, --literate</code></td>
-        <td>
-          Parses the code as Literate CoffeeScript. You only need to specify
-          this when passing in code directly over <b>stdio</b>, or using some sort
-          of extension-less file name.
         </td>
       </tr>
       <tr>
@@ -1014,14 +1003,6 @@
       Destructuring assignment can even be combined with splats.
     </p>
     <%= code_for('patterns_and_splats', 'contents.join("")') %>
-<<<<<<< HEAD
-=======
-    <p>
-      Destructuring assignment is also useful when combined with class constructors
-      to assign properties to your instance from an options object passed to the constructor.
-    </p>
-    <%= code_for('constructor_destructuring', 'contents.join("")') %>
->>>>>>> 0bd4aa78
 
     <p>
       <span id="fat_arrow" class="bookmark"></span>
@@ -1368,226 +1349,7 @@
       <span id="changelog" class="bookmark"></span>
       Change Log
     </h2>
-<<<<<<< HEAD
     
-=======
-
-    <p>
-      <b class="header" style="margin-top: 20px;">
-        <a href="https://github.com/jashkenas/coffee-script/compare/1.6.2...1.6.3">1.6.3</a>
-        <span class="timestamp"> &ndash; <small>June 2, 2013</small></span>
-      </b>
-      <ul>
-        <li>
-          The CoffeeScript REPL now remembers your history between sessions.
-          Just like a proper REPL should.
-        </li>
-        <li>
-          You can now use <tt>require</tt> in Node to load <tt>.coffee.md</tt>
-          Literate CoffeeScript files. In the browser,
-          <tt>text/literate-coffeescript</tt> script tags.
-        </li>
-        <li>
-          The old <tt>coffee --lint</tt> command has been removed. It was useful
-          while originally working on the compiler, but has been surpassed by
-          JSHint. You may now use <tt>-l</tt> to pass literate files in over
-          <b>stdio</b>.
-        </li>
-        <li>
-          Bugfixes for Windows path separators, <tt>catch</tt> without naming
-          the error, and executable-class-bodies-with-
-          prototypal-property-attachment.
-        </li>
-      </ul>
-    </p>
-
-    <p>
-      <b class="header" style="margin-top: 20px;">
-        <a href="https://github.com/jashkenas/coffee-script/compare/1.6.1...1.6.2">1.6.2</a>
-        <span class="timestamp"> &ndash; <small>March 18, 2013</small></span>
-      </b>
-      <ul>
-        <li>
-          Source maps have been used to provide automatic line-mapping when
-          running CoffeeScript directly via the <tt>coffee</tt> command, and
-          for automatic line-mapping when running CoffeeScript directly in the
-          browser. Also, to provide better error messages for semantic errors
-          thrown by the compiler &mdash;
-          <a href="http://cl.ly/NdOA">with colors, even</a>.
-        </li>
-        <li>
-          Improved support for mixed literate/vanilla-style CoffeeScript projects,
-          and generating source maps for both at the same time.
-        </li>
-        <li>
-          Fixes for <b>1.6.x</b> regressions with overriding inherited bound
-          functions, and for Windows file path management.
-        </li>
-        <li>
-          The <tt>coffee</tt> command can now correctly <tt>fork()</tt>
-          both <tt>.coffee</tt> and <tt>.js</tt> files. (Requires Node.js 0.9+)
-        </li>
-      </ul>
-    </p>
-
-    <p>
-      <b class="header" style="margin-top: 20px;">
-        <a href="https://github.com/jashkenas/coffee-script/compare/1.5.0...1.6.1">1.6.1</a>
-        <span class="timestamp"> &ndash; <small>March 5, 2013</small></span>
-      </b>
-      <ul>
-        <li>
-          First release of <a href="#source-maps">source maps</a>. Pass the
-          <tt>--map</tt> flag to the compiler, and off you go. Direct all your
-          thanks over to <a href="http://github.com/jwalton">Jason Walton</a>.
-        </li>
-        <li>
-          Fixed a 1.5.0 regression with multiple implicit calls against an
-          indented implicit object. Combinations of implicit function calls
-          and implicit objects should generally be parsed better now &mdash;
-          but it still isn't good <i>style</i> to nest them too heavily.
-        </li>
-        <li>
-          <tt>.coffee.md</tt> is now also supported as a Literate CoffeeScript
-          file extension, for existing tooling.
-          <tt>.litcoffee</tt> remains the canonical one.
-        </li>
-        <li>
-          Several minor fixes surrounding member properties, bound methods and
-          <tt>super</tt> in class declarations.
-        </li>
-      </ul>
-    </p>
-
-    <p>
-      <b class="header" style="margin-top: 20px;">
-        <a href="https://github.com/jashkenas/coffee-script/compare/1.4.0...1.5.0">1.5.0</a>
-        <span class="timestamp"> &ndash; <small>Feb 25, 2013</small></span>
-      </b>
-      <ul>
-        <li>
-          First release of <a href="#literate">Literate CoffeeScript</a>.
-        </li>
-        <li>
-          The CoffeeScript REPL is now based on the Node.js REPL, and should work
-          better and more familiarly.
-        </li>
-        <li>
-          Returning explicit values from constructors is now forbidden. If you want
-          to return an arbitrary value, use a function, not a constructor.
-        </li>
-        <li>
-          You can now loop over an array backwards, without having to manually
-          deal with the indexes: <tt>for item in list by -1</tt>
-        </li>
-        <li>
-          Source locations are now preserved in the CoffeeScript AST, although
-          source maps are not yet being emitted.
-        </li>
-      </ul>
-    </p>
-
-    <p>
-      <b class="header" style="margin-top: 20px;">
-        <a href="https://github.com/jashkenas/coffee-script/compare/1.3.3...1.4.0">1.4.0</a>
-        <span class="timestamp"> &ndash; <small>Oct 23, 2012</small></span>
-      </b>
-      <ul>
-        <li>
-          The CoffeeScript compiler now strips Microsoft's UTF-8 BOM if it
-          exists, allowing you to compile BOM-borked source files.
-        </li>
-        <li>
-          Fix Node/compiler deprecation warnings by removing <tt>registerExtension</tt>,
-          and moving from <tt>path.exists</tt> to <tt>fs.exists</tt>.
-        </li>
-        <li>
-          Small tweaks to splat compilation, backticks, slicing, and the
-          error for duplicate keys in object literals.
-        </li>
-      </ul>
-    </p>
-
-    <p>
-      <b class="header" style="margin-top: 20px;">
-        <a href="https://github.com/jashkenas/coffee-script/compare/1.3.1...1.3.3">1.3.3</a>
-        <span class="timestamp"> &ndash; <small>May 15, 2012</small></span>
-      </b>
-      <ul>
-        <li>
-          Due to the new semantics of JavaScript's strict mode, CoffeeScript no
-          longer guarantees that constructor functions have names in all runtimes.
-          See <a href="https://github.com/jashkenas/coffee-script/issues/2052">#2052</a>
-          for discussion.
-        </li>
-        <li>
-          Inside of a nested function inside of an instance method, it's now possible
-          to call <tt>super</tt> more reliably (walks recursively up).
-        </li>
-        <li>
-          Named loop variables no longer have different scoping heuristics than
-          other local variables. (Reverts #643)
-        </li>
-        <li>
-          Fix for splats nested within the LHS of destructuring assignment.
-        </li>
-        <li>
-          Corrections to our compile time strict mode forbidding of octal literals.
-        </li>
-      </ul>
-    </p>
-
-    <p>
-      <b class="header" style="margin-top: 20px;">
-        <a href="https://github.com/jashkenas/coffee-script/compare/1.2.0...1.3.1">1.3.1</a>
-        <span class="timestamp"> &ndash; <small>April 10, 2012</small></span>
-      </b>
-      <ul>
-        <li>
-          CoffeeScript now enforces all of JavaScript's <b>Strict Mode</b> early syntax
-          errors at compile time. This includes old-style octal literals,
-          duplicate property names in object literals, duplicate parameters in
-          a function definition, deleting naked variables, setting the value of
-          <tt>eval</tt> or <tt>arguments</tt>, and more.
-          See a full discussion at
-          <a href="https://github.com/jashkenas/coffee-script/issues/1547">#1547</a>.
-        </li>
-        <li>
-          The REPL now has a handy new multi-line mode for entering large
-          blocks of code. It's useful when copy-and-pasting examples into the
-          REPL. Enter multi-line mode with <tt>Ctrl-V</tt>. You may also now
-          pipe input directly into the REPL.
-        </li>
-        <li>
-          CoffeeScript now prints a <tt>Generated by CoffeeScript VERSION</tt>
-          header at the top of each compiled file.
-        </li>
-        <li>
-          Conditional assignment of previously undefined variables
-          <tt>a or= b</tt> is now considered a syntax error.
-        </li>
-        <li>
-          A tweak to the semantics of <tt>do</tt>, which can now be used to
-          more easily simulate a namespace: <tt>do (x = 1, y = 2) -> ...</tt>
-        </li>
-        <li>
-          Loop indices are now mutable within a loop iteration, and immutable
-          between them.
-        </li>
-        <li>
-          Both endpoints of a slice are now allowed to be omitted for consistency,
-          effectively creating a shallow copy of the list.
-        </li>
-        <li>
-          Additional tweaks and improvments to <tt>coffee --watch</tt> under
-          Node's "new" file watching API. Watch will now beep by default
-          if you introduce a syntax error into a watched script. We also now
-          ignore hidden directories by default when watching recursively.
-        </li>
-      </ul>
-    </p>
-
->>>>>>> 0bd4aa78
     <p>
       <b class="header" style="margin-top: 20px;">
         <a href="https://github.com/jashkenas/coffee-script/compare/1.1.3...1.2.0">1.2.0</a>
