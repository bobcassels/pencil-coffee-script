--- conflicted
+++ resolved
@@ -30,11 +30,7 @@
 sources = [
   'coffee-script', 'grammar', 'helpers'
   'lexer', 'nodes', 'rewriter', 'scope',
-<<<<<<< HEAD
-  'tame', 'tamelib', 'icedlib' 
-=======
   'iced', 'icedlib'
->>>>>>> 5d77850a
 ].map (filename) -> "src/#{filename}.coffee"
 
 # Run a CoffeeScript through our node/coffee interpreter.
@@ -101,11 +97,7 @@
 
 task 'build:browser', 'rebuild the merged script for inclusion in the browser', ->
   code = ''
-<<<<<<< HEAD
-  for name in ['helpers', 'rewriter', 'lexer', 'parser', 'scope', 'tame', 'nodes', 'coffee-script', 'browser', 'icedlib' ]
-=======
   for name in ['helpers', 'rewriter', 'lexer', 'parser', 'scope', 'iced', 'nodes', 'coffee-script', 'browser', 'icedlib' ]
->>>>>>> 5d77850a
     code += """
       require['./#{name}'] = new function() {
         var exports = this;
@@ -268,9 +260,5 @@
   result = {}
   global.testingBrowser = yes
   (-> eval source).call result
-<<<<<<< HEAD
-  global.tame = result.CoffeeScript.tame
-=======
   global.iced = result.CoffeeScript.iced
->>>>>>> 5d77850a
   runTests result.CoffeeScript
