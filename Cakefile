fs            = require 'fs'
path          = require 'path'
{extend}      = require './lib/coffee-script/helpers'
CoffeeScript  = require './lib/coffee-script'
{spawn, exec} = require 'child_process'

# ANSI Terminal Colors.
enableColors = no
unless process.platform is 'win32'
  enableColors = not process.env.NODE_DISABLE_COLORS

bold = red = green = reset = ''
if enableColors
  bold  = '\x1B[0;1m'
  red   = '\x1B[0;31m'
  green = '\x1B[0;32m'
  reset = '\x1B[0m'

# Built file header.
header = """
  /**
   * CoffeeScript Compiler v#{CoffeeScript.VERSION}
   * http://coffeescript.org
   *
   * Copyright 2011, Jeremy Ashkenas
   * Released under the MIT License
   */
"""

sources = [
  'coffee-script', 'grammar', 'helpers'
  'lexer', 'nodes', 'rewriter', 'scope',
  'iced', 'icedlib'
].map (filename) -> "src/#{filename}.coffee"

# Run a CoffeeScript through our node/coffee interpreter.
run = (args, cb) ->
  proc =         spawn 'node', ['bin/coffee'].concat(args)
  proc.stderr.on 'data', (buffer) -> console.log buffer.toString()
  proc.on        'exit', (status) ->
    process.exit(1) if status != 0
    cb() if typeof cb is 'function'

# Log a message with a color.
log = (message, color, explanation) ->
  console.log color + message + reset + ' ' + (explanation or '')

option '-p', '--prefix [DIR]', 'set the installation prefix for `cake install`'

task 'install', 'install CoffeeScript into /usr/local (or --prefix)', (options) ->
  base = options.prefix or '/usr/local'
  lib  = "#{base}/lib/iced-coffee-script"
  bin  = "#{base}/bin"
  node = "~/.node_libraries/iced-coffee-script"
  console.log   "Installing CoffeeScript to #{lib}"
  console.log   "Linking to #{node}"
  console.log   "Linking 'coffee' to #{bin}/iced"
  exec([
    "mkdir -p #{lib} #{bin}"
    "cp -rf bin lib LICENSE README package.json src #{lib}"
    "ln -sfn #{lib}/bin/coffee #{bin}/iced"
    "ln -sfn #{lib}/bin/cake #{bin}/icake"
    "mkdir -p ~/.node_libraries"
    "ln -sfn #{lib}/lib/coffee-script #{node}"
  ].join(' && '), (err, stdout, stderr) ->
    if err then console.log stderr.trim() else log 'done', green
  )


task 'build', 'build the CoffeeScript language from source', build = (cb) ->
  files = fs.readdirSync 'src'
  files = ('src/' + file for file in files when file.match(/\.coffee$/))
  run ['-c', '-o', 'lib/coffee-script', '-I', 'none'].concat(files), cb


task 'build:full', 'rebuild the source twice, and run the tests', ->
  build ->
    build ->
      csPath = './lib/coffee-script'
      delete require.cache[require.resolve csPath]
      unless runTests require csPath
        process.exit 1


task 'build:parser', 'rebuild the Jison parser (run build first)', ->
  extend global, require('util')
  require 'jison'
  parser = require('./lib/coffee-script/grammar').parser
  fs.writeFile 'lib/coffee-script/parser.js', parser.generate()


task 'build:ultraviolet', 'build and install the Ultraviolet syntax highlighter', ->
  exec 'sudo mv coffeescript.yaml /usr/local/lib/ruby/gems/1.8/gems/ultraviolet-0.10.2/syntax/coffeescript.syntax'


jsGenLib = (name) ->
  """
      require['./#{name}'] = new function() {
        var exports = this;
        #{fs.readFileSync "lib/coffee-script/#{name}.js"}
      };
  """
    
jsMinify = (code) ->
  unless process.env.MINIFY is 'false'
<<<<<<< HEAD
    {parser, uglify} = require 'uglify-js'
    code = uglify.gen_code uglify.ast_squeeze uglify.ast_mangle parser.parse code
=======
    {code} = require('uglify-js').minify code, fromString: true
>>>>>>> 842a358b
  code

jsWrapCode = (code, klass, req, assigns) -> 
  p = []
  p.push """
    (function(root) {
      var #{klass} = function() {
        function require(path){ return require[path]; }
        #{code}
        return require['./#{req}'];
      }();
<<<<<<< HEAD

=======
>>>>>>> 842a358b
      if (typeof define === 'function' && define.amd) {"""
        
  for x in assigns
    p.push "      define(function() { return #{x[1]}; });"
  
  p.push """    } else {    """

  for x in assigns
    p.push "      root.#{x[0]} = #{x[1]};"
  
  p.push "    }"
  p.push " }(this));"
  
  p.join '\n'
  
 
task 'build:browser', 'rebuild the merged script for inclusion in the browser', ->
  code = ''
  for name in ['helpers', 'rewriter', 'lexer', 'parser', 'iced', 'scope', 'nodes', 'coffee-script', 'browser', 'icedlib' ]
    code += jsGenLib name

  code = jsWrapCode code, "CoffeeScript", "coffee-script", [
    [ 'CoffeeScript' , 'CoffeeScript' ],
    [ 'iced', 'CoffeeScript.iced' ]
  ]
  code = jsMinify code
  fs.writeFileSync 'extras/coffee-script.js', header + '\n' + code

  code = jsGenLib 'iced'
  code = jsWrapCode code, 'Iced', 'iced', [
    [ 'iced', 'Iced.runtime' ]
  ]
  code = jsMinify code
  fs.writeFileSync 'extras/coffee-script-iced.js', header + '\n' + code

  code = (jsGenLib 'iced') + (jsGenLib 'icedlib')
  code = jsWrapCode code, 'Icedlib', 'icedlib', [
    [ 'icedlib', 'Icedlib' ],
    [ 'iced', 'Icedlib.iced' ]
  ]
  code = jsMinify code
  fs.writeFileSync 'extras/coffee-script-iced-large.js', header + '\n' + code

  console.log "built ... running browser tests:"
  invoke 'test:browser'

task 'doc:site', 'watch and continually rebuild the documentation for the website', ->
  exec 'rake doc', (err) ->
    throw err if err

task 'doc:source', 'rebuild the internal documentation', ->
  exec 'docco src/*.coffee && cp -rf docs documentation && rm -r docs', (err) ->
    throw err if err


task 'doc:underscore', 'rebuild the Underscore.coffee documentation page', ->
  exec 'docco examples/underscore.coffee && cp -rf docs documentation && rm -r docs', (err) ->
    throw err if err

task 'bench', 'quick benchmark of compilation time', ->
  {Rewriter} = require './lib/coffee-script/rewriter'
  co     = sources.map((name) -> fs.readFileSync name).join '\n'
  fmt    = (ms) -> " #{bold}#{ "   #{ms}".slice -4 }#{reset} ms"
  total  = 0
  now    = Date.now()
  time   = -> total += ms = -(now - now = Date.now()); fmt ms
  tokens = CoffeeScript.tokens co, rewrite: false
  console.log "Lex    #{time()} (#{tokens.length} tokens)"
  tokens = new Rewriter().rewrite tokens
  console.log "Rewrite#{time()} (#{tokens.length} tokens)"
  nodes  = CoffeeScript.nodes tokens
  console.log "Parse  #{time()}"
  js     = nodes.compile bare: true
  console.log "Compile#{time()} (#{js.length} chars)"
  console.log "total  #{ fmt total }"

task 'loc', 'count the lines of source code in the CoffeeScript compiler', ->
  exec "cat #{ sources.join(' ') } | grep -v '^\\( *#\\|\\s*$\\)' | wc -l | tr -s ' '", (err, stdout) ->
    console.log stdout.trim()


# Run the CoffeeScript test suite.
runTests = (CoffeeScript) ->
  startTime   = Date.now()
  currentFile = null
  passedTests = 0
  attemptedTests = 0
  failures    = []

  global[name] = func for name, func of require 'assert'

  # Convenience aliases.
  global.CoffeeScript = CoffeeScript

  # Our test helper function for delimiting different test cases.
  global.test = (description, fn) ->
    try
      ++attemptedTests
      fn.test = {description, currentFile}
      fn.call(fn)
      ++passedTests
    catch e
      e.description = description if description?
      e.source      = fn.toString() if fn.toString?
      failures.push filename: currentFile, error: e

  # An async testing primitive
  global.atest = (description, fn) ->
    ++attemptedTests
    fn.test = { description, currentFile }
    fn.call fn, (ok, e) =>
      if ok
        ++passedTests
      else
        e.description = description if description?
        e.source      = fn.toString() if fn.toString?
        failures.push filename : currentFile, error : e

  # See http://wiki.ecmascript.org/doku.php?id=harmony:egal
  egal = (a, b) ->
    if a is b
      a isnt 0 or 1/a is 1/b
    else
      a isnt a and b isnt b

  # A recursive functional equivalence helper; uses egal for testing equivalence.
  arrayEgal = (a, b) ->
    if egal a, b then yes
    else if a instanceof Array and b instanceof Array
      return no unless a.length is b.length
      return no for el, idx in a when not arrayEgal el, b[idx]
      yes

  global.eq      = (a, b, msg) -> ok egal(a, b), msg
  global.arrayEq = (a, b, msg) -> ok arrayEgal(a,b), msg

  # When all the tests have run, collect and print errors.
  # If a stacktrace is available, output the compiled function source.
  process.on 'exit', ->
    time = ((Date.now() - startTime) / 1000).toFixed(2)
    message = "passed #{passedTests} tests in #{time} seconds#{reset}"
    log("Only #{passedTests} of #{attemptedTests} came back; some went missing!", red) unless passedTests == attemptedTests
    return log(message, green) unless failures.length
    log "failed #{failures.length} and #{message}", red
    for fail in failures
      {error, filename}  = fail
      jsFilename         = filename.replace(/\.coffee$/,'.js')
      match              = error.stack?.match(new RegExp(fail.file+":(\\d+):(\\d+)"))
      match              = error.stack?.match(/on line (\d+):/) unless match
      [match, line, col] = match if match
      console.log ''
      log "  #{error.description}", red if error.description
      log "  #{error.stack}", red
      log "  #{jsFilename}: line #{line ? 'unknown'}, column #{col ? 'unknown'}", red
      console.log "  #{error.source}" if error.source
    return

  # Run every test in the `test` folder, recording failures.
  files = fs.readdirSync 'test'
  for file in files when file.match /\.coffee$/i
    currentFile = filename = path.join 'test', file
    code = fs.readFileSync filename
    runtime = if file is 'iced.coffee' then 'inline' else 'none'
    try
      CoffeeScript.run code.toString(), { filename, runtime}
    catch error
      failures.push {filename, error}
  return !failures.length


task 'test', 'run the CoffeeScript language test suite', ->
  runTests CoffeeScript


task 'test:browser', 'run the test suite against the merged browser script', ->
  source = fs.readFileSync 'extras/coffee-script.js', 'utf-8'
  result = {}
  global.testingBrowser = yes
  (-> eval source).call result
  runTests result.CoffeeScript
<|MERGE_RESOLUTION|>--- conflicted
+++ resolved
@@ -90,7 +90,9 @@
 
 
 task 'build:ultraviolet', 'build and install the Ultraviolet syntax highlighter', ->
-  exec 'sudo mv coffeescript.yaml /usr/local/lib/ruby/gems/1.8/gems/ultraviolet-0.10.2/syntax/coffeescript.syntax'
+  exec 'plist2syntax ../coffee-script-tmbundle/Syntaxes/CoffeeScript.tmLanguage', (err) ->
+    throw err if err
+    exec 'sudo mv coffeescript.yaml /usr/local/lib/ruby/gems/1.8/gems/ultraviolet-0.10.2/syntax/coffeescript.syntax'
 
 
 jsGenLib = (name) ->
@@ -103,12 +105,7 @@
     
 jsMinify = (code) ->
   unless process.env.MINIFY is 'false'
-<<<<<<< HEAD
-    {parser, uglify} = require 'uglify-js'
-    code = uglify.gen_code uglify.ast_squeeze uglify.ast_mangle parser.parse code
-=======
     {code} = require('uglify-js').minify code, fromString: true
->>>>>>> 842a358b
   code
 
 jsWrapCode = (code, klass, req, assigns) -> 
@@ -120,10 +117,6 @@
         #{code}
         return require['./#{req}'];
       }();
-<<<<<<< HEAD
-
-=======
->>>>>>> 842a358b
       if (typeof define === 'function' && define.amd) {"""
         
   for x in assigns
