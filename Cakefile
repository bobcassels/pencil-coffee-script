--- conflicted
+++ resolved
@@ -30,11 +30,7 @@
 sources = [
   'coffee-script', 'grammar', 'helpers'
   'lexer', 'nodes', 'rewriter', 'scope',
-<<<<<<< HEAD
-  'tame'
-=======
   'tame', 'tamelib'
->>>>>>> 7eb451ad
 ].map (filename) -> "src/#{filename}.coffee"
 
 # Run a CoffeeScript through our node/coffee interpreter.
@@ -101,11 +97,7 @@
 
 task 'build:browser', 'rebuild the merged script for inclusion in the browser', ->
   code = ''
-<<<<<<< HEAD
-  for name in ['helpers', 'rewriter', 'lexer', 'parser', 'scope', 'tame', 'nodes', 'coffee-script', 'browser']
-=======
   for name in ['helpers', 'rewriter', 'lexer', 'parser', 'scope', 'tame', 'nodes', 'coffee-script', 'browser', 'tamelib']
->>>>>>> 7eb451ad
     code += """
       require['./#{name}'] = new function() {
         var exports = this;
@@ -268,8 +260,5 @@
   result = {}
   global.testingBrowser = yes
   (-> eval source).call result
-<<<<<<< HEAD
-=======
   global.tame = result.CoffeeScript.tame
->>>>>>> 7eb451ad
   runTests result.CoffeeScript
