--- conflicted
+++ resolved
@@ -108,21 +108,9 @@
   parser = require('./lib/coffee-script/grammar').parser
   fs.writeFile 'lib/coffee-script/parser.js', parser.generate()
 
-<<<<<<< HEAD
-
-task 'build:ultraviolet', 'build and install the Ultraviolet syntax highlighter', ->
-  exec 'plist2syntax ../coffee-script-tmbundle/Syntaxes/CoffeeScript.tmLanguage', (err) ->
-    throw err if err
-    exec 'sudo mv coffeescript.yaml /usr/local/lib/ruby/gems/1.8/gems/ultraviolet-0.10.2/syntax/coffeescript.syntax'
 
 jsGenLib = (name) ->
   """
-=======
-task 'build:browser', 'rebuild the merged script for inclusion in the browser', ->
-  code = ''
-  for name in ['helpers', 'rewriter', 'lexer', 'parser', 'scope', 'nodes', 'sourcemap', 'coffee-script', 'browser']
-    code += """
->>>>>>> a73a6e24
       require['./#{name}'] = (function() {
         var exports = {}, module = { exports : exports };
         #{fs.readFileSync "lib/coffee-script/#{name}.js"}
