
        
                                      ICED
        
                                       _____       __  __
                                      / ____|     / _|/ _|
     .- ----------- -.               | |     ___ | |_| |_ ___  ___
    (  (ice cubes)    )              | |    / _ \|  _|  _/ _ \/ _ \
    |`-..________ ..-'|              | |___| (_) | | | ||  __/  __/
    |                 |               \_____\___/|_| |_| \___|\___|
    |                 ;--.
    |                (__  \            _____           _       _
    |                 | )  )          / ____|         (_)     | |
    |                 |/  /          | (___   ___ _ __ _ _ __ | |_
    |                 (  /            \___ \ / __| '__| | '_ \| __|
    |                 |/              ____) | (__| |  | | |_) | |_
    |                 |              |_____/ \___|_|  |_| .__/ \__|
     `-.._________..-'                                  | |
                                                        |_|


  CoffeeScript is a little language that compiles into JavaScript.
  IcedCoffeeScript is a superset of CoffeeScript that adds two new 
  keywords: await and defer.

<<<<<<< HEAD
  Install Node.js, and then the CoffeeScript compiler:
  sudo bin/cake install

  Or, if you have the Node Package Manager installed:
  npm install -g iced-coffee-script
=======
  If you have the Node Package Manager installed:
  npm install -g coffee-script
>>>>>>> a73a6e24
  (Leave off the -g if you don't wish to install globally.)

  Or, if you don't wish to use npm:
  sudo bin/cake install

  Execute a script:
  iced /path/to/script.coffee

  Compile a script:
  iced -c /path/to/script.coffee

  For documentation, usage, and examples, see:
  http://maxtaco.github.com/coffee-script

  For iced-specific technical documentation, see:
  https://github.com/maxtaco/coffee-script/blob/iced/iced.md

  To suggest a feature, report a bug, or general discussion:
  https://github.com/maxtaco/coffee-script/issues/

  DM or tweet at me with questions: @maxtaco

  Or better yet, tweet about how much you love IcedCoffeeScript.

  The source repository:
  git://github.com/maxtaco/coffee-script.git

<<<<<<< HEAD
  All contributors are listed here:
  http://github.com/maxtaco/coffee-script/contributors
=======
  Top 100 contributors are listed here:
  http://github.com/jashkenas/coffee-script/contributors
>>>>>>> a73a6e24
<|MERGE_RESOLUTION|>--- conflicted
+++ resolved
@@ -23,16 +23,8 @@
   IcedCoffeeScript is a superset of CoffeeScript that adds two new 
   keywords: await and defer.
 
-<<<<<<< HEAD
-  Install Node.js, and then the CoffeeScript compiler:
-  sudo bin/cake install
-
-  Or, if you have the Node Package Manager installed:
+  If you have the Node Package Manager installed:
   npm install -g iced-coffee-script
-=======
-  If you have the Node Package Manager installed:
-  npm install -g coffee-script
->>>>>>> a73a6e24
   (Leave off the -g if you don't wish to install globally.)
 
   Or, if you don't wish to use npm:
@@ -60,10 +52,5 @@
   The source repository:
   git://github.com/maxtaco/coffee-script.git
 
-<<<<<<< HEAD
-  All contributors are listed here:
-  http://github.com/maxtaco/coffee-script/contributors
-=======
   Top 100 contributors are listed here:
-  http://github.com/jashkenas/coffee-script/contributors
->>>>>>> a73a6e24
+  http://github.com/maxtaco/coffee-script/contributors