--- conflicted
+++ resolved
@@ -20,13 +20,7 @@
 # Run a simple REPL, round-tripping to the CoffeeScript compiler for every
 # command.
 exports.run: args =>
-<<<<<<< HEAD
-  if args.length
-    exports.evalCS(File.read(path)) for path in args
-    return true
-=======
   return true if args.length
->>>>>>> cf7ce8a1
 
   while true
     try
