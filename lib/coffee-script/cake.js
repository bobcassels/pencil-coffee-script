(function() {
<<<<<<< HEAD
  var CoffeeScript, atasks, cakefileDirectory, fs, helpers, missingTask, oparse, options, optparse, path, printTasks, switches, tame, tasks;
  var __slice = Array.prototype.slice;
=======
  var CoffeeScript, atasks, cakefileDirectory, fatalError, fs, helpers, missingTask, oparse, options, optparse, path, printTasks, switches, tame, tasks,
    __slice = Array.prototype.slice;
>>>>>>> b94e1547

  tame = {
    Deferrals: (function() {

      function _Class(_arg) {
        this.continuation = _arg;
        this.count = 1;
      }

      _Class.prototype._fulfill = function() {
        if (!--this.count) return this.continuation();
      };

      _Class.prototype.defer = function(defer_params) {
        var _this = this;
        ++this.count;
        return function() {
          var inner_params, _ref;
          inner_params = 1 <= arguments.length ? __slice.call(arguments, 0) : [];
          if (defer_params != null) {
            if ((_ref = defer_params.assign_fn) != null) {
              _ref.apply(null, inner_params);
            }
          }
          return _this._fulfill();
        };
      };

      return _Class;

    })()
  };

   tame = {
    Deferrals: (function() {

      function _Class(_arg) {
        this.continuation = _arg;
        this.count = 1;
      }

      _Class.prototype._fulfill = function() {
        if (!--this.count) return this.continuation();
      };

      _Class.prototype.defer = function(defer_params) {
        var _this = this;
        ++this.count;
        return function() {
          var inner_params, _ref;
          inner_params = 1 <= arguments.length ? __slice.call(arguments, 0) : [];
          if (defer_params != null) {
            if ((_ref = defer_params.assign_fn) != null) {
              _ref.apply(null, inner_params);
            }
          }
          return _this._fulfill();
        };
      };

      return _Class;

    })()

    }; ;

  fs = require('fs');

  path = require('path');

  helpers = require('./helpers');

  optparse = require('./optparse');

  CoffeeScript = require('./coffee-script');

  tasks = {};

  atasks = {};

  options = {};

  switches = [];

  oparse = null;

  helpers.extend(global, {
    task: function(name, description, action, async) {
      var _ref;
      if (!action) {
        _ref = [description, action], action = _ref[0], description = _ref[1];
      }
      return tasks[name] = {
        name: name,
        description: description,
        action: action,
        async: async
      };
    },
    atask: function(name, description, action) {
      return task(name, description, action, true);
    },
    option: function(letter, flag, description) {
      return switches.push([letter, flag, description]);
    },
    invoke: function(name, cb) { /* TAMED */ 
      var t;
      if (!(t = tasks[name])) missingTask(name);
      (function(__tame_k) {
        if (t.async) {
          (function(__tame_k) {
            var __tame_deferrals;
              __tame_deferrals = new tame.Deferrals(__tame_k);
              t.action(options, __tame_deferrals.defer({
                assign_fn: (function() {
                  return function() {};
                })()
              }));
              __tame_deferrals._fulfill();
          })(function() {
            return __tame_k();
          });
        } else {
          t.action(options);
          return __tame_k();
        }
      })(function() {
        return cb();
      });
    }
  });

  exports.run = function(cb) { /* TAMED */ 
    var arg, args, __tame_k, _i, _len, _ref, _results, _while;
    global.__originalDirname = fs.realpathSync('.');
    process.chdir(cakefileDirectory(__originalDirname));
    args = process.argv.slice(2);
    CoffeeScript.run(fs.readFileSync('Cakefile').toString(), {
      filename: 'Cakefile'
    });
    oparse = new optparse.OptionParser(switches);
    if (!args.length) return printTasks();
<<<<<<< HEAD
    options = oparse.parse(args);
=======
    try {
      options = oparse.parse(args);
    } catch (e) {
      return fatalError("" + e);
    }
>>>>>>> b94e1547
    __tame_k = function() {};
    _ref = options.arguments;
    _len = _ref.length;
    _i = 0;
    _while = function(__tame_k) {
      var _break, _continue;
      _break = __tame_k;
      _continue = function() {
        ++_i;
        return _while(__tame_k);
      };
      if (_i < _len) {
        arg = _ref[_i];
        (function(__tame_k) {
          var __tame_deferrals;
            __tame_deferrals = new tame.Deferrals(__tame_k);
            invoke(arg, __tame_deferrals.defer({
              assign_fn: (function() {
                return function() {};
              })()
            }));
            __tame_deferrals._fulfill();
        })(function() {
          return _continue();
        });
      } else {
        return _break();
      }
    };
    _while(__tame_k);
  };

  printTasks = function() {
    var cakefilePath, desc, name, spaces, task;
    cakefilePath = path.join(path.relative(__originalDirname, process.cwd()), 'Cakefile');
    console.log("" + cakefilePath + " defines the following tasks:\n");
    for (name in tasks) {
      task = tasks[name];
      spaces = 20 - name.length;
      spaces = spaces > 0 ? Array(spaces + 1).join(' ') : '';
      desc = task.description ? "# " + task.description : '';
      console.log("cake " + name + spaces + " " + desc);
    }
    if (switches.length) return console.log(oparse.help());
  };

  fatalError = function(message) {
    console.error(message + '\n');
    console.log('To see a list of all tasks/options, run "cake"');
    return process.exit(1);
  };

  missingTask = function(task) {
    return fatalError("No such task: " + task);
  };

  cakefileDirectory = function(dir) {
    var parent;
    if (path.existsSync(path.join(dir, 'Cakefile'))) return dir;
    parent = path.normalize(path.join(dir, '..'));
    if (parent !== dir) return cakefileDirectory(parent);
    throw new Error("Cakefile not found in " + (process.cwd()));
  };

}).call(this);<|MERGE_RESOLUTION|>--- conflicted
+++ resolved
@@ -1,11 +1,6 @@
 (function() {
-<<<<<<< HEAD
-  var CoffeeScript, atasks, cakefileDirectory, fs, helpers, missingTask, oparse, options, optparse, path, printTasks, switches, tame, tasks;
-  var __slice = Array.prototype.slice;
-=======
   var CoffeeScript, atasks, cakefileDirectory, fatalError, fs, helpers, missingTask, oparse, options, optparse, path, printTasks, switches, tame, tasks,
     __slice = Array.prototype.slice;
->>>>>>> b94e1547
 
   tame = {
     Deferrals: (function() {
@@ -148,15 +143,11 @@
     });
     oparse = new optparse.OptionParser(switches);
     if (!args.length) return printTasks();
-<<<<<<< HEAD
-    options = oparse.parse(args);
-=======
     try {
       options = oparse.parse(args);
     } catch (e) {
       return fatalError("" + e);
     }
->>>>>>> b94e1547
     __tame_k = function() {};
     _ref = options.arguments;
     _len = _ref.length;
