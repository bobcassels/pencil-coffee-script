// Generated by CoffeeScript 2.0.0-alpha
(function() {
  var Parser, alt, alternatives, grammar, name, o, operators, token, tokens, unwrap;

  Parser = require('jison').Parser;

  unwrap = /^function\s*\(\)\s*\{\s*return\s*([\s\S]*);\s*\}/;

  o = function(patternString, action, options) {
    var addLocationDataFn, match, patternCount;
    patternString = patternString.replace(/\s{2,}/g, ' ');
    patternCount = patternString.split(' ').length;
    if (!action) {
      return [patternString, '$$ = $1;', options];
    }
    action = (match = unwrap.exec(action)) ? match[1] : "(" + action + "())";
    action = action.replace(/\bnew /g, '$&yy.');
    action = action.replace(/\b(?:Block\.wrap|extend)\b/g, 'yy.$&');
    addLocationDataFn = function(first, last) {
      if (!last) {
        return "yy.addLocationDataFn(@" + first + ")";
      } else {
        return "yy.addLocationDataFn(@" + first + ", @" + last + ")";
      }
    };
    action = action.replace(/LOC\(([0-9]*)\)/g, addLocationDataFn('$1'));
    action = action.replace(/LOC\(([0-9]*),\s*([0-9]*)\)/g, addLocationDataFn('$1', '$2'));
    return [patternString, "$$ = " + (addLocationDataFn(1, patternCount)) + "(" + action + ");", options];
  };

  grammar = {
    Root: [
      o('', function() {
        return new Block;
      }), o('Body')
    ],
    Body: [
      o('Line', function() {
        return Block.wrap([$1]);
      }), o('Body TERMINATOR Line', function() {
        return $1.push($3);
      }), o('Body TERMINATOR')
    ],
    Line: [o('Expression'), o('Statement'), o('FuncDirective')],
    FuncDirective: [o('YieldReturn'), o('AwaitReturn')],
    Statement: [
      o('Return'), o('Comment'), o('STATEMENT', function() {
        return new StatementLiteral($1);
      }), o('Import'), o('Export')
    ],
    Expression: [o('Value'), o('Invocation'), o('Code'), o('Operation'), o('Assign'), o('If'), o('Try'), o('While'), o('For'), o('Switch'), o('Class'), o('Throw'), o('Yield')],
    Yield: [
      o('YIELD', function() {
        return new Op($1, new Value(new Literal('')));
      }), o('YIELD Expression', function() {
        return new Op($1, $2);
      }), o('YIELD FROM Expression', function() {
        return new Op($1.concat($2), $3);
      })
    ],
    Block: [
      o('INDENT OUTDENT', function() {
        return new Block;
      }), o('INDENT Body OUTDENT', function() {
        return $2;
      })
    ],
    Identifier: [
      o('IDENTIFIER', function() {
        return new IdentifierLiteral($1);
      })
    ],
    Property: [
      o('PROPERTY', function() {
        return new PropertyName($1);
      })
    ],
    AlphaNumeric: [
      o('NUMBER', function() {
        return new NumberLiteral($1);
      }), o('String')
    ],
    String: [
      o('STRING', function() {
        return new StringLiteral($1);
      }), o('STRING_START Body STRING_END', function() {
        return new StringWithInterpolations($2);
      })
    ],
    Regex: [
      o('REGEX', function() {
        return new RegexLiteral($1);
      }), o('REGEX_START Invocation REGEX_END', function() {
        return new RegexWithInterpolations($2.args);
      })
    ],
    Literal: [
      o('AlphaNumeric'), o('JS', function() {
        return new PassthroughLiteral($1);
      }), o('Regex'), o('UNDEFINED', function() {
        return new UndefinedLiteral;
      }), o('NULL', function() {
        return new NullLiteral;
      }), o('BOOL', function() {
        return new BooleanLiteral($1);
      }), o('INFINITY', function() {
        return new InfinityLiteral($1);
      }), o('NAN', function() {
        return new NaNLiteral;
      })
    ],
    Assign: [
      o('Assignable = Expression', function() {
        return new Assign($1, $3);
      }), o('Assignable = TERMINATOR Expression', function() {
        return new Assign($1, $4);
      }), o('Assignable = INDENT Expression OUTDENT', function() {
        return new Assign($1, $4);
      })
    ],
    AssignObj: [
      o('ObjAssignable', function() {
        return new Value($1);
      }), o('ObjAssignable : Expression', function() {
        return new Assign(LOC(1)(new Value($1)), $3, 'object', {
          operatorToken: LOC(2)(new Literal($2))
        });
      }), o('ObjAssignable : INDENT Expression OUTDENT', function() {
        return new Assign(LOC(1)(new Value($1)), $4, 'object', {
          operatorToken: LOC(2)(new Literal($2))
        });
      }), o('SimpleObjAssignable = Expression', function() {
        return new Assign(LOC(1)(new Value($1)), $3, null, {
          operatorToken: LOC(2)(new Literal($2))
        });
      }), o('SimpleObjAssignable = INDENT Expression OUTDENT', function() {
        return new Assign(LOC(1)(new Value($1)), $4, null, {
          operatorToken: LOC(2)(new Literal($2))
        });
      }), o('Comment')
    ],
    SimpleObjAssignable: [o('Identifier'), o('Property'), o('ThisProperty')],
    ObjAssignable: [o('SimpleObjAssignable'), o('AlphaNumeric')],
    Return: [
      o('RETURN Expression', function() {
        return new Return($2);
      }), o('RETURN', function() {
        return new Return;
      })
    ],
    YieldReturn: [
      o('YIELD RETURN Expression', function() {
        return new YieldReturn($3);
      }), o('YIELD RETURN', function() {
        return new YieldReturn;
      })
    ],
    AwaitReturn: [
      o('AWAIT RETURN Expression', function() {
        return new AwaitReturn($3);
      }), o('AWAIT RETURN', function() {
        return new AwaitReturn;
      })
    ],
    Comment: [
      o('HERECOMMENT', function() {
        return new Comment($1);
      })
    ],
    Code: [
      o('PARAM_START ParamList PARAM_END FuncGlyph Block', function() {
        return new Code($2, $5, $4);
      }), o('FuncGlyph Block', function() {
        return new Code([], $2, $1);
      })
    ],
    FuncGlyph: [
      o('->', function() {
        return 'func';
      }), o('=>', function() {
        return 'boundfunc';
      })
    ],
    OptComma: [o(''), o(',')],
    ParamList: [
      o('', function() {
        return [];
      }), o('Param', function() {
        return [$1];
      }), o('ParamList , Param', function() {
        return $1.concat($3);
      }), o('ParamList OptComma TERMINATOR Param', function() {
        return $1.concat($4);
      }), o('ParamList OptComma INDENT ParamList OptComma OUTDENT', function() {
        return $1.concat($4);
      })
    ],
    Param: [
      o('ParamVar', function() {
        return new Param($1);
      }), o('ParamVar ...', function() {
        return new Param($1, null, true);
      }), o('ParamVar = Expression', function() {
        return new Param($1, $3);
      }), o('...', function() {
        return new Expansion;
      })
    ],
    ParamVar: [o('Identifier'), o('ThisProperty'), o('Array'), o('Object')],
    Splat: [
      o('Expression ...', function() {
        return new Splat($1);
      })
    ],
    SimpleAssignable: [
      o('Identifier', function() {
        return new Value($1);
      }), o('Value Accessor', function() {
        return $1.add($2);
      }), o('Invocation Accessor', function() {
        return new Value($1, [].concat($2));
      }), o('ThisProperty')
    ],
    Assignable: [
      o('SimpleAssignable'), o('Array', function() {
        return new Value($1);
      }), o('Object', function() {
        return new Value($1);
      })
    ],
    Value: [
      o('Assignable'), o('Literal', function() {
        return new Value($1);
      }), o('Parenthetical', function() {
        return new Value($1);
      }), o('Range', function() {
        return new Value($1);
      }), o('This')
    ],
    Accessor: [
      o('.  Property', function() {
        return new Access($2);
      }), o('?. Property', function() {
        return new Access($2, 'soak');
      }), o(':: Property', function() {
        return [LOC(1)(new Access(new PropertyName('prototype'))), LOC(2)(new Access($2))];
      }), o('?:: Property', function() {
        return [LOC(1)(new Access(new PropertyName('prototype'), 'soak')), LOC(2)(new Access($2))];
      }), o('::', function() {
        return new Access(new PropertyName('prototype'));
      }), o('Index')
    ],
    Index: [
      o('INDEX_START IndexValue INDEX_END', function() {
        return $2;
      }), o('INDEX_SOAK  Index', function() {
        return extend($2, {
          soak: true
        });
      })
    ],
    IndexValue: [
      o('Expression', function() {
        return new Index($1);
      }), o('Slice', function() {
        return new Slice($1);
      })
    ],
    Object: [
      o('{ AssignList OptComma }', function() {
        return new Obj($2, $1.generated);
      })
    ],
    AssignList: [
      o('', function() {
        return [];
      }), o('AssignObj', function() {
        return [$1];
      }), o('AssignList , AssignObj', function() {
        return $1.concat($3);
      }), o('AssignList OptComma TERMINATOR AssignObj', function() {
        return $1.concat($4);
      }), o('AssignList OptComma INDENT AssignList OptComma OUTDENT', function() {
        return $1.concat($4);
      })
    ],
    Class: [
      o('CLASS', function() {
        return new Class;
      }), o('CLASS Block', function() {
        return new Class(null, null, $2);
      }), o('CLASS EXTENDS Expression', function() {
        return new Class(null, $3);
      }), o('CLASS EXTENDS Expression Block', function() {
        return new Class(null, $3, $4);
      }), o('CLASS SimpleAssignable', function() {
        return new Class($2);
      }), o('CLASS SimpleAssignable Block', function() {
        return new Class($2, null, $3);
      }), o('CLASS SimpleAssignable EXTENDS Expression', function() {
        return new Class($2, $4);
      }), o('CLASS SimpleAssignable EXTENDS Expression Block', function() {
        return new Class($2, $4, $5);
      })
    ],
    Import: [
      o('IMPORT String', function() {
        return new ImportDeclaration(null, $2);
      }), o('IMPORT ImportDefaultSpecifier FROM String', function() {
        return new ImportDeclaration(new ImportClause($2, null), $4);
      }), o('IMPORT ImportNamespaceSpecifier FROM String', function() {
        return new ImportDeclaration(new ImportClause(null, $2), $4);
      }), o('IMPORT { } FROM String', function() {
        return new ImportDeclaration(new ImportClause(null, new ImportSpecifierList([])), $5);
      }), o('IMPORT { ImportSpecifierList OptComma } FROM String', function() {
        return new ImportDeclaration(new ImportClause(null, new ImportSpecifierList($3)), $7);
      }), o('IMPORT ImportDefaultSpecifier , ImportNamespaceSpecifier FROM String', function() {
        return new ImportDeclaration(new ImportClause($2, $4), $6);
      }), o('IMPORT ImportDefaultSpecifier , { ImportSpecifierList OptComma } FROM String', function() {
        return new ImportDeclaration(new ImportClause($2, new ImportSpecifierList($5)), $9);
      })
    ],
    ImportSpecifierList: [
      o('ImportSpecifier', function() {
        return [$1];
      }), o('ImportSpecifierList , ImportSpecifier', function() {
        return $1.concat($3);
      }), o('ImportSpecifierList OptComma TERMINATOR ImportSpecifier', function() {
        return $1.concat($4);
      }), o('INDENT ImportSpecifierList OptComma OUTDENT', function() {
        return $2;
      }), o('ImportSpecifierList OptComma INDENT ImportSpecifierList OptComma OUTDENT', function() {
        return $1.concat($4);
      })
    ],
    ImportSpecifier: [
      o('Identifier', function() {
        return new ImportSpecifier($1);
      }), o('Identifier AS Identifier', function() {
        return new ImportSpecifier($1, $3);
      })
    ],
    ImportDefaultSpecifier: [
      o('Identifier', function() {
        return new ImportDefaultSpecifier($1);
      })
    ],
    ImportNamespaceSpecifier: [
      o('IMPORT_ALL AS Identifier', function() {
        return new ImportNamespaceSpecifier(new Literal($1), $3);
      })
    ],
    Export: [
      o('EXPORT { }', function() {
        return new ExportNamedDeclaration(new ExportSpecifierList([]));
      }), o('EXPORT { ExportSpecifierList OptComma }', function() {
        return new ExportNamedDeclaration(new ExportSpecifierList($3));
      }), o('EXPORT Class', function() {
        return new ExportNamedDeclaration($2);
      }), o('EXPORT Identifier = Expression', function() {
        return new ExportNamedDeclaration(new Assign($2, $4, null, {
          moduleDeclaration: 'export'
        }));
      }), o('EXPORT Identifier = TERMINATOR Expression', function() {
        return new ExportNamedDeclaration(new Assign($2, $5, null, {
          moduleDeclaration: 'export'
        }));
      }), o('EXPORT Identifier = INDENT Expression OUTDENT', function() {
        return new ExportNamedDeclaration(new Assign($2, $5, null, {
          moduleDeclaration: 'export'
        }));
      }), o('EXPORT DEFAULT Expression', function() {
        return new ExportDefaultDeclaration($3);
      }), o('EXPORT EXPORT_ALL FROM String', function() {
        return new ExportAllDeclaration(new Literal($2), $4);
      }), o('EXPORT { ExportSpecifierList OptComma } FROM String', function() {
        return new ExportNamedDeclaration(new ExportSpecifierList($3), $7);
      })
    ],
    ExportSpecifierList: [
      o('ExportSpecifier', function() {
        return [$1];
      }), o('ExportSpecifierList , ExportSpecifier', function() {
        return $1.concat($3);
      }), o('ExportSpecifierList OptComma TERMINATOR ExportSpecifier', function() {
        return $1.concat($4);
      }), o('INDENT ExportSpecifierList OptComma OUTDENT', function() {
        return $2;
      }), o('ExportSpecifierList OptComma INDENT ExportSpecifierList OptComma OUTDENT', function() {
        return $1.concat($4);
      })
    ],
    ExportSpecifier: [
      o('Identifier', function() {
        return new ExportSpecifier($1);
      }), o('Identifier AS Identifier', function() {
        return new ExportSpecifier($1, $3);
      }), o('Identifier AS DEFAULT', function() {
        return new ExportSpecifier($1, new Literal($3));
      })
    ],
    Invocation: [
      o('Value OptFuncExist Arguments', function() {
        return new Call($1, $3, $2);
      }), o('Invocation OptFuncExist Arguments', function() {
        return new Call($1, $3, $2);
      }), o('Super')
    ],
    Super: [
      o('SUPER', function() {
        return new SuperCall;
      }), o('SUPER Arguments', function() {
        return new SuperCall($2);
      })
    ],
    OptFuncExist: [
      o('', function() {
        return false;
      }), o('FUNC_EXIST', function() {
        return true;
      })
    ],
    Arguments: [
      o('CALL_START CALL_END', function() {
        return [];
      }), o('CALL_START ArgList OptComma CALL_END', function() {
        return $2;
      })
    ],
    This: [
      o('THIS', function() {
        return new Value(new ThisLiteral);
      }), o('@', function() {
        return new Value(new ThisLiteral);
      })
    ],
    ThisProperty: [
      o('@ Property', function() {
        return new Value(LOC(1)(new ThisLiteral), [LOC(2)(new Access($2))], 'this');
      })
    ],
    Array: [
      o('[ ]', function() {
        return new Arr([]);
      }), o('[ ArgList OptComma ]', function() {
        return new Arr($2);
      })
    ],
    RangeDots: [
      o('..', function() {
        return 'inclusive';
      }), o('...', function() {
        return 'exclusive';
      })
    ],
    Range: [
      o('[ Expression RangeDots Expression ]', function() {
        return new Range($2, $4, $3);
      })
    ],
    Slice: [
      o('Expression RangeDots Expression', function() {
        return new Range($1, $3, $2);
      }), o('Expression RangeDots', function() {
        return new Range($1, null, $2);
      }), o('RangeDots Expression', function() {
        return new Range(null, $2, $1);
      }), o('RangeDots', function() {
        return new Range(null, null, $1);
      })
    ],
    ArgList: [
      o('Arg', function() {
        return [$1];
      }), o('ArgList , Arg', function() {
        return $1.concat($3);
      }), o('ArgList OptComma TERMINATOR Arg', function() {
        return $1.concat($4);
      }), o('INDENT ArgList OptComma OUTDENT', function() {
        return $2;
      }), o('ArgList OptComma INDENT ArgList OptComma OUTDENT', function() {
        return $1.concat($4);
      })
    ],
    Arg: [
      o('Expression'), o('Splat'), o('...', function() {
        return new Expansion;
      })
    ],
    SimpleArgs: [
      o('Expression'), o('SimpleArgs , Expression', function() {
        return [].concat($1, $3);
      })
    ],
    Try: [
      o('TRY Block', function() {
        return new Try($2);
      }), o('TRY Block Catch', function() {
        return new Try($2, $3[0], $3[1]);
      }), o('TRY Block FINALLY Block', function() {
        return new Try($2, null, null, $4);
      }), o('TRY Block Catch FINALLY Block', function() {
        return new Try($2, $3[0], $3[1], $5);
      })
    ],
    Catch: [
      o('CATCH Identifier Block', function() {
        return [$2, $3];
      }), o('CATCH Object Block', function() {
        return [LOC(2)(new Value($2)), $3];
      }), o('CATCH Block', function() {
        return [null, $2];
      })
    ],
    Throw: [
      o('THROW Expression', function() {
        return new Throw($2);
      })
    ],
    Parenthetical: [
      o('( Body )', function() {
        return new Parens($2);
      }), o('( INDENT Body OUTDENT )', function() {
        return new Parens($3);
      })
    ],
    WhileSource: [
      o('WHILE Expression', function() {
        return new While($2);
      }), o('WHILE Expression WHEN Expression', function() {
        return new While($2, {
          guard: $4
        });
      }), o('UNTIL Expression', function() {
        return new While($2, {
          invert: true
        });
      }), o('UNTIL Expression WHEN Expression', function() {
        return new While($2, {
          invert: true,
          guard: $4
        });
      })
    ],
    While: [
      o('WhileSource Block', function() {
        return $1.addBody($2);
      }), o('Statement  WhileSource', function() {
        return $2.addBody(LOC(1)(Block.wrap([$1])));
      }), o('Expression WhileSource', function() {
        return $2.addBody(LOC(1)(Block.wrap([$1])));
      }), o('Loop', function() {
        return $1;
      })
    ],
    Loop: [
      o('LOOP Block', function() {
        return new While(LOC(1)(new BooleanLiteral('true'))).addBody($2);
      }), o('LOOP Expression', function() {
        return new While(LOC(1)(new BooleanLiteral('true'))).addBody(LOC(2)(Block.wrap([$2])));
      })
    ],
    For: [
      o('Statement  ForBody', function() {
        return new For($1, $2);
      }), o('Expression ForBody', function() {
        return new For($1, $2);
      }), o('ForBody    Block', function() {
        return new For($2, $1);
      })
    ],
    ForBody: [
      o('FOR Range', function() {
        return {
          source: LOC(2)(new Value($2))
        };
      }), o('FOR Range BY Expression', function() {
        return {
          source: LOC(2)(new Value($2)),
          step: $4
        };
      }), o('ForStart ForSource', function() {
        $2.own = $1.own;
        $2.ownTag = $1.ownTag;
        $2.name = $1[0];
        $2.index = $1[1];
        return $2;
      })
    ],
    ForStart: [
      o('FOR ForVariables', function() {
        return $2;
      }), o('FOR OWN ForVariables', function() {
        $3.own = true;
        $3.ownTag = LOC(2)(new Literal($2));
        return $3;
      })
    ],
    ForValue: [
      o('Identifier'), o('ThisProperty'), o('Array', function() {
        return new Value($1);
      }), o('Object', function() {
        return new Value($1);
      })
    ],
    ForVariables: [
      o('ForValue', function() {
        return [$1];
      }), o('ForValue , ForValue', function() {
        return [$1, $3];
      })
    ],
    ForSource: [
      o('FORIN Expression', function() {
        return {
          source: $2
        };
      }), o('FOROF Expression', function() {
        return {
          source: $2,
          object: true
        };
      }), o('FORIN Expression WHEN Expression', function() {
        return {
          source: $2,
          guard: $4
        };
      }), o('FOROF Expression WHEN Expression', function() {
        return {
          source: $2,
          guard: $4,
          object: true
        };
      }), o('FORIN Expression BY Expression', function() {
        return {
          source: $2,
          step: $4
        };
      }), o('FORIN Expression WHEN Expression BY Expression', function() {
        return {
          source: $2,
          guard: $4,
          step: $6
        };
      }), o('FORIN Expression BY Expression WHEN Expression', function() {
        return {
          source: $2,
          step: $4,
          guard: $6
        };
      }), o('FORFROM Expression', function() {
        return {
          source: $2,
          from: true
        };
      }), o('FORFROM Expression WHEN Expression', function() {
        return {
          source: $2,
          guard: $4,
          from: true
        };
      })
    ],
    Switch: [
      o('SWITCH Expression INDENT Whens OUTDENT', function() {
        return new Switch($2, $4);
      }), o('SWITCH Expression INDENT Whens ELSE Block OUTDENT', function() {
        return new Switch($2, $4, $6);
      }), o('SWITCH INDENT Whens OUTDENT', function() {
        return new Switch(null, $3);
      }), o('SWITCH INDENT Whens ELSE Block OUTDENT', function() {
        return new Switch(null, $3, $5);
      })
    ],
    Whens: [
      o('When'), o('Whens When', function() {
        return $1.concat($2);
      })
    ],
    When: [
      o('LEADING_WHEN SimpleArgs Block', function() {
        return [[$2, $3]];
      }), o('LEADING_WHEN SimpleArgs Block TERMINATOR', function() {
        return [[$2, $3]];
      })
    ],
    IfBlock: [
      o('IF Expression Block', function() {
        return new If($2, $3, {
          type: $1
        });
      }), o('IfBlock ELSE IF Expression Block', function() {
        return $1.addElse(LOC(3, 5)(new If($4, $5, {
          type: $3
        })));
      })
    ],
    If: [
      o('IfBlock'), o('IfBlock ELSE Block', function() {
        return $1.addElse($3);
      }), o('Statement  POST_IF Expression', function() {
        return new If($3, LOC(1)(Block.wrap([$1])), {
          type: $2,
          statement: true
        });
      }), o('Expression POST_IF Expression', function() {
        return new If($3, LOC(1)(Block.wrap([$1])), {
          type: $2,
          statement: true
        });
      })
    ],
    Operation: [
      o('UNARY Expression', function() {
        return new Op($1, $2);
      }), o('UNARY_MATH Expression', function() {
        return new Op($1, $2);
      }), o('-     Expression', (function() {
        return new Op('-', $2);
      }), {
        prec: 'UNARY_MATH'
      }), o('+     Expression', (function() {
        return new Op('+', $2);
      }), {
        prec: 'UNARY_MATH'
      }), o('AWAIT Expression', function() {
        return new Op($1, $2);
      }), o('-- SimpleAssignable', function() {
        return new Op('--', $2);
      }), o('++ SimpleAssignable', function() {
        return new Op('++', $2);
      }), o('SimpleAssignable --', function() {
        return new Op('--', $1, null, true);
      }), o('SimpleAssignable ++', function() {
        return new Op('++', $1, null, true);
      }), o('Expression ?', function() {
        return new Existence($1);
      }), o('Expression +  Expression', function() {
        return new Op('+', $1, $3);
      }), o('Expression -  Expression', function() {
        return new Op('-', $1, $3);
      }), o('Expression MATH     Expression', function() {
        return new Op($2, $1, $3);
      }), o('Expression **       Expression', function() {
        return new Op($2, $1, $3);
      }), o('Expression SHIFT    Expression', function() {
        return new Op($2, $1, $3);
      }), o('Expression COMPARE  Expression', function() {
        return new Op($2, $1, $3);
      }), o('Expression &        Expression', function() {
        return new Op($2, $1, $3);
      }), o('Expression ^        Expression', function() {
        return new Op($2, $1, $3);
      }), o('Expression |        Expression', function() {
        return new Op($2, $1, $3);
      }), o('Expression &&       Expression', function() {
        return new Op($2, $1, $3);
      }), o('Expression ||       Expression', function() {
        return new Op($2, $1, $3);
      }), o('Expression BIN?     Expression', function() {
        return new Op($2, $1, $3);
      }), o('Expression RELATION Expression', function() {
        if ($2.charAt(0) === '!') {
          return new Op($2.slice(1), $1, $3).invert();
        } else {
          return new Op($2, $1, $3);
        }
      }), o('SimpleAssignable COMPOUND_ASSIGN Expression', function() {
        return new Assign($1, $3, $2);
      }), o('SimpleAssignable COMPOUND_ASSIGN INDENT Expression OUTDENT', function() {
        return new Assign($1, $4, $2);
      }), o('SimpleAssignable COMPOUND_ASSIGN TERMINATOR Expression', function() {
        return new Assign($1, $4, $2);
      }), o('SimpleAssignable EXTENDS Expression', function() {
        return new Extends($1, $3);
      })
    ]
  };

<<<<<<< HEAD
  operators = [['left', '.', '?.', '::', '?::'], ['left', 'CALL_START', 'CALL_END'], ['nonassoc', '++', '--'], ['left', '?'], ['right', 'UNARY'], ['right', 'AWAIT'], ['right', '**'], ['right', 'UNARY_MATH'], ['left', 'MATH'], ['left', '+', '-'], ['left', 'SHIFT'], ['left', 'RELATION'], ['left', 'COMPARE'], ['left', '&'], ['left', '^'], ['left', '|'], ['left', '&&'], ['left', '||'], ['left', 'BIN?'], ['nonassoc', 'INDENT', 'OUTDENT'], ['right', 'YIELD'], ['right', '=', ':', 'COMPOUND_ASSIGN', 'RETURN', 'THROW', 'EXTENDS'], ['right', 'FORIN', 'FOROF', 'BY', 'WHEN'], ['right', 'IF', 'ELSE', 'FOR', 'WHILE', 'UNTIL', 'LOOP', 'SUPER', 'CLASS', 'IMPORT', 'EXPORT'], ['left', 'POST_IF']];
=======
  operators = [['left', '.', '?.', '::', '?::'], ['left', 'CALL_START', 'CALL_END'], ['nonassoc', '++', '--'], ['left', '?'], ['right', 'UNARY'], ['right', '**'], ['right', 'UNARY_MATH'], ['left', 'MATH'], ['left', '+', '-'], ['left', 'SHIFT'], ['left', 'RELATION'], ['left', 'COMPARE'], ['left', '&'], ['left', '^'], ['left', '|'], ['left', '&&'], ['left', '||'], ['left', 'BIN?'], ['nonassoc', 'INDENT', 'OUTDENT'], ['right', 'YIELD'], ['right', '=', ':', 'COMPOUND_ASSIGN', 'RETURN', 'THROW', 'EXTENDS'], ['right', 'FORIN', 'FOROF', 'FORFROM', 'BY', 'WHEN'], ['right', 'IF', 'ELSE', 'FOR', 'WHILE', 'UNTIL', 'LOOP', 'SUPER', 'CLASS', 'IMPORT', 'EXPORT'], ['left', 'POST_IF']];
>>>>>>> b3896d08

  tokens = [];

  for (name in grammar) {
    alternatives = grammar[name];
    grammar[name] = (function() {
      var i, j, len, len1, ref, results;
      results = [];
      for (i = 0, len = alternatives.length; i < len; i++) {
        alt = alternatives[i];
        ref = alt[0].split(' ');
        for (j = 0, len1 = ref.length; j < len1; j++) {
          token = ref[j];
          if (!grammar[token]) {
            tokens.push(token);
          }
        }
        if (name === 'Root') {
          alt[1] = "return " + alt[1];
        }
        results.push(alt);
      }
      return results;
    })();
  }

  exports.parser = new Parser({
    tokens: tokens.join(' '),
    bnf: grammar,
    operators: operators.reverse(),
    startSymbol: 'Root'
  });

}).call(this);<|MERGE_RESOLUTION|>--- conflicted
+++ resolved
@@ -777,11 +777,7 @@
     ]
   };
 
-<<<<<<< HEAD
-  operators = [['left', '.', '?.', '::', '?::'], ['left', 'CALL_START', 'CALL_END'], ['nonassoc', '++', '--'], ['left', '?'], ['right', 'UNARY'], ['right', 'AWAIT'], ['right', '**'], ['right', 'UNARY_MATH'], ['left', 'MATH'], ['left', '+', '-'], ['left', 'SHIFT'], ['left', 'RELATION'], ['left', 'COMPARE'], ['left', '&'], ['left', '^'], ['left', '|'], ['left', '&&'], ['left', '||'], ['left', 'BIN?'], ['nonassoc', 'INDENT', 'OUTDENT'], ['right', 'YIELD'], ['right', '=', ':', 'COMPOUND_ASSIGN', 'RETURN', 'THROW', 'EXTENDS'], ['right', 'FORIN', 'FOROF', 'BY', 'WHEN'], ['right', 'IF', 'ELSE', 'FOR', 'WHILE', 'UNTIL', 'LOOP', 'SUPER', 'CLASS', 'IMPORT', 'EXPORT'], ['left', 'POST_IF']];
-=======
-  operators = [['left', '.', '?.', '::', '?::'], ['left', 'CALL_START', 'CALL_END'], ['nonassoc', '++', '--'], ['left', '?'], ['right', 'UNARY'], ['right', '**'], ['right', 'UNARY_MATH'], ['left', 'MATH'], ['left', '+', '-'], ['left', 'SHIFT'], ['left', 'RELATION'], ['left', 'COMPARE'], ['left', '&'], ['left', '^'], ['left', '|'], ['left', '&&'], ['left', '||'], ['left', 'BIN?'], ['nonassoc', 'INDENT', 'OUTDENT'], ['right', 'YIELD'], ['right', '=', ':', 'COMPOUND_ASSIGN', 'RETURN', 'THROW', 'EXTENDS'], ['right', 'FORIN', 'FOROF', 'FORFROM', 'BY', 'WHEN'], ['right', 'IF', 'ELSE', 'FOR', 'WHILE', 'UNTIL', 'LOOP', 'SUPER', 'CLASS', 'IMPORT', 'EXPORT'], ['left', 'POST_IF']];
->>>>>>> b3896d08
+  operators = [['left', '.', '?.', '::', '?::'], ['left', 'CALL_START', 'CALL_END'], ['nonassoc', '++', '--'], ['left', '?'], ['right', 'UNARY'], ['right', 'AWAIT'], ['right', '**'], ['right', 'UNARY_MATH'], ['left', 'MATH'], ['left', '+', '-'], ['left', 'SHIFT'], ['left', 'RELATION'], ['left', 'COMPARE'], ['left', '&'], ['left', '^'], ['left', '|'], ['left', '&&'], ['left', '||'], ['left', 'BIN?'], ['nonassoc', 'INDENT', 'OUTDENT'], ['right', 'YIELD'], ['right', '=', ':', 'COMPOUND_ASSIGN', 'RETURN', 'THROW', 'EXTENDS'], ['right', 'FORIN', 'FOROF', 'FORFROM', 'BY', 'WHEN'], ['right', 'IF', 'ELSE', 'FOR', 'WHILE', 'UNTIL', 'LOOP', 'SUPER', 'CLASS', 'IMPORT', 'EXPORT'], ['left', 'POST_IF']];
 
   tokens = [];
 
