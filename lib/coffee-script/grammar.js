--- conflicted
+++ resolved
@@ -46,11 +46,7 @@
         return new Await(Block.wrap([$2]));
       })
     ],
-<<<<<<< HEAD
-    Expression: [o('Value'), o('Invocation'), o('Code'), o('Operation'), o('Assign'), o('If'), o('Try'), o('While'), o('For'), o('Switch'), o('Class'), o('Defer')],
-=======
     Expression: [o('Value'), o('Invocation'), o('Code'), o('Operation'), o('Assign'), o('If'), o('Try'), o('While'), o('For'), o('Switch'), o('Class'), o('Throw'), o('Defer')],
->>>>>>> b94e1547
     Block: [
       o('INDENT OUTDENT', function() {
         return new Block;
