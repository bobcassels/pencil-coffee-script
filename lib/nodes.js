(function() {
  var Access, Arr, Assign, Base, Block, Call, Class, Closure, Code, Comment, Existence, Extends, For, IDENTIFIER, IS_STRING, If, In, Index, LEVEL_ACCESS, LEVEL_COND, LEVEL_LIST, LEVEL_OP, LEVEL_PAREN, LEVEL_TOP, Literal, NEGATE, NO, Obj, Op, Param, Parens, Push, Range, Return, SIMPLENUM, Scope, Slice, Splat, Switch, TAB, THIS, Throw, Try, UTILITIES, Value, While, YES, compact, del, ends, extend, flatten, last, merge, multident, starts, unfoldSoak, utility, _ref;
  var __hasProp = Object.prototype.hasOwnProperty, __extends = function(child, parent) {
    for (var key in parent) { if (__hasProp.call(parent, key)) child[key] = parent[key]; }
    function ctor() { this.constructor = child; }
    ctor.prototype = parent.prototype;
    child.prototype = new ctor;
    child.__super__ = parent.prototype;
    return child;
  }, __bind = function(fn, me){ return function(){ return fn.apply(me, arguments); }; };
  Scope = require('./scope').Scope;
  _ref = require('./helpers'), compact = _ref.compact, flatten = _ref.flatten, extend = _ref.extend, merge = _ref.merge, del = _ref.del, starts = _ref.starts, ends = _ref.ends, last = _ref.last;
  exports.extend = extend;
  YES = function() {
    return true;
  };
  NO = function() {
    return false;
  };
  THIS = function() {
    return this;
  };
  NEGATE = function() {
    this.negated = !this.negated;
    return this;
  };
  exports.Base = Base = (function() {
    function Base() {}
    Base.prototype.compile = function(o, lvl) {
      var node;
      o = extend({}, o);
      if (lvl) {
        o.level = lvl;
      }
      node = this.unfoldSoak(o) || this;
      node.tab = o.indent;
      if (o.level === LEVEL_TOP || !node.isStatement(o)) {
        return node.compileNode(o);
      } else {
        return node.compileClosure(o);
      }
    };
    Base.prototype.compileClosure = function(o) {
      if (this.jumps() || this instanceof Throw) {
        throw SyntaxError('cannot use a pure statement in an expression.');
      }
      o.sharedScope = true;
      return Closure.wrap(this).compileNode(o);
    };
    Base.prototype.cache = function(o, level, reused) {
      var ref, sub;
      if (!this.isComplex()) {
        ref = level ? this.compile(o, level) : this;
        return [ref, ref];
      } else {
        ref = new Literal(reused || o.scope.freeVariable('ref'));
        sub = new Assign(ref, this);
        if (level) {
          return [sub.compile(o, level), ref.value];
        } else {
          return [sub, ref];
        }
      }
    };
    Base.prototype.compileLoopReference = function(o, name) {
      var src, tmp, _ref2;
      src = tmp = this.compile(o, LEVEL_LIST);
      if (!((-Infinity < (_ref2 = +src) && _ref2 < Infinity) || IDENTIFIER.test(src) && o.scope.check(src, true))) {
        src = "" + (tmp = o.scope.freeVariable(name)) + " = " + src;
      }
      return [src, tmp];
    };
    Base.prototype.makeReturn = function() {
      return new Return(this);
    };
    Base.prototype.contains = function(pred) {
      var contains;
      contains = false;
      this.traverseChildren(false, function(node) {
        if (pred(node)) {
          contains = true;
          return false;
        }
      });
      return contains;
    };
    Base.prototype.containsType = function(type) {
      return this instanceof type || this.contains(function(node) {
        return node instanceof type;
      });
    };
    Base.prototype.lastNonComment = function(list) {
      var i;
      i = list.length;
      while (i--) {
        if (!(list[i] instanceof Comment)) {
          return list[i];
        }
      }
      return null;
    };
    Base.prototype.toString = function(idt, name) {
      var tree;
      if (idt == null) {
        idt = '';
      }
      if (name == null) {
        name = this.constructor.name;
      }
      tree = '\n' + idt + name;
      if (this.soak) {
        tree += '?';
      }
      this.eachChild(function(node) {
        return tree += node.toString(idt + TAB);
      });
      return tree;
    };
    Base.prototype.eachChild = function(func) {
      var attr, child, _i, _j, _len, _len2, _ref2, _ref3;
      if (!this.children) {
        return this;
      }
      _ref2 = this.children;
      for (_i = 0, _len = _ref2.length; _i < _len; _i++) {
        attr = _ref2[_i];
        if (this[attr]) {
          _ref3 = flatten([this[attr]]);
          for (_j = 0, _len2 = _ref3.length; _j < _len2; _j++) {
            child = _ref3[_j];
            if (func(child) === false) {
              return this;
            }
          }
        }
      }
      return this;
    };
    Base.prototype.traverseChildren = function(crossScope, func) {
      return this.eachChild(function(child) {
        if (func(child) === false) {
          return false;
        }
        return child.traverseChildren(crossScope, func);
      });
    };
    Base.prototype.invert = function() {
      return new Op('!', this);
    };
    Base.prototype.unwrapAll = function() {
      var node;
      node = this;
      while (node !== (node = node.unwrap())) {
        continue;
      }
      return node;
    };
    Base.prototype.children = [];
    Base.prototype.isStatement = NO;
    Base.prototype.jumps = NO;
    Base.prototype.isComplex = YES;
    Base.prototype.isChainable = NO;
    Base.prototype.isAssignable = NO;
    Base.prototype.unwrap = THIS;
    Base.prototype.unfoldSoak = NO;
    Base.prototype.assigns = NO;
    return Base;
  })();
  exports.Block = Block = (function() {
    __extends(Block, Base);
    function Block(nodes) {
      this.expressions = compact(flatten(nodes || []));
    }
    Block.prototype.children = ['expressions'];
    Block.prototype.push = function(node) {
      this.expressions.push(node);
      return this;
    };
    Block.prototype.pop = function() {
      return this.expressions.pop();
    };
    Block.prototype.unshift = function(node) {
      this.expressions.unshift(node);
      return this;
    };
    Block.prototype.unwrap = function() {
      if (this.expressions.length === 1) {
        return this.expressions[0];
      } else {
        return this;
      }
    };
    Block.prototype.isEmpty = function() {
      return !this.expressions.length;
    };
    Block.prototype.isStatement = function(o) {
      var exp, _i, _len, _ref2;
      _ref2 = this.expressions;
      for (_i = 0, _len = _ref2.length; _i < _len; _i++) {
        exp = _ref2[_i];
        if (exp.isStatement(o)) {
          return true;
        }
      }
      return false;
    };
    Block.prototype.jumps = function(o) {
      var exp, _i, _len, _ref2;
      _ref2 = this.expressions;
      for (_i = 0, _len = _ref2.length; _i < _len; _i++) {
        exp = _ref2[_i];
        if (exp.jumps(o)) {
          return exp;
        }
      }
    };
    Block.prototype.makeReturn = function() {
      var expr, len;
      len = this.expressions.length;
      while (len--) {
        expr = this.expressions[len];
        if (!(expr instanceof Comment)) {
          this.expressions[len] = expr.makeReturn();
          if (expr instanceof Return && !expr.expression) {
            this.expressions.splice(len, 1);
          }
          break;
        }
      }
      return this;
    };
    Block.prototype.compile = function(o, level) {
      if (o == null) {
        o = {};
      }
      if (o.scope) {
        return Block.__super__.compile.call(this, o, level);
      } else {
        return this.compileRoot(o);
      }
    };
    Block.prototype.compileNode = function(o) {
      var code, codes, node, top, _i, _len, _ref2;
      this.tab = o.indent;
      top = o.level === LEVEL_TOP;
      codes = [];
      _ref2 = this.expressions;
      for (_i = 0, _len = _ref2.length; _i < _len; _i++) {
        node = _ref2[_i];
        node = node.unwrapAll();
        node = node.unfoldSoak(o) || node;
        if (top) {
          node.front = true;
          code = node.compile(o);
          codes.push(node.isStatement(o) ? code : this.tab + code + ';');
        } else {
          codes.push(node.compile(o, LEVEL_LIST));
        }
      }
      if (top) {
        return codes.join('\n');
      }
      code = codes.join(', ') || 'void 0';
      if (codes.length > 1 && o.level >= LEVEL_LIST) {
        return "(" + code + ")";
      } else {
        return code;
      }
    };
    Block.prototype.compileRoot = function(o) {
      var code;
      o.indent = this.tab = o.bare ? '' : TAB;
      o.scope = new Scope(null, this, null);
      o.level = LEVEL_TOP;
      code = this.compileWithDeclarations(o);
      if (o.bare) {
        return code;
      } else {
        return "(function() {\n" + code + "\n}).call(this);\n";
      }
    };
    Block.prototype.compileWithDeclarations = function(o) {
      var code, exp, i, post, rest, scope, _len, _ref2;
      code = post = '';
      _ref2 = this.expressions;
      for (i = 0, _len = _ref2.length; i < _len; i++) {
        exp = _ref2[i];
        exp = exp.unwrap();
        if (!(exp instanceof Comment || exp instanceof Literal)) {
          break;
        }
      }
      o = merge(o, {
        level: LEVEL_TOP
      });
      if (i) {
        rest = this.expressions.splice(i, this.expressions.length);
        code = this.compileNode(o);
        this.expressions = rest;
      }
      post = this.compileNode(o);
      scope = o.scope;
      if (scope.expressions === this) {
        if (!o.globals && o.scope.hasDeclarations()) {
          code += "" + this.tab + "var " + (scope.declaredVariables().join(', ')) + ";\n";
        }
        if (scope.hasAssignments) {
          code += "" + this.tab + "var " + (multident(scope.assignedVariables().join(', '), this.tab)) + ";\n";
        }
      }
      return code + post;
    };
    Block.wrap = function(nodes) {
      if (nodes.length === 1 && nodes[0] instanceof Block) {
        return nodes[0];
      }
      return new Block(nodes);
    };
    return Block;
  })();
  exports.Literal = Literal = (function() {
    __extends(Literal, Base);
    function Literal(value) {
      this.value = value;
    }
    Literal.prototype.makeReturn = function() {
      if (this.isStatement()) {
        return this;
      } else {
        return new Return(this);
      }
    };
    Literal.prototype.isAssignable = function() {
      return IDENTIFIER.test(this.value);
    };
    Literal.prototype.isStatement = function() {
      var _ref2;
      return (_ref2 = this.value) === 'break' || _ref2 === 'continue' || _ref2 === 'debugger';
    };
    Literal.prototype.isComplex = NO;
    Literal.prototype.assigns = function(name) {
      return name === this.value;
    };
    Literal.prototype.jumps = function(o) {
      if (!this.isStatement()) {
        return false;
      }
      if (!(o && (o.loop || o.block && (this.value !== 'continue')))) {
        return this;
      } else {
        return false;
      }
    };
    Literal.prototype.compileNode = function(o) {
      var code;
      code = this.isUndefined ? o.level >= LEVEL_ACCESS ? '(void 0)' : 'void 0' : this.value.reserved ? "\"" + this.value + "\"" : this.value;
      if (this.isStatement()) {
        return "" + this.tab + code + ";";
      } else {
        return code;
      }
    };
    Literal.prototype.toString = function() {
      return ' "' + this.value + '"';
    };
    return Literal;
  })();
  exports.Return = Return = (function() {
    __extends(Return, Base);
    function Return(expr) {
      if (expr && !expr.unwrap().isUndefined) {
        this.expression = expr;
      }
    }
    Return.prototype.children = ['expression'];
    Return.prototype.isStatement = YES;
    Return.prototype.makeReturn = THIS;
    Return.prototype.jumps = THIS;
    Return.prototype.compile = function(o, level) {
      var expr, _ref2;
      expr = (_ref2 = this.expression) != null ? _ref2.makeReturn() : void 0;
      if (expr && !(expr instanceof Return)) {
        return expr.compile(o, level);
      } else {
        return Return.__super__.compile.call(this, o, level);
      }
    };
    Return.prototype.compileNode = function(o) {
      return this.tab + ("return" + (this.expression ? ' ' + this.expression.compile(o, LEVEL_PAREN) : '') + ";");
    };
    return Return;
  })();
  exports.Value = Value = (function() {
    __extends(Value, Base);
    function Value(base, props, tag) {
      if (!props && base instanceof Value) {
        return base;
      }
      this.base = base;
      this.properties = props || [];
      if (tag) {
        this[tag] = true;
      }
      return this;
    }
    Value.prototype.children = ['base', 'properties'];
    Value.prototype.push = function(prop) {
      this.properties.push(prop);
      return this;
    };
    Value.prototype.hasProperties = function() {
      return !!this.properties.length;
    };
    Value.prototype.isArray = function() {
      return !this.properties.length && this.base instanceof Arr;
    };
    Value.prototype.isComplex = function() {
      return this.hasProperties() || this.base.isComplex();
    };
    Value.prototype.isAssignable = function() {
      return this.hasProperties() || this.base.isAssignable();
    };
    Value.prototype.isSimpleNumber = function() {
      return this.base instanceof Literal && SIMPLENUM.test(this.base.value);
    };
    Value.prototype.isAtomic = function() {
      var node, _i, _len, _ref2;
      _ref2 = this.properties.concat(this.base);
      for (_i = 0, _len = _ref2.length; _i < _len; _i++) {
        node = _ref2[_i];
        if (node.soak || node instanceof Call) {
          return false;
        }
      }
      return true;
    };
    Value.prototype.isStatement = function(o) {
      return !this.properties.length && this.base.isStatement(o);
    };
    Value.prototype.assigns = function(name) {
      return !this.properties.length && this.base.assigns(name);
    };
    Value.prototype.jumps = function(o) {
      return !this.properties.length && this.base.jumps(o);
    };
    Value.prototype.isObject = function(onlyGenerated) {
      if (this.properties.length) {
        return false;
      }
      return (this.base instanceof Obj) && (!onlyGenerated || this.base.generated);
    };
    Value.prototype.isSplice = function() {
      return last(this.properties) instanceof Slice;
    };
    Value.prototype.makeReturn = function() {
      if (this.properties.length) {
        return Value.__super__.makeReturn.call(this);
      } else {
        return this.base.makeReturn();
      }
    };
    Value.prototype.unwrap = function() {
      if (this.properties.length) {
        return this;
      } else {
        return this.base;
      }
    };
    Value.prototype.cacheReference = function(o) {
      var base, bref, name, nref;
      name = last(this.properties);
      if (this.properties.length < 2 && !this.base.isComplex() && !(name != null ? name.isComplex() : void 0)) {
        return [this, this];
      }
      base = new Value(this.base, this.properties.slice(0, -1));
      if (base.isComplex()) {
        bref = new Literal(o.scope.freeVariable('base'));
        base = new Value(new Parens(new Assign(bref, base)));
      }
      if (!name) {
        return [base, bref];
      }
      if (name.isComplex()) {
        nref = new Literal(o.scope.freeVariable('name'));
        name = new Index(new Assign(nref, name.index));
        nref = new Index(nref);
      }
      return [base.push(name), new Value(bref || base.base, [nref || name])];
    };
    Value.prototype.compileNode = function(o) {
      var code, prop, props, _i, _len;
      this.base.front = this.front;
      props = this.properties;
      code = this.base.compile(o, props.length ? LEVEL_ACCESS : null);
      if (props[0] instanceof Access && this.isSimpleNumber()) {
        code = "(" + code + ")";
      }
      for (_i = 0, _len = props.length; _i < _len; _i++) {
        prop = props[_i];
        code += prop.compile(o);
      }
      return code;
    };
    Value.prototype.unfoldSoak = function(o) {
      var fst, i, ifn, prop, ref, snd, _len, _ref2;
      if (ifn = this.base.unfoldSoak(o)) {
        Array.prototype.push.apply(ifn.body.properties, this.properties);
        return ifn;
      }
      _ref2 = this.properties;
      for (i = 0, _len = _ref2.length; i < _len; i++) {
        prop = _ref2[i];
        if (prop.soak) {
          prop.soak = false;
          fst = new Value(this.base, this.properties.slice(0, i));
          snd = new Value(this.base, this.properties.slice(i));
          if (fst.isComplex()) {
            ref = new Literal(o.scope.freeVariable('ref'));
            fst = new Parens(new Assign(ref, fst));
            snd.base = ref;
          }
          return new If(new Existence(fst), snd, {
            soak: true
          });
        }
      }
      return null;
    };
    return Value;
  })();
  exports.Comment = Comment = (function() {
    __extends(Comment, Base);
    function Comment(comment) {
      this.comment = comment;
    }
    Comment.prototype.isStatement = YES;
    Comment.prototype.makeReturn = THIS;
    Comment.prototype.compileNode = function(o, level) {
      var code;
      code = '/*' + multident(this.comment, this.tab) + '*/';
      if ((level || o.level) === LEVEL_TOP) {
        code = o.indent + code;
      }
      return code;
    };
    return Comment;
  })();
  exports.Call = Call = (function() {
    __extends(Call, Base);
    function Call(variable, args, soak) {
      this.args = args != null ? args : [];
      this.soak = soak;
      this.isNew = false;
      this.isSuper = variable === 'super';
      this.variable = this.isSuper ? null : variable;
    }
    Call.prototype.children = ['variable', 'args'];
    Call.prototype.newInstance = function() {
      var base;
      base = this.variable.base || this.variable;
      if (base instanceof Call) {
        base.newInstance();
      } else {
        this.isNew = true;
      }
      return this;
    };
    Call.prototype.superReference = function(o) {
      var method, name;
      method = o.scope.method;
      if (!method) {
        throw SyntaxError('cannot call super outside of a function.');
      }
      name = method.name;
      if (!name) {
        throw SyntaxError('cannot call super on an anonymous function.');
      }
      if (method.klass) {
        return "" + method.klass + ".__super__." + name;
      } else {
        return "" + name + ".__super__.constructor";
      }
    };
    Call.prototype.unfoldSoak = function(o) {
      var call, ifn, left, list, rite, _i, _len, _ref2, _ref3;
      if (this.soak) {
        if (this.variable) {
          if (ifn = unfoldSoak(o, this, 'variable')) {
            return ifn;
          }
          _ref2 = new Value(this.variable).cacheReference(o), left = _ref2[0], rite = _ref2[1];
        } else {
          left = new Literal(this.superReference(o));
          rite = new Value(left);
        }
        rite = new Call(rite, this.args);
        rite.isNew = this.isNew;
        left = new Literal("typeof " + (left.compile(o)) + " == \"function\"");
        return new If(left, new Value(rite), {
          soak: true
        });
      }
      call = this;
      list = [];
      while (true) {
        if (call.variable instanceof Call) {
          list.push(call);
          call = call.variable;
          continue;
        }
        if (!(call.variable instanceof Value)) {
          break;
        }
        list.push(call);
        if (!((call = call.variable.base) instanceof Call)) {
          break;
        }
      }
      _ref3 = list.reverse();
      for (_i = 0, _len = _ref3.length; _i < _len; _i++) {
        call = _ref3[_i];
        if (ifn) {
          if (call.variable instanceof Call) {
            call.variable = ifn;
          } else {
            call.variable.base = ifn;
          }
        }
        ifn = unfoldSoak(o, call, 'variable');
      }
      return ifn;
    };
    Call.prototype.filterImplicitObjects = function(list) {
      var node, nodes, obj, prop, properties, _i, _j, _len, _len2, _ref2;
      nodes = [];
      for (_i = 0, _len = list.length; _i < _len; _i++) {
        node = list[_i];
        if (!((typeof node.isObject == "function" ? node.isObject() : void 0) && node.base.generated)) {
          nodes.push(node);
          continue;
        }
        obj = null;
        _ref2 = node.base.properties;
        for (_j = 0, _len2 = _ref2.length; _j < _len2; _j++) {
          prop = _ref2[_j];
          if (prop instanceof Assign) {
            if (!obj) {
              nodes.push(obj = new Obj(properties = [], true));
            }
            properties.push(prop);
          } else {
            nodes.push(prop);
            obj = null;
          }
        }
      }
      return nodes;
    };
    Call.prototype.compileNode = function(o) {
      var arg, args, code, _ref2;
      if ((_ref2 = this.variable) != null) {
        _ref2.front = this.front;
      }
      if (code = Splat.compileSplattedArray(o, this.args, true)) {
        return this.compileSplat(o, code);
      }
      args = this.filterImplicitObjects(this.args);
      args = ((function() {
        var _i, _len, _results;
        _results = [];
        for (_i = 0, _len = args.length; _i < _len; _i++) {
          arg = args[_i];
          _results.push(arg.compile(o, LEVEL_LIST));
        }
        return _results;
      })()).join(', ');
      if (this.isSuper) {
        return this.superReference(o) + (".call(this" + (args && ', ' + args) + ")");
      } else {
        return (this.isNew ? 'new ' : '') + this.variable.compile(o, LEVEL_ACCESS) + ("(" + args + ")");
      }
    };
    Call.prototype.compileSuper = function(args, o) {
      return "" + (this.superReference(o)) + ".call(this" + (args.length ? ', ' : '') + args + ")";
    };
    Call.prototype.compileSplat = function(o, splatArgs) {
      var base, fun, idt, name, ref;
      if (this.isSuper) {
        return "" + (this.superReference(o)) + ".apply(this, " + splatArgs + ")";
      }
      if (this.isNew) {
        idt = this.tab + TAB;
        return "(function(func, args, ctor) {\n" + idt + "ctor.prototype = func.prototype;\n" + idt + "var child = new ctor, result = func.apply(child, args);\n" + idt + "return typeof result == \"object\" ? result : child;\n" + this.tab + "})(" + (this.variable.compile(o, LEVEL_LIST)) + ", " + splatArgs + ", function() {})";
      }
      base = new Value(this.variable);
      if ((name = base.properties.pop()) && base.isComplex()) {
        ref = o.scope.freeVariable('ref');
        fun = "(" + ref + " = " + (base.compile(o, LEVEL_LIST)) + ")" + (name.compile(o));
      } else {
        fun = base.compile(o, LEVEL_ACCESS);
        if (SIMPLENUM.test(fun)) {
          fun = "(" + fun + ")";
        }
        if (name) {
          ref = fun;
          fun += name.compile(o);
        } else {
          ref = 'null';
        }
      }
      return "" + fun + ".apply(" + ref + ", " + splatArgs + ")";
    };
    return Call;
  })();
  exports.Extends = Extends = (function() {
    __extends(Extends, Base);
    function Extends(child, parent) {
      this.child = child;
      this.parent = parent;
    }
    Extends.prototype.children = ['child', 'parent'];
    Extends.prototype.compile = function(o) {
      utility('hasProp');
      return new Call(new Value(new Literal(utility('extends'))), [this.child, this.parent]).compile(o);
    };
    return Extends;
  })();
  exports.Access = Access = (function() {
    __extends(Access, Base);
    function Access(name, tag) {
      this.name = name;
      this.name.asKey = true;
      this.proto = tag === 'proto' ? '.prototype' : '';
      this.soak = tag === 'soak';
    }
    Access.prototype.children = ['name'];
    Access.prototype.compile = function(o) {
      var name;
      name = this.name.compile(o);
      return this.proto + (IS_STRING.test(name) ? "[" + name + "]" : "." + name);
    };
    Access.prototype.isComplex = NO;
    return Access;
  })();
  exports.Index = Index = (function() {
    __extends(Index, Base);
    function Index(index) {
      this.index = index;
    }
    Index.prototype.children = ['index'];
    Index.prototype.compile = function(o) {
      return (this.proto ? '.prototype' : '') + ("[" + (this.index.compile(o, LEVEL_PAREN)) + "]");
    };
    Index.prototype.isComplex = function() {
      return this.index.isComplex();
    };
    return Index;
  })();
  exports.Range = Range = (function() {
    __extends(Range, Base);
    Range.prototype.children = ['from', 'to'];
    function Range(from, to, tag) {
      this.from = from;
      this.to = to;
      this.exclusive = tag === 'exclusive';
      this.equals = this.exclusive ? '' : '=';
    }
    Range.prototype.compileVariables = function(o) {
      var parts, _ref2, _ref3, _ref4;
      o = merge(o, {
        top: true
      });
      _ref2 = this.from.cache(o, LEVEL_LIST), this.from = _ref2[0], this.fromVar = _ref2[1];
      _ref3 = this.to.cache(o, LEVEL_LIST), this.to = _ref3[0], this.toVar = _ref3[1];
      _ref4 = [this.fromVar.match(SIMPLENUM), this.toVar.match(SIMPLENUM)], this.fromNum = _ref4[0], this.toNum = _ref4[1];
      parts = [];
      if (this.from !== this.fromVar) {
        parts.push(this.from);
      }
      if (this.to !== this.toVar) {
        return parts.push(this.to);
      }
    };
    Range.prototype.compileNode = function(o) {
      var compare, cond, idx, incr, step, vars;
      this.compileVariables(o);
      if (!o.index) {
        return this.compileArray(o);
      }
      if (this.fromNum && this.toNum) {
        return this.compileSimple(o);
      }
      idx = del(o, 'index');
      step = del(o, 'step');
      vars = ("" + idx + " = " + this.from) + (this.to !== this.toVar ? ", " + this.to : '');
      cond = "" + this.fromVar + " <= " + this.toVar;
      compare = "" + cond + " ? " + idx + " <" + this.equals + " " + this.toVar + " : " + idx + " >" + this.equals + " " + this.toVar;
      incr = step ? "" + idx + " += " + (step.compile(o)) : "" + cond + " ? " + idx + "++ : " + idx + "--";
      return "" + vars + "; " + compare + "; " + incr;
    };
    Range.prototype.compileSimple = function(o) {
      var from, idx, step, to, _ref2;
      _ref2 = [+this.fromNum, +this.toNum], from = _ref2[0], to = _ref2[1];
      idx = del(o, 'index');
      step = del(o, 'step');
      step && (step = "" + idx + " += " + (step.compile(o)));
      if (from <= to) {
        return "" + idx + " = " + from + "; " + idx + " <" + this.equals + " " + to + "; " + (step || ("" + idx + "++"));
      } else {
        return "" + idx + " = " + from + "; " + idx + " >" + this.equals + " " + to + "; " + (step || ("" + idx + "--"));
      }
    };
    Range.prototype.compileArray = function(o) {
<<<<<<< HEAD
      var body, cond, i, idt, post, pre, range, result, vars, _i, _ref, _ref2, _results;
=======
      var body, cond, i, idt, post, pre, range, result, vars, _i, _ref2, _ref3, _results;
>>>>>>> 8b443b94
      if (this.fromNum && this.toNum && Math.abs(this.fromNum - this.toNum) <= 20) {
        range = (function() {
          _results = [];
          for (var _i = _ref2 = +this.fromNum, _ref3 = +this.toNum; _ref2 <= _ref3 ? _i <= _ref3 : _i >= _ref3; _ref2 <= _ref3 ? _i++ : _i--){ _results.push(_i); }
          return _results;
        }).apply(this, arguments);
        if (this.exclusive) {
          range.pop();
        }
        return "[" + (range.join(', ')) + "]";
      }
      idt = this.tab + TAB;
      i = o.scope.freeVariable('i');
      result = o.scope.freeVariable('results');
      pre = "\n" + idt + result + " = [];";
      if (this.fromNum && this.toNum) {
        o.index = i;
        body = this.compileSimple(o);
      } else {
        vars = ("" + i + " = " + this.from) + (this.to !== this.toVar ? ", " + this.to : '');
        cond = "" + this.fromVar + " <= " + this.toVar;
        body = "var " + vars + "; " + cond + " ? " + i + " <" + this.equals + " " + this.toVar + " : " + i + " >" + this.equals + " " + this.toVar + "; " + cond + " ? " + i + "++ : " + i + "--";
      }
      post = "{ " + result + ".push(" + i + "); }\n" + idt + "return " + result + ";\n" + o.indent;
      return "(function() {" + pre + "\n" + idt + "for (" + body + ")" + post + "}).apply(this, arguments)";
    };
    return Range;
  })();
  exports.Slice = Slice = (function() {
    __extends(Slice, Base);
    Slice.prototype.children = ['range'];
    function Slice(range) {
      this.range = range;
      Slice.__super__.constructor.call(this);
    }
    Slice.prototype.compileNode = function(o) {
      var compiled, from, fromStr, to, toStr, _ref2;
      _ref2 = this.range, to = _ref2.to, from = _ref2.from;
      fromStr = from && from.compile(o, LEVEL_PAREN) || '0';
      compiled = to && to.compile(o, LEVEL_PAREN);
      if (to && !(!this.range.exclusive && +compiled === -1)) {
        toStr = ', ' + (this.range.exclusive ? compiled : SIMPLENUM.test(compiled) ? (+compiled + 1).toString() : "(" + compiled + " + 1) || 9e9");
      }
      return ".slice(" + fromStr + (toStr || '') + ")";
    };
    return Slice;
  })();
  exports.Obj = Obj = (function() {
    __extends(Obj, Base);
    function Obj(props, generated) {
      this.generated = generated != null ? generated : false;
      this.objects = this.properties = props || [];
    }
    Obj.prototype.children = ['properties'];
    Obj.prototype.compileNode = function(o) {
      var i, idt, indent, join, lastNoncom, node, obj, prop, props, _i, _len;
      props = this.properties;
      if (!props.length) {
        if (this.front) {
          return '({})';
        } else {
          return '{}';
        }
      }
      if (this.generated) {
        for (_i = 0, _len = props.length; _i < _len; _i++) {
          node = props[_i];
          if (node instanceof Value) {
            throw new Error('cannot have an implicit value in an implicit object');
          }
        }
      }
      idt = o.indent += TAB;
      lastNoncom = this.lastNonComment(this.properties);
      props = (function() {
        var _len2, _results;
        _results = [];
        for (i = 0, _len2 = props.length; i < _len2; i++) {
          prop = props[i];
          join = i === props.length - 1 ? '' : prop === lastNoncom || prop instanceof Comment ? '\n' : ',\n';
          indent = prop instanceof Comment ? '' : idt;
          if (prop instanceof Value && prop["this"]) {
            prop = new Assign(prop.properties[0].name, prop, 'object');
          }
          if (!(prop instanceof Comment)) {
            if (!(prop instanceof Assign)) {
              prop = new Assign(prop, prop, 'object');
            }
            (prop.variable.base || prop.variable).asKey = true;
          }
          _results.push(indent + prop.compile(o, LEVEL_TOP) + join);
        }
        return _results;
      })();
      props = props.join('');
      obj = "{" + (props && '\n' + props + '\n' + this.tab) + "}";
      if (this.front) {
        return "(" + obj + ")";
      } else {
        return obj;
      }
    };
    Obj.prototype.assigns = function(name) {
      var prop, _i, _len, _ref2;
      _ref2 = this.properties;
      for (_i = 0, _len = _ref2.length; _i < _len; _i++) {
        prop = _ref2[_i];
        if (prop.assigns(name)) {
          return true;
        }
      }
      return false;
    };
    return Obj;
  })();
  exports.Arr = Arr = (function() {
    __extends(Arr, Base);
    function Arr(objs) {
      this.objects = objs || [];
    }
    Arr.prototype.children = ['objects'];
    Arr.prototype.filterImplicitObjects = Call.prototype.filterImplicitObjects;
    Arr.prototype.compileNode = function(o) {
      var code, obj, objs;
      if (!this.objects.length) {
        return '[]';
      }
      o.indent += TAB;
      objs = this.filterImplicitObjects(this.objects);
      if (code = Splat.compileSplattedArray(o, objs)) {
        return code;
      }
      code = ((function() {
        var _i, _len, _results;
        _results = [];
        for (_i = 0, _len = objs.length; _i < _len; _i++) {
          obj = objs[_i];
          _results.push(obj.compile(o, LEVEL_LIST));
        }
        return _results;
      })()).join(', ');
      if (code.indexOf('\n') >= 0) {
        return "[\n" + o.indent + code + "\n" + this.tab + "]";
      } else {
        return "[" + code + "]";
      }
    };
    Arr.prototype.assigns = function(name) {
      var obj, _i, _len, _ref2;
      _ref2 = this.objects;
      for (_i = 0, _len = _ref2.length; _i < _len; _i++) {
        obj = _ref2[_i];
        if (obj.assigns(name)) {
          return true;
        }
      }
      return false;
    };
    return Arr;
  })();
  exports.Class = Class = (function() {
    __extends(Class, Base);
    function Class(variable, parent, body) {
      this.variable = variable;
      this.parent = parent;
      this.body = body != null ? body : new Block;
      this.boundFuncs = [];
      this.body.classBody = true;
    }
    Class.prototype.children = ['variable', 'parent', 'body'];
    Class.prototype.determineName = function() {
      var decl, tail;
      if (!this.variable) {
        return null;
      }
      decl = (tail = last(this.variable.properties)) ? tail instanceof Access && tail.name.value : this.variable.base.value;
      return decl && (decl = IDENTIFIER.test(decl) && decl);
    };
    Class.prototype.setContext = function(name) {
      return this.body.traverseChildren(false, function(node) {
        if (node.classBody) {
          return false;
        }
        if (node instanceof Literal && node.value === 'this') {
          return node.value = name;
        } else if (node instanceof Code) {
          node.klass = name;
          if (node.bound) {
            return node.context = name;
          }
        }
      });
    };
    Class.prototype.addBoundFunctions = function(o) {
      var bname, bvar, _i, _len, _ref2, _results;
      if (this.boundFuncs.length) {
        _ref2 = this.boundFuncs;
        _results = [];
        for (_i = 0, _len = _ref2.length; _i < _len; _i++) {
          bvar = _ref2[_i];
          bname = bvar.compile(o);
          _results.push(this.ctor.body.unshift(new Literal("this." + bname + " = " + (utility('bind')) + "(this." + bname + ", this);")));
        }
        return _results;
      }
    };
    Class.prototype.addProperties = function(node, name) {
      var assign, base, func, props, _results;
      props = node.base.properties.slice(0);
      _results = [];
      while (assign = props.shift()) {
        if (assign instanceof Assign) {
          base = assign.variable.base;
          delete assign.context;
          func = assign.value;
          if (base.value === 'constructor') {
            if (this.ctor) {
              throw new Error('cannot define more than one constructor in a class');
            }
            if (func.bound) {
              throw new Error('cannot define a constructor as a bound function');
            }
            if (func instanceof Code) {
              assign = this.ctor = func;
            } else {
              assign = this.ctor = new Assign(new Value(new Literal(name)), func);
            }
          } else {
            if (!assign.variable["this"]) {
              assign.variable = new Value(new Literal(name), [new Access(base, 'proto')]);
            }
            if (func instanceof Code && func.bound) {
              this.boundFuncs.push(base);
              func.bound = false;
            }
          }
        }
        _results.push(assign);
      }
      return _results;
    };
    Class.prototype.walkBody = function(name) {
      return this.traverseChildren(false, __bind(function(child) {
        var exps, i, node, _len, _ref2;
        if (child instanceof Class) {
          return false;
        }
        if (child instanceof Block) {
          _ref2 = exps = child.expressions;
          for (i = 0, _len = _ref2.length; i < _len; i++) {
            node = _ref2[i];
            if (node instanceof Value && node.isObject(true)) {
              exps[i] = this.addProperties(node, name);
            }
          }
          return child.expressions = exps = flatten(exps);
        }
      }, this));
    };
    Class.prototype.ensureConstructor = function(name) {
      if (!this.ctor) {
        this.ctor = new Code;
        if (this.parent) {
          this.ctor.body.push(new Call('super', [new Splat(new Literal('arguments'))]));
        }
        this.body.expressions.unshift(this.ctor);
      }
      this.ctor.ctor = this.ctor.name = name;
      this.ctor.klass = null;
      return this.ctor.noReturn = true;
    };
    Class.prototype.compileNode = function(o) {
      var decl, klass, lname, name;
      decl = this.determineName();
      name = decl || this.name || '_Class';
      lname = new Literal(name);
      this.setContext(name);
      this.walkBody(name);
      if (this.parent) {
        this.body.expressions.unshift(new Extends(lname, this.parent));
      }
      this.ensureConstructor(name);
      this.body.expressions.push(lname);
      this.addBoundFunctions(o);
      klass = new Parens(Closure.wrap(this.body), true);
      if (this.variable) {
        klass = new Assign(this.variable, klass);
      }
      return klass.compile(o);
    };
    return Class;
  })();
  exports.Assign = Assign = (function() {
    __extends(Assign, Base);
    function Assign(variable, value, context, options) {
      this.variable = variable;
      this.value = value;
      this.context = context;
      this.param = options && options.param;
    }
    Assign.prototype.METHOD_DEF = /^(?:(\S+)\.prototype\.|\S+?)?\b([$A-Za-z_][$\w\x7f-\uffff]*)$/;
    Assign.prototype.children = ['variable', 'value'];
    Assign.prototype.assigns = function(name) {
      return this[this.context === 'object' ? 'value' : 'variable'].assigns(name);
    };
    Assign.prototype.unfoldSoak = function(o) {
      return unfoldSoak(o, this, 'variable');
    };
    Assign.prototype.compileNode = function(o) {
      var isValue, match, name, val, _ref2;
      if (isValue = this.variable instanceof Value) {
        if (this.variable.isArray() || this.variable.isObject()) {
          return this.compilePatternMatch(o);
        }
        if (this.variable.isSplice()) {
          return this.compileSplice(o);
        }
        if ((_ref2 = this.context) === '||=' || _ref2 === '&&=' || _ref2 === '?=') {
          return this.compileConditional(o);
        }
      }
      name = this.variable.compile(o, LEVEL_LIST);
      if (this.value instanceof Code && (match = this.METHOD_DEF.exec(name))) {
        this.value.name = match[2];
        if (match[1]) {
          this.value.klass = match[1];
        }
      }
      val = this.value.compile(o, LEVEL_LIST);
      if (this.context === 'object') {
        return "" + name + ": " + val;
      }
      if (!this.variable.isAssignable()) {
        throw SyntaxError("\"" + (this.variable.compile(o)) + "\" cannot be assigned.");
      }
      if (!(this.context || isValue && (this.variable.namespaced || this.variable.hasProperties()))) {
        if (this.param) {
          o.scope.add(name, 'var');
        } else {
          o.scope.find(name);
        }
      }
      val = name + (" " + (this.context || '=') + " ") + val;
      if (o.level <= LEVEL_LIST) {
        return val;
      } else {
        return "(" + val + ")";
      }
    };
    Assign.prototype.compilePatternMatch = function(o) {
      var acc, assigns, code, i, idx, isObject, ivar, obj, objects, olen, ref, rest, splat, top, val, value, vvar, _len, _ref2, _ref3, _ref4, _ref5;
      top = o.level === LEVEL_TOP;
      value = this.value;
      objects = this.variable.base.objects;
      if (!(olen = objects.length)) {
        code = value.compile(o);
        if (o.level >= LEVEL_OP) {
          return "(" + code + ")";
        } else {
          return code;
        }
      }
      isObject = this.variable.isObject();
      if (top && olen === 1 && !((obj = objects[0]) instanceof Splat)) {
        if (obj instanceof Assign) {
          _ref2 = obj, idx = _ref2.variable.base, obj = _ref2.value;
        } else {
          if (obj.base instanceof Parens) {
            _ref3 = new Value(obj.unwrapAll()).cacheReference(o), obj = _ref3[0], idx = _ref3[1];
          } else {
            idx = isObject ? obj["this"] ? obj.properties[0].name : obj : new Literal(0);
          }
        }
        acc = IDENTIFIER.test(idx.unwrap().value || 0);
        value = new Value(value);
        value.properties.push(new (acc ? Access : Index)(idx));
        return new Assign(obj, value).compile(o);
      }
      vvar = value.compile(o, LEVEL_LIST);
      assigns = [];
      splat = false;
      if (!IDENTIFIER.test(vvar) || this.variable.assigns(vvar)) {
        assigns.push("" + (ref = o.scope.freeVariable('ref')) + " = " + vvar);
        vvar = ref;
      }
      for (i = 0, _len = objects.length; i < _len; i++) {
        obj = objects[i];
        idx = i;
        if (isObject) {
          if (obj instanceof Assign) {
            _ref4 = obj, idx = _ref4.variable.base, obj = _ref4.value;
          } else {
            if (obj.base instanceof Parens) {
              _ref5 = new Value(obj.unwrapAll()).cacheReference(o), obj = _ref5[0], idx = _ref5[1];
            } else {
              idx = obj["this"] ? obj.properties[0].name : obj;
            }
          }
        }
        if (!splat && obj instanceof Splat) {
          val = "" + olen + " <= " + vvar + ".length ? " + (utility('slice')) + ".call(" + vvar + ", " + i;
          if (rest = olen - i - 1) {
            ivar = o.scope.freeVariable('i');
            val += ", " + ivar + " = " + vvar + ".length - " + rest + ") : (" + ivar + " = " + i + ", [])";
          } else {
            val += ") : []";
          }
          val = new Literal(val);
          splat = "" + ivar + "++";
        } else {
          if (obj instanceof Splat) {
            obj = obj.name.compile(o);
            throw SyntaxError("multiple splats are disallowed in an assignment: " + obj + " ...");
          }
          if (typeof idx === 'number') {
            idx = new Literal(splat || idx);
            acc = false;
          } else {
            acc = isObject && IDENTIFIER.test(idx.unwrap().value || 0);
          }
          val = new Value(new Literal(vvar), [new (acc ? Access : Index)(idx)]);
        }
        assigns.push(new Assign(obj, val, null, {
          param: this.param
        }).compile(o, LEVEL_TOP));
      }
      if (!top) {
        assigns.push(vvar);
      }
      code = assigns.join(', ');
      if (o.level < LEVEL_LIST) {
        return code;
      } else {
        return "(" + code + ")";
      }
    };
    Assign.prototype.compileConditional = function(o) {
      var left, rite, _ref2;
      _ref2 = this.variable.cacheReference(o), left = _ref2[0], rite = _ref2[1];
      return new Op(this.context.slice(0, -1), left, new Assign(rite, this.value, '=')).compile(o);
    };
    Assign.prototype.compileSplice = function(o) {
      var code, exclusive, from, fromDecl, fromRef, name, to, valDef, valRef, _ref2, _ref3, _ref4;
      _ref2 = this.variable.properties.pop().range, from = _ref2.from, to = _ref2.to, exclusive = _ref2.exclusive;
      name = this.variable.compile(o);
      _ref3 = (from != null ? from.cache(o, LEVEL_OP) : void 0) || ['0', '0'], fromDecl = _ref3[0], fromRef = _ref3[1];
      if (to) {
        if ((from != null ? from.isSimpleNumber() : void 0) && to.isSimpleNumber()) {
          to = +to.compile(o) - +fromRef;
          if (!exclusive) {
            to += 1;
          }
        } else {
          to = to.compile(o) + ' - ' + fromRef;
          if (!exclusive) {
            to += ' + 1';
          }
        }
      } else {
        to = "9e9";
      }
      _ref4 = this.value.cache(o, LEVEL_LIST), valDef = _ref4[0], valRef = _ref4[1];
      code = "[].splice.apply(" + name + ", [" + fromDecl + ", " + to + "].concat(" + valDef + ")), " + valRef;
      if (o.level > LEVEL_TOP) {
        return "(" + code + ")";
      } else {
        return code;
      }
    };
    return Assign;
  })();
  exports.Code = Code = (function() {
    __extends(Code, Base);
    function Code(params, body, tag) {
      this.params = params || [];
      this.body = body || new Block;
      this.bound = tag === 'boundfunc';
      if (this.bound) {
        this.context = 'this';
      }
    }
    Code.prototype.children = ['params', 'body'];
    Code.prototype.isStatement = function() {
      return !!this.ctor;
    };
    Code.prototype.jumps = NO;
    Code.prototype.compileNode = function(o) {
      var code, exprs, i, idt, lit, p, param, ref, splats, v, val, vars, wasEmpty, _i, _j, _len, _len2, _len3, _ref2, _ref3, _ref4;
      o.scope = new Scope(o.scope, this.body, this);
      o.scope.shared = del(o, 'sharedScope');
      o.indent += TAB;
      delete o.bare;
      delete o.globals;
      vars = [];
      exprs = [];
      _ref2 = this.params;
      for (_i = 0, _len = _ref2.length; _i < _len; _i++) {
        param = _ref2[_i];
        if (param.splat) {
          if (param.name.value) {
            o.scope.add(param.name.value, 'var');
          }
          splats = new Assign(new Value(new Arr((function() {
            var _j, _len2, _ref3, _results;
            _ref3 = this.params;
            _results = [];
            for (_j = 0, _len2 = _ref3.length; _j < _len2; _j++) {
              p = _ref3[_j];
              _results.push(p.asReference(o));
            }
            return _results;
          }).call(this))), new Value(new Literal('arguments')));
          break;
        }
      }
      _ref3 = this.params;
      for (_j = 0, _len2 = _ref3.length; _j < _len2; _j++) {
        param = _ref3[_j];
        if (param.isComplex()) {
          val = ref = param.asReference(o);
          if (param.value) {
            val = new Op('?', ref, param.value);
          }
          exprs.push(new Assign(new Value(param.name), val, '=', {
            param: true
          }));
        } else {
          ref = param;
          if (param.value) {
            lit = new Literal(ref.name.value + ' == null');
            val = new Assign(new Value(param.name), param.value, '=');
            exprs.push(new If(lit, val));
          }
        }
        if (!splats) {
          vars.push(ref);
        }
      }
      wasEmpty = this.body.isEmpty();
      if (splats) {
        exprs.unshift(splats);
      }
      if (exprs.length) {
        (_ref4 = this.body.expressions).unshift.apply(_ref4, exprs);
      }
      if (!splats) {
        for (i = 0, _len3 = vars.length; i < _len3; i++) {
          v = vars[i];
          o.scope.parameter(vars[i] = v.compile(o));
        }
      }
      if (!(wasEmpty || this.noReturn)) {
        this.body.makeReturn();
      }
      idt = o.indent;
      code = 'function';
      if (this.ctor) {
        code += ' ' + this.name;
      }
      code += '(' + vars.join(', ') + ') {';
      if (!this.body.isEmpty()) {
        code += "\n" + (this.body.compileWithDeclarations(o)) + "\n" + this.tab;
      }
      code += '}';
      if (this.ctor) {
        return this.tab + code;
      }
      if (this.bound) {
        return utility('bind') + ("(" + code + ", " + this.context + ")");
      }
      if (this.front || (o.level >= LEVEL_ACCESS)) {
        return "(" + code + ")";
      } else {
        return code;
      }
    };
    Code.prototype.traverseChildren = function(crossScope, func) {
      if (crossScope) {
        return Code.__super__.traverseChildren.call(this, crossScope, func);
      }
    };
    return Code;
  })();
  exports.Param = Param = (function() {
    __extends(Param, Base);
    function Param(name, value, splat) {
      this.name = name;
      this.value = value;
      this.splat = splat;
    }
    Param.prototype.children = ['name', 'value'];
    Param.prototype.compile = function(o) {
      return this.name.compile(o, LEVEL_LIST);
    };
    Param.prototype.asReference = function(o) {
      var node;
      if (this.reference) {
        return this.reference;
      }
      node = this.name;
      if (node["this"]) {
        node = node.properties[0].name;
        if (node.value.reserved) {
          node = new Literal('_' + node.value);
        }
      } else if (node.isComplex()) {
        node = new Literal(o.scope.freeVariable('arg'));
      }
      node = new Value(node);
      if (this.splat) {
        node = new Splat(node);
      }
      return this.reference = node;
    };
    Param.prototype.isComplex = function() {
      return this.name.isComplex();
    };
    return Param;
  })();
  exports.Splat = Splat = (function() {
    __extends(Splat, Base);
    Splat.prototype.children = ['name'];
    Splat.prototype.isAssignable = YES;
    function Splat(name) {
      this.name = name.compile ? name : new Literal(name);
    }
    Splat.prototype.assigns = function(name) {
      return this.name.assigns(name);
    };
    Splat.prototype.compile = function(o) {
      if (this.index != null) {
        return this.compileParam(o);
      } else {
        return this.name.compile(o);
      }
    };
    Splat.compileSplattedArray = function(o, list, apply) {
      var args, base, code, i, index, node, _len;
      index = -1;
      while ((node = list[++index]) && !(node instanceof Splat)) {
        continue;
      }
      if (index >= list.length) {
        return '';
      }
      if (list.length === 1) {
        code = list[0].compile(o, LEVEL_LIST);
        if (apply) {
          return code;
        }
        return "" + (utility('slice')) + ".call(" + code + ")";
      }
      args = list.slice(index);
      for (i = 0, _len = args.length; i < _len; i++) {
        node = args[i];
        code = node.compile(o, LEVEL_LIST);
        args[i] = node instanceof Splat ? "" + (utility('slice')) + ".call(" + code + ")" : "[" + code + "]";
      }
      if (index === 0) {
        return args[0] + (".concat(" + (args.slice(1).join(', ')) + ")");
      }
      base = (function() {
        var _i, _len2, _ref2, _results;
        _ref2 = list.slice(0, index);
        _results = [];
        for (_i = 0, _len2 = _ref2.length; _i < _len2; _i++) {
          node = _ref2[_i];
          _results.push(node.compile(o, LEVEL_LIST));
        }
        return _results;
      })();
      return "[" + (base.join(', ')) + "].concat(" + (args.join(', ')) + ")";
    };
    return Splat;
  })();
  exports.While = While = (function() {
    __extends(While, Base);
    function While(condition, options) {
      this.condition = (options != null ? options.invert : void 0) ? condition.invert() : condition;
      this.guard = options != null ? options.guard : void 0;
    }
    While.prototype.children = ['condition', 'guard', 'body'];
    While.prototype.isStatement = YES;
    While.prototype.makeReturn = function() {
      this.returns = true;
      return this;
    };
    While.prototype.addBody = function(body) {
      this.body = body;
      return this;
    };
    While.prototype.jumps = function() {
      var expressions, node, _i, _len;
      expressions = this.body.expressions;
      if (!expressions.length) {
        return false;
      }
      for (_i = 0, _len = expressions.length; _i < _len; _i++) {
        node = expressions[_i];
        if (node.jumps({
          loop: true
        })) {
          return node;
        }
      }
      return false;
    };
    While.prototype.compileNode = function(o) {
      var body, code, rvar, set;
      o.indent += TAB;
      set = '';
      body = this.body;
      if (body.isEmpty()) {
        body = '';
      } else {
        if (o.level > LEVEL_TOP || this.returns) {
          rvar = o.scope.freeVariable('results');
          set = "" + this.tab + rvar + " = [];\n";
          if (body) {
            body = Push.wrap(rvar, body);
          }
        }
        if (this.guard) {
          body = Block.wrap([new If(this.guard, body)]);
        }
        body = "\n" + (body.compile(o, LEVEL_TOP)) + "\n" + this.tab;
      }
      code = set + this.tab + ("while (" + (this.condition.compile(o, LEVEL_PAREN)) + ") {" + body + "}");
      if (this.returns) {
        code += "\n" + this.tab + "return " + rvar + ";";
      }
      return code;
    };
    return While;
  })();
  exports.Op = Op = (function() {
    var CONVERSIONS, INVERSIONS;
    __extends(Op, Base);
    function Op(op, first, second, flip) {
      var call;
      if (op === 'in') {
        return new In(first, second);
      }
      if (op === 'do') {
        call = new Call(first, first.params || []);
        call["do"] = true;
        return call;
      }
      if (op === 'new') {
        if (first instanceof Call && !first["do"]) {
          return first.newInstance();
        }
        if (first instanceof Code && first.bound || first["do"]) {
          first = new Parens(first);
        }
      }
      this.operator = CONVERSIONS[op] || op;
      this.first = first;
      this.second = second;
      this.flip = !!flip;
      return this;
    }
    CONVERSIONS = {
      '==': '===',
      '!=': '!==',
      'of': 'in'
    };
    INVERSIONS = {
      '!==': '===',
      '===': '!=='
    };
    Op.prototype.children = ['first', 'second'];
    Op.prototype.isSimpleNumber = NO;
    Op.prototype.isUnary = function() {
      return !this.second;
    };
    Op.prototype.isChainable = function() {
      var _ref2;
      return (_ref2 = this.operator) === '<' || _ref2 === '>' || _ref2 === '>=' || _ref2 === '<=' || _ref2 === '===' || _ref2 === '!==';
    };
    Op.prototype.invert = function() {
      var allInvertable, curr, fst, op, _ref2;
      if (this.isChainable() && this.first.isChainable()) {
        allInvertable = true;
        curr = this;
        while (curr && curr.operator) {
          allInvertable && (allInvertable = curr.operator in INVERSIONS);
          curr = curr.first;
        }
        if (!allInvertable) {
          return new Parens(this).invert();
        }
        curr = this;
        while (curr && curr.operator) {
          curr.invert = !curr.invert;
          curr.operator = INVERSIONS[curr.operator];
          curr = curr.first;
        }
        return this;
      } else if (op = INVERSIONS[this.operator]) {
        this.operator = op;
        if (this.first.unwrap() instanceof Op) {
          this.first.invert();
        }
        return this;
      } else if (this.second) {
        return new Parens(this).invert();
      } else if (this.operator === '!' && (fst = this.first.unwrap()) instanceof Op && ((_ref2 = fst.operator) === '!' || _ref2 === 'in' || _ref2 === 'instanceof')) {
        return fst;
      } else {
        return new Op('!', this);
      }
    };
    Op.prototype.unfoldSoak = function(o) {
      var _ref2;
      return ((_ref2 = this.operator) === '++' || _ref2 === '--' || _ref2 === 'delete') && unfoldSoak(o, this, 'first');
    };
    Op.prototype.compileNode = function(o) {
      var code;
      if (this.isUnary()) {
        return this.compileUnary(o);
      }
      if (this.isChainable() && this.first.isChainable()) {
        return this.compileChain(o);
      }
      if (this.operator === '?') {
        return this.compileExistence(o);
      }
      this.first.front = this.front;
      code = this.first.compile(o, LEVEL_OP) + ' ' + this.operator + ' ' + this.second.compile(o, LEVEL_OP);
      if (o.level <= LEVEL_OP) {
        return code;
      } else {
        return "(" + code + ")";
      }
    };
    Op.prototype.compileChain = function(o) {
      var code, fst, shared, _ref2;
      _ref2 = this.first.second.cache(o), this.first.second = _ref2[0], shared = _ref2[1];
      fst = this.first.compile(o, LEVEL_OP);
      code = "" + fst + " " + (this.invert ? '&&' : '||') + " " + (shared.compile(o)) + " " + this.operator + " " + (this.second.compile(o, LEVEL_OP));
      return "(" + code + ")";
    };
    Op.prototype.compileExistence = function(o) {
      var fst, ref;
      if (this.first.isComplex()) {
        ref = new Literal(o.scope.freeVariable('ref'));
        fst = new Parens(new Assign(ref, this.first));
      } else {
        fst = this.first;
        ref = fst;
      }
      return new If(new Existence(fst), ref, {
        type: 'if'
      }).addElse(this.second).compile(o);
    };
    Op.prototype.compileUnary = function(o) {
      var op, parts;
      parts = [op = this.operator];
      if ((op === 'new' || op === 'typeof' || op === 'delete') || (op === '+' || op === '-') && this.first instanceof Op && this.first.operator === op) {
        parts.push(' ');
      }
      if (op === 'new' && this.first.isStatement(o)) {
        this.first = new Parens(this.first);
      }
      parts.push(this.first.compile(o, LEVEL_OP));
      if (this.flip) {
        parts.reverse();
      }
      return parts.join('');
    };
    Op.prototype.toString = function(idt) {
      return Op.__super__.toString.call(this, idt, this.constructor.name + ' ' + this.operator);
    };
    return Op;
  })();
  exports.In = In = (function() {
    __extends(In, Base);
    function In(object, array) {
      this.object = object;
      this.array = array;
    }
    In.prototype.children = ['object', 'array'];
    In.prototype.invert = NEGATE;
    In.prototype.compileNode = function(o) {
      if (this.array instanceof Value && this.array.isArray()) {
        return this.compileOrTest(o);
      } else {
        return this.compileLoopTest(o);
      }
    };
    In.prototype.compileOrTest = function(o) {
      var cmp, cnj, i, item, ref, sub, tests, _ref2, _ref3;
      _ref2 = this.object.cache(o, LEVEL_OP), sub = _ref2[0], ref = _ref2[1];
      _ref3 = this.negated ? [' !== ', ' && '] : [' === ', ' || '], cmp = _ref3[0], cnj = _ref3[1];
      tests = (function() {
        var _len, _ref4, _results;
        _ref4 = this.array.base.objects;
        _results = [];
        for (i = 0, _len = _ref4.length; i < _len; i++) {
          item = _ref4[i];
          _results.push((i ? ref : sub) + cmp + item.compile(o, LEVEL_OP));
        }
        return _results;
      }).call(this);
      if (tests.length === 0) {
        return 'false';
      }
      tests = tests.join(cnj);
      if (o.level < LEVEL_OP) {
        return tests;
      } else {
        return "(" + tests + ")";
      }
    };
    In.prototype.compileLoopTest = function(o) {
      var code, ref, sub, _ref2;
      _ref2 = this.object.cache(o, LEVEL_LIST), sub = _ref2[0], ref = _ref2[1];
      code = utility('indexOf') + (".call(" + (this.array.compile(o, LEVEL_LIST)) + ", " + ref + ") ") + (this.negated ? '< 0' : '>= 0');
      if (sub === ref) {
        return code;
      }
      code = sub + ', ' + code;
      if (o.level < LEVEL_LIST) {
        return code;
      } else {
        return "(" + code + ")";
      }
    };
    In.prototype.toString = function(idt) {
      return In.__super__.toString.call(this, idt, this.constructor.name + (this.negated ? '!' : ''));
    };
    return In;
  })();
  exports.Try = Try = (function() {
    __extends(Try, Base);
    function Try(attempt, error, recovery, ensure) {
      this.attempt = attempt;
      this.error = error;
      this.recovery = recovery;
      this.ensure = ensure;
    }
    Try.prototype.children = ['attempt', 'recovery', 'ensure'];
    Try.prototype.isStatement = YES;
    Try.prototype.jumps = function(o) {
      var _ref2;
      return this.attempt.jumps(o) || ((_ref2 = this.recovery) != null ? _ref2.jumps(o) : void 0);
    };
    Try.prototype.makeReturn = function() {
      if (this.attempt) {
        this.attempt = this.attempt.makeReturn();
      }
      if (this.recovery) {
        this.recovery = this.recovery.makeReturn();
      }
      return this;
    };
    Try.prototype.compileNode = function(o) {
      var catchPart, errorPart;
      o.indent += TAB;
      errorPart = this.error ? " (" + (this.error.compile(o)) + ") " : ' ';
      catchPart = this.recovery ? " catch" + errorPart + "{\n" + (this.recovery.compile(o, LEVEL_TOP)) + "\n" + this.tab + "}" : !(this.ensure || this.recovery) ? ' catch (_e) {}' : void 0;
      return ("" + this.tab + "try {\n" + (this.attempt.compile(o, LEVEL_TOP)) + "\n" + this.tab + "}" + (catchPart || '')) + (this.ensure ? " finally {\n" + (this.ensure.compile(o, LEVEL_TOP)) + "\n" + this.tab + "}" : '');
    };
    return Try;
  })();
  exports.Throw = Throw = (function() {
    __extends(Throw, Base);
    function Throw(expression) {
      this.expression = expression;
    }
    Throw.prototype.children = ['expression'];
    Throw.prototype.isStatement = YES;
    Throw.prototype.jumps = NO;
    Throw.prototype.makeReturn = THIS;
    Throw.prototype.compileNode = function(o) {
      return this.tab + ("throw " + (this.expression.compile(o)) + ";");
    };
    return Throw;
  })();
  exports.Existence = Existence = (function() {
    __extends(Existence, Base);
    function Existence(expression) {
      this.expression = expression;
    }
    Existence.prototype.children = ['expression'];
    Existence.prototype.invert = NEGATE;
    Existence.prototype.compileNode = function(o) {
      var code, sym;
      code = this.expression.compile(o, LEVEL_OP);
      code = IDENTIFIER.test(code) && !o.scope.check(code) ? this.negated ? "typeof " + code + " == \"undefined\" || " + code + " == null" : "typeof " + code + " != \"undefined\" && " + code + " != null" : (sym = this.negated ? '==' : '!=', "" + code + " " + sym + " null");
      if (o.level <= LEVEL_COND) {
        return code;
      } else {
        return "(" + code + ")";
      }
    };
    return Existence;
  })();
  exports.Parens = Parens = (function() {
    __extends(Parens, Base);
    function Parens(body) {
      this.body = body;
    }
    Parens.prototype.children = ['body'];
    Parens.prototype.unwrap = function() {
      return this.body;
    };
    Parens.prototype.isComplex = function() {
      return this.body.isComplex();
    };
    Parens.prototype.makeReturn = function() {
      return this.body.makeReturn();
    };
    Parens.prototype.compileNode = function(o) {
      var bare, code, expr;
      expr = this.body.unwrap();
      if (expr instanceof Value && expr.isAtomic()) {
        expr.front = this.front;
        return expr.compile(o);
      }
      code = expr.compile(o, LEVEL_PAREN);
      bare = o.level < LEVEL_OP && (expr instanceof Op || expr instanceof Call || (expr instanceof For && expr.returns));
      if (bare) {
        return code;
      } else {
        return "(" + code + ")";
      }
    };
    return Parens;
  })();
  exports.For = For = (function() {
    __extends(For, Base);
    function For(body, source) {
      var _ref2;
      this.source = source.source, this.guard = source.guard, this.step = source.step, this.name = source.name, this.index = source.index;
      this.body = Block.wrap([body]);
      this.own = !!source.own;
      this.object = !!source.object;
      if (this.object) {
        _ref2 = [this.index, this.name], this.name = _ref2[0], this.index = _ref2[1];
      }
      if (this.index instanceof Value) {
        throw SyntaxError('index cannot be a pattern matching expression');
      }
      this.range = this.source instanceof Value && this.source.base instanceof Range && !this.source.properties.length;
      this.pattern = this.name instanceof Value;
      if (this.range && this.index) {
        throw SyntaxError('indexes do not apply to range loops');
      }
      if (this.range && this.pattern) {
        throw SyntaxError('cannot pattern match over range loops');
      }
      this.returns = false;
    }
    For.prototype.children = ['body', 'source', 'guard', 'step'];
    For.prototype.isStatement = YES;
    For.prototype.jumps = While.prototype.jumps;
    For.prototype.makeReturn = function() {
      this.returns = true;
      return this;
    };
    For.prototype.compileNode = function(o) {
      var body, defPart, forPart, guardPart, idt1, index, ivar, lastJumps, lvar, name, namePart, ref, resultPart, returnResult, rvar, scope, source, stepPart, svar, varPart, _ref2;
      body = Block.wrap([this.body]);
      lastJumps = (_ref2 = last(body.expressions)) != null ? _ref2.jumps() : void 0;
      if (lastJumps && lastJumps instanceof Return) {
        this.returns = false;
      }
      source = this.range ? this.source.base : this.source;
      scope = o.scope;
      name = this.name && this.name.compile(o, LEVEL_LIST);
      index = this.index && this.index.compile(o, LEVEL_LIST);
      if (name && !this.pattern) {
        scope.find(name, {
          immediate: true
        });
      }
      if (index) {
        scope.find(index, {
          immediate: true
        });
      }
      if (this.returns) {
        rvar = scope.freeVariable('results');
      }
      ivar = (this.range ? name : index) || scope.freeVariable('i');
      if (this.pattern) {
        name = ivar;
      }
      varPart = '';
      guardPart = '';
      defPart = '';
      idt1 = this.tab + TAB;
      if (this.range) {
        forPart = source.compile(merge(o, {
          index: ivar,
          step: this.step
        }));
      } else {
        svar = this.source.compile(o, LEVEL_LIST);
        if ((name || this.own) && !IDENTIFIER.test(svar)) {
          defPart = "" + this.tab + (ref = scope.freeVariable('ref')) + " = " + svar + ";\n";
          svar = ref;
        }
        if (name && !this.pattern) {
          namePart = "" + name + " = " + svar + "[" + ivar + "]";
        }
        if (!this.object) {
          lvar = scope.freeVariable('len');
          stepPart = this.step ? "" + ivar + " += " + (this.step.compile(o, LEVEL_OP)) : "" + ivar + "++";
          forPart = "" + ivar + " = 0, " + lvar + " = " + svar + ".length; " + ivar + " < " + lvar + "; " + stepPart;
        }
      }
      if (this.returns) {
        resultPart = "" + this.tab + rvar + " = [];\n";
        returnResult = "\n" + this.tab + "return " + rvar + ";";
        body = Push.wrap(rvar, body);
      }
      if (this.guard) {
        body = Block.wrap([new If(this.guard, body)]);
      }
      if (this.pattern) {
        body.expressions.unshift(new Assign(this.name, new Literal("" + svar + "[" + ivar + "]")));
      }
      defPart += this.pluckDirectCall(o, body);
      if (namePart) {
        varPart = "\n" + idt1 + namePart + ";";
      }
      if (this.object) {
        forPart = "" + ivar + " in " + svar;
        if (this.own) {
          guardPart = "\n" + idt1 + "if (!" + (utility('hasProp')) + ".call(" + svar + ", " + ivar + ")) continue;";
        }
      }
      body = body.compile(merge(o, {
        indent: idt1
      }), LEVEL_TOP);
      if (body) {
        body = '\n' + body + '\n';
      }
      return "" + defPart + (resultPart || '') + this.tab + "for (" + forPart + ") {" + guardPart + varPart + body + this.tab + "}" + (returnResult || '');
    };
    For.prototype.pluckDirectCall = function(o, body) {
      var base, defs, expr, fn, idx, ref, val, _len, _ref2, _ref3, _ref4, _ref5, _ref6, _ref7;
      defs = '';
      _ref2 = body.expressions;
      for (idx = 0, _len = _ref2.length; idx < _len; idx++) {
        expr = _ref2[idx];
        expr = expr.unwrapAll();
        if (!(expr instanceof Call)) {
          continue;
        }
        val = expr.variable.unwrapAll();
        if (!((val instanceof Code) || (val instanceof Value && ((_ref3 = val.base) != null ? _ref3.unwrapAll() : void 0) instanceof Code && val.properties.length === 1 && ((_ref4 = (_ref5 = val.properties[0].name) != null ? _ref5.value : void 0) === 'call' || _ref4 === 'apply')))) {
          continue;
        }
        fn = ((_ref6 = val.base) != null ? _ref6.unwrapAll() : void 0) || val;
        ref = new Literal(o.scope.freeVariable('fn'));
        base = new Value(ref);
        if (val.base) {
          _ref7 = [base, val], val.base = _ref7[0], base = _ref7[1];
          args.unshift(new Literal('this'));
        }
        body.expressions[idx] = new Call(base, expr.args);
        defs += this.tab + new Assign(ref, fn).compile(o, LEVEL_TOP) + ';\n';
      }
      return defs;
    };
    return For;
  })();
  exports.Switch = Switch = (function() {
    __extends(Switch, Base);
    function Switch(subject, cases, otherwise) {
      this.subject = subject;
      this.cases = cases;
      this.otherwise = otherwise;
    }
    Switch.prototype.children = ['subject', 'cases', 'otherwise'];
    Switch.prototype.isStatement = YES;
    Switch.prototype.jumps = function(o) {
      var block, conds, _i, _len, _ref2, _ref3, _ref4;
      if (o == null) {
        o = {
          block: true
        };
      }
      _ref2 = this.cases;
      for (_i = 0, _len = _ref2.length; _i < _len; _i++) {
        _ref3 = _ref2[_i], conds = _ref3[0], block = _ref3[1];
        if (block.jumps(o)) {
          return block;
        }
      }
      return (_ref4 = this.otherwise) != null ? _ref4.jumps(o) : void 0;
    };
    Switch.prototype.makeReturn = function() {
      var pair, _i, _len, _ref2, _ref3;
      _ref2 = this.cases;
      for (_i = 0, _len = _ref2.length; _i < _len; _i++) {
        pair = _ref2[_i];
        pair[1].makeReturn();
      }
      if ((_ref3 = this.otherwise) != null) {
        _ref3.makeReturn();
      }
      return this;
    };
    Switch.prototype.compileNode = function(o) {
      var block, body, code, cond, conditions, expr, i, idt1, idt2, _i, _len, _len2, _ref2, _ref3, _ref4, _ref5;
      idt1 = o.indent + TAB;
      idt2 = o.indent = idt1 + TAB;
      code = this.tab + ("switch (" + (((_ref2 = this.subject) != null ? _ref2.compile(o, LEVEL_PAREN) : void 0) || false) + ") {\n");
      _ref3 = this.cases;
      for (i = 0, _len = _ref3.length; i < _len; i++) {
        _ref4 = _ref3[i], conditions = _ref4[0], block = _ref4[1];
        _ref5 = flatten([conditions]);
        for (_i = 0, _len2 = _ref5.length; _i < _len2; _i++) {
          cond = _ref5[_i];
          if (!this.subject) {
            cond = cond.invert();
          }
          code += idt1 + ("case " + (cond.compile(o, LEVEL_PAREN)) + ":\n");
        }
        if (body = block.compile(o, LEVEL_TOP)) {
          code += body + '\n';
        }
        if (i === this.cases.length - 1 && !this.otherwise) {
          break;
        }
        expr = this.lastNonComment(block.expressions);
        if (expr instanceof Return || (expr instanceof Literal && expr.jumps() && expr.value !== 'debugger')) {
          continue;
        }
        code += idt2 + 'break;\n';
      }
      if (this.otherwise && this.otherwise.expressions.length) {
        code += idt1 + ("default:\n" + (this.otherwise.compile(o, LEVEL_TOP)) + "\n");
      }
      return code + this.tab + '}';
    };
    return Switch;
  })();
  exports.If = If = (function() {
    __extends(If, Base);
    function If(condition, body, options) {
      this.body = body;
      if (options == null) {
        options = {};
      }
      this.condition = options.type === 'unless' ? condition.invert() : condition;
      this.elseBody = null;
      this.isChain = false;
      this.soak = options.soak;
    }
    If.prototype.children = ['condition', 'body', 'elseBody'];
    If.prototype.bodyNode = function() {
      var _ref2;
      return (_ref2 = this.body) != null ? _ref2.unwrap() : void 0;
    };
    If.prototype.elseBodyNode = function() {
      var _ref2;
      return (_ref2 = this.elseBody) != null ? _ref2.unwrap() : void 0;
    };
    If.prototype.addElse = function(elseBody) {
      if (this.isChain) {
        this.elseBodyNode().addElse(elseBody);
      } else {
        this.isChain = elseBody instanceof If;
        this.elseBody = this.ensureBlock(elseBody);
      }
      return this;
    };
    If.prototype.isStatement = function(o) {
      var _ref2;
      return (o != null ? o.level : void 0) === LEVEL_TOP || this.bodyNode().isStatement(o) || ((_ref2 = this.elseBodyNode()) != null ? _ref2.isStatement(o) : void 0);
    };
    If.prototype.jumps = function(o) {
      var _ref2;
      return this.body.jumps(o) || ((_ref2 = this.elseBody) != null ? _ref2.jumps(o) : void 0);
    };
    If.prototype.compileNode = function(o) {
      if (this.isStatement(o)) {
        return this.compileStatement(o);
      } else {
        return this.compileExpression(o);
      }
    };
    If.prototype.makeReturn = function() {
      this.body && (this.body = new Block([this.body.makeReturn()]));
      this.elseBody && (this.elseBody = new Block([this.elseBody.makeReturn()]));
      return this;
    };
    If.prototype.ensureBlock = function(node) {
      if (node instanceof Block) {
        return node;
      } else {
        return new Block([node]);
      }
    };
    If.prototype.compileStatement = function(o) {
      var body, child, cond, ifPart;
      child = del(o, 'chainChild');
      cond = this.condition.compile(o, LEVEL_PAREN);
      o.indent += TAB;
      body = this.ensureBlock(this.body).compile(o);
      if (body) {
        body = "\n" + body + "\n" + this.tab;
      }
      ifPart = "if (" + cond + ") {" + body + "}";
      if (!child) {
        ifPart = this.tab + ifPart;
      }
      if (!this.elseBody) {
        return ifPart;
      }
      return ifPart + ' else ' + (this.isChain ? (o.indent = this.tab, o.chainChild = true, this.elseBody.unwrap().compile(o, LEVEL_TOP)) : "{\n" + (this.elseBody.compile(o, LEVEL_TOP)) + "\n" + this.tab + "}");
    };
    If.prototype.compileExpression = function(o) {
      var alt, body, code, cond;
      cond = this.condition.compile(o, LEVEL_COND);
      body = this.bodyNode().compile(o, LEVEL_LIST);
      alt = this.elseBodyNode() ? this.elseBodyNode().compile(o, LEVEL_LIST) : 'void 0';
      code = "" + cond + " ? " + body + " : " + alt;
      if (o.level >= LEVEL_COND) {
        return "(" + code + ")";
      } else {
        return code;
      }
    };
    If.prototype.unfoldSoak = function() {
      return this.soak && this;
    };
    return If;
  })();
  Push = {
    wrap: function(name, exps) {
      if (exps.isEmpty() || last(exps.expressions).jumps()) {
        return exps;
      }
      return exps.push(new Call(new Value(new Literal(name), [new Access(new Literal('push'))]), [exps.pop()]));
    }
  };
  Closure = {
    wrap: function(expressions, statement, noReturn) {
      var args, call, func, mentionsArgs, meth;
      if (expressions.jumps()) {
        return expressions;
      }
      func = new Code([], Block.wrap([expressions]));
      args = [];
      if ((mentionsArgs = expressions.contains(this.literalArgs)) || expressions.contains(this.literalThis)) {
        meth = new Literal(mentionsArgs ? 'apply' : 'call');
        args = [new Literal('this')];
        if (mentionsArgs) {
          args.push(new Literal('arguments'));
        }
        func = new Value(func, [new Access(meth)]);
      }
      func.noReturn = noReturn;
      call = new Call(func, args);
      if (statement) {
        return Block.wrap([call]);
      } else {
        return call;
      }
    },
    literalArgs: function(node) {
      return node instanceof Literal && node.value === 'arguments' && !node.asKey;
    },
    literalThis: function(node) {
      return (node instanceof Literal && node.value === 'this' && !node.asKey) || (node instanceof Code && node.bound);
    }
  };
  unfoldSoak = function(o, parent, name) {
    var ifn;
    if (!(ifn = parent[name].unfoldSoak(o))) {
      return;
    }
    parent[name] = ifn.body;
    ifn.body = new Value(parent);
    return ifn;
  };
  UTILITIES = {
    "extends": 'function(child, parent) {\n  for (var key in parent) { if (__hasProp.call(parent, key)) child[key] = parent[key]; }\n  function ctor() { this.constructor = child; }\n  ctor.prototype = parent.prototype;\n  child.prototype = new ctor;\n  child.__super__ = parent.prototype;\n  return child;\n}',
    bind: 'function(fn, me){ return function(){ return fn.apply(me, arguments); }; }',
    indexOf: 'Array.prototype.indexOf || function(item) {\n  for (var i = 0, l = this.length; i < l; i++) {\n    if (this[i] === item) return i;\n  }\n  return -1;\n}',
    hasProp: 'Object.prototype.hasOwnProperty',
    slice: 'Array.prototype.slice'
  };
  LEVEL_TOP = 1;
  LEVEL_PAREN = 2;
  LEVEL_LIST = 3;
  LEVEL_COND = 4;
  LEVEL_OP = 5;
  LEVEL_ACCESS = 6;
  TAB = '  ';
  IDENTIFIER = /^[$A-Za-z_\x7f-\uffff][$\w\x7f-\uffff]*$/;
  SIMPLENUM = /^[+-]?\d+$/;
  IS_STRING = /^['"]/;
  utility = function(name) {
    var ref;
    ref = "__" + name;
    Scope.root.assign(ref, UTILITIES[name]);
    return ref;
  };
  multident = function(code, tab) {
    return code.replace(/\n/g, '$&' + tab);
  };
}).call(this);<|MERGE_RESOLUTION|>--- conflicted
+++ resolved
@@ -811,11 +811,7 @@
       }
     };
     Range.prototype.compileArray = function(o) {
-<<<<<<< HEAD
-      var body, cond, i, idt, post, pre, range, result, vars, _i, _ref, _ref2, _results;
-=======
       var body, cond, i, idt, post, pre, range, result, vars, _i, _ref2, _ref3, _results;
->>>>>>> 8b443b94
       if (this.fromNum && this.toNum && Math.abs(this.fromNum - this.toNum) <= 20) {
         range = (function() {
           _results = [];
