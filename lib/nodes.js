--- conflicted
+++ resolved
@@ -20,10 +20,12 @@
     return this;
   };
   exports.BaseNode = (function() {
-    BaseNode = (function() { function BaseNode() {
-      this.tags = {};
-      return this;
-    } return BaseNode; })();
+    BaseNode = (function() {
+      return function BaseNode() {
+        this.tags = {};
+        return this;
+      };
+    })();
     BaseNode.prototype.compile = function(o) {
       var closure, code, top;
       this.options = o ? merge(o) : {};
@@ -159,11 +161,13 @@
     return BaseNode;
   })();
   exports.Expressions = (function() {
-    Expressions = (function() { function Expressions(nodes) {
-      Expressions.__super__.constructor.call(this);
-      this.expressions = compact(flatten(nodes || []));
-      return this;
-    } return Expressions; })();
+    Expressions = (function() {
+      return function Expressions(nodes) {
+        Expressions.__super__.constructor.call(this);
+        this.expressions = compact(flatten(nodes || []));
+        return this;
+      };
+    })();
     __extends(Expressions, BaseNode);
     Expressions.prototype["class"] = 'Expressions';
     Expressions.prototype.children = ['expressions'];
@@ -244,11 +248,13 @@
     return new Expressions(nodes);
   };
   exports.LiteralNode = (function() {
-    LiteralNode = (function() { function LiteralNode(_arg) {
-      this.value = _arg;
-      LiteralNode.__super__.constructor.call(this);
-      return this;
-    } return LiteralNode; })();
+    LiteralNode = (function() {
+      return function LiteralNode(_arg) {
+        this.value = _arg;
+        LiteralNode.__super__.constructor.call(this);
+        return this;
+      };
+    })();
     __extends(LiteralNode, BaseNode);
     LiteralNode.prototype["class"] = 'LiteralNode';
     LiteralNode.prototype.makeReturn = function() {
@@ -272,11 +278,13 @@
     return LiteralNode;
   })();
   exports.ReturnNode = (function() {
-    ReturnNode = (function() { function ReturnNode(_arg) {
-      this.expression = _arg;
-      ReturnNode.__super__.constructor.call(this);
-      return this;
-    } return ReturnNode; })();
+    ReturnNode = (function() {
+      return function ReturnNode(_arg) {
+        this.expression = _arg;
+        ReturnNode.__super__.constructor.call(this);
+        return this;
+      };
+    })();
     __extends(ReturnNode, BaseNode);
     ReturnNode.prototype["class"] = 'ReturnNode';
     ReturnNode.prototype.isStatement = YES;
@@ -300,20 +308,18 @@
     return ReturnNode;
   })();
   exports.ValueNode = (function() {
-<<<<<<< HEAD
-    ValueNode = function(_arg, _arg2, tag) {
-=======
-    ValueNode = (function() { function ValueNode(_arg, _arg2) {
->>>>>>> 645075f9
-      this.properties = _arg2;
-      this.base = _arg;
-      ValueNode.__super__.constructor.call(this);
-      this.properties || (this.properties = []);
-      if (tag) {
-        this.tags[tag] = true;
-      }
-      return this;
-    } return ValueNode; })();
+    ValueNode = (function() {
+      return function ValueNode(_arg, _arg2, tag) {
+        this.properties = _arg2;
+        this.base = _arg;
+        ValueNode.__super__.constructor.call(this);
+        this.properties || (this.properties = []);
+        if (tag) {
+          this.tags[tag] = true;
+        }
+        return this;
+      };
+    })();
     __extends(ValueNode, BaseNode);
     ValueNode.prototype["class"] = 'ValueNode';
     ValueNode.prototype.children = ['base', 'properties'];
@@ -436,11 +442,13 @@
     return ValueNode;
   }).call(this);
   exports.CommentNode = (function() {
-    CommentNode = (function() { function CommentNode(_arg) {
-      this.comment = _arg;
-      CommentNode.__super__.constructor.call(this);
-      return this;
-    } return CommentNode; })();
+    CommentNode = (function() {
+      return function CommentNode(_arg) {
+        this.comment = _arg;
+        CommentNode.__super__.constructor.call(this);
+        return this;
+      };
+    })();
     __extends(CommentNode, BaseNode);
     CommentNode.prototype["class"] = 'CommentNode';
     CommentNode.prototype.isStatement = YES;
@@ -451,16 +459,18 @@
     return CommentNode;
   })();
   exports.CallNode = (function() {
-    CallNode = (function() { function CallNode(variable, _arg, _arg2) {
-      this.exist = _arg2;
-      this.args = _arg;
-      CallNode.__super__.constructor.call(this);
-      this.isNew = false;
-      this.isSuper = variable === 'super';
-      this.variable = this.isSuper ? null : variable;
-      this.args || (this.args = []);
-      return this;
-    } return CallNode; })();
+    CallNode = (function() {
+      return function CallNode(variable, _arg, _arg2) {
+        this.exist = _arg2;
+        this.args = _arg;
+        CallNode.__super__.constructor.call(this);
+        this.isNew = false;
+        this.isSuper = variable === 'super';
+        this.variable = this.isSuper ? null : variable;
+        this.args || (this.args = []);
+        return this;
+      };
+    })();
     __extends(CallNode, BaseNode);
     CallNode.prototype["class"] = 'CallNode';
     CallNode.prototype.children = ['variable', 'args'];
@@ -600,12 +610,14 @@
     return CallNode;
   })();
   exports.ExtendsNode = (function() {
-    ExtendsNode = (function() { function ExtendsNode(_arg, _arg2) {
-      this.parent = _arg2;
-      this.child = _arg;
-      ExtendsNode.__super__.constructor.call(this);
-      return this;
-    } return ExtendsNode; })();
+    ExtendsNode = (function() {
+      return function ExtendsNode(_arg, _arg2) {
+        this.parent = _arg2;
+        this.child = _arg;
+        ExtendsNode.__super__.constructor.call(this);
+        return this;
+      };
+    })();
     __extends(ExtendsNode, BaseNode);
     ExtendsNode.prototype["class"] = 'ExtendsNode';
     ExtendsNode.prototype.children = ['child', 'parent'];
@@ -617,13 +629,15 @@
     return ExtendsNode;
   })();
   exports.AccessorNode = (function() {
-    AccessorNode = (function() { function AccessorNode(_arg, tag) {
-      this.name = _arg;
-      AccessorNode.__super__.constructor.call(this);
-      this.prototype = tag === 'prototype' ? '.prototype' : '';
-      this.soakNode = tag === 'soak';
-      return this;
-    } return AccessorNode; })();
+    AccessorNode = (function() {
+      return function AccessorNode(_arg, tag) {
+        this.name = _arg;
+        AccessorNode.__super__.constructor.call(this);
+        this.prototype = tag === 'prototype' ? '.prototype' : '';
+        this.soakNode = tag === 'soak';
+        return this;
+      };
+    })();
     __extends(AccessorNode, BaseNode);
     AccessorNode.prototype["class"] = 'AccessorNode';
     AccessorNode.prototype.children = ['name'];
@@ -637,11 +651,13 @@
     return AccessorNode;
   })();
   exports.IndexNode = (function() {
-    IndexNode = (function() { function IndexNode(_arg) {
-      this.index = _arg;
-      IndexNode.__super__.constructor.call(this);
-      return this;
-    } return IndexNode; })();
+    IndexNode = (function() {
+      return function IndexNode(_arg) {
+        this.index = _arg;
+        IndexNode.__super__.constructor.call(this);
+        return this;
+      };
+    })();
     __extends(IndexNode, BaseNode);
     IndexNode.prototype["class"] = 'IndexNode';
     IndexNode.prototype.children = ['index'];
@@ -657,14 +673,16 @@
     return IndexNode;
   })();
   exports.RangeNode = (function() {
-    RangeNode = (function() { function RangeNode(_arg, _arg2, tag) {
-      this.to = _arg2;
-      this.from = _arg;
-      RangeNode.__super__.constructor.call(this);
-      this.exclusive = tag === 'exclusive';
-      this.equals = this.exclusive ? '' : '=';
-      return this;
-    } return RangeNode; })();
+    RangeNode = (function() {
+      return function RangeNode(_arg, _arg2, tag) {
+        this.to = _arg2;
+        this.from = _arg;
+        RangeNode.__super__.constructor.call(this);
+        this.exclusive = tag === 'exclusive';
+        this.equals = this.exclusive ? '' : '=';
+        return this;
+      };
+    })();
     __extends(RangeNode, BaseNode);
     RangeNode.prototype["class"] = 'RangeNode';
     RangeNode.prototype.children = ['from', 'to'];
@@ -747,11 +765,13 @@
     return RangeNode;
   })();
   exports.SliceNode = (function() {
-    SliceNode = (function() { function SliceNode(_arg) {
-      this.range = _arg;
-      SliceNode.__super__.constructor.call(this);
-      return this;
-    } return SliceNode; })();
+    SliceNode = (function() {
+      return function SliceNode(_arg) {
+        this.range = _arg;
+        SliceNode.__super__.constructor.call(this);
+        return this;
+      };
+    })();
     __extends(SliceNode, BaseNode);
     SliceNode.prototype["class"] = 'SliceNode';
     SliceNode.prototype.children = ['range'];
@@ -768,11 +788,13 @@
     return SliceNode;
   })();
   exports.ObjectNode = (function() {
-    ObjectNode = (function() { function ObjectNode(props) {
-      ObjectNode.__super__.constructor.call(this);
-      this.objects = (this.properties = props || []);
-      return this;
-    } return ObjectNode; })();
+    ObjectNode = (function() {
+      return function ObjectNode(props) {
+        ObjectNode.__super__.constructor.call(this);
+        this.objects = (this.properties = props || []);
+        return this;
+      };
+    })();
     __extends(ObjectNode, BaseNode);
     ObjectNode.prototype["class"] = 'ObjectNode';
     ObjectNode.prototype.children = ['properties'];
@@ -822,12 +844,14 @@
     return ObjectNode;
   })();
   exports.ArrayNode = (function() {
-    ArrayNode = (function() { function ArrayNode(_arg) {
-      this.objects = _arg;
-      ArrayNode.__super__.constructor.call(this);
-      this.objects || (this.objects = []);
-      return this;
-    } return ArrayNode; })();
+    ArrayNode = (function() {
+      return function ArrayNode(_arg) {
+        this.objects = _arg;
+        ArrayNode.__super__.constructor.call(this);
+        this.objects || (this.objects = []);
+        return this;
+      };
+    })();
     __extends(ArrayNode, BaseNode);
     ArrayNode.prototype["class"] = 'ArrayNode';
     ArrayNode.prototype.children = ['objects'];
@@ -858,15 +882,17 @@
     return ArrayNode;
   })();
   exports.ClassNode = (function() {
-    ClassNode = (function() { function ClassNode(_arg, _arg2, _arg3) {
-      this.properties = _arg3;
-      this.parent = _arg2;
-      this.variable = _arg;
-      ClassNode.__super__.constructor.call(this);
-      this.properties || (this.properties = []);
-      this.returns = false;
-      return this;
-    } return ClassNode; })();
+    ClassNode = (function() {
+      return function ClassNode(_arg, _arg2, _arg3) {
+        this.properties = _arg3;
+        this.parent = _arg2;
+        this.variable = _arg;
+        ClassNode.__super__.constructor.call(this);
+        this.properties || (this.properties = []);
+        this.returns = false;
+        return this;
+      };
+    })();
     __extends(ClassNode, BaseNode);
     ClassNode.prototype["class"] = 'ClassNode';
     ClassNode.prototype.children = ['variable', 'parent', 'properties'];
@@ -943,13 +969,15 @@
     return ClassNode;
   })();
   exports.AssignNode = (function() {
-    AssignNode = (function() { function AssignNode(_arg, _arg2, _arg3) {
-      this.context = _arg3;
-      this.value = _arg2;
-      this.variable = _arg;
-      AssignNode.__super__.constructor.call(this);
-      return this;
-    } return AssignNode; })();
+    AssignNode = (function() {
+      return function AssignNode(_arg, _arg2, _arg3) {
+        this.context = _arg3;
+        this.value = _arg2;
+        this.variable = _arg;
+        AssignNode.__super__.constructor.call(this);
+        return this;
+      };
+    })();
     __extends(AssignNode, BaseNode);
     AssignNode.prototype.METHOD_DEF = /^(?:(\S+)\.prototype\.)?([$A-Za-z_][$\w]*)$/;
     AssignNode.prototype["class"] = 'AssignNode';
@@ -1070,18 +1098,20 @@
     return AssignNode;
   })();
   exports.CodeNode = (function() {
-    CodeNode = (function() { function CodeNode(_arg, _arg2, tag) {
-      this.body = _arg2;
-      this.params = _arg;
-      CodeNode.__super__.constructor.call(this);
-      this.params || (this.params = []);
-      this.body || (this.body = new Expressions);
-      this.bound = tag === 'boundfunc';
-      if (this.bound) {
-        this.context = 'this';
-      }
-      return this;
-    } return CodeNode; })();
+    CodeNode = (function() {
+      return function CodeNode(_arg, _arg2, tag) {
+        this.body = _arg2;
+        this.params = _arg;
+        CodeNode.__super__.constructor.call(this);
+        this.params || (this.params = []);
+        this.body || (this.body = new Expressions);
+        this.bound = tag === 'boundfunc';
+        if (this.bound) {
+          this.context = 'this';
+        }
+        return this;
+      };
+    })();
     __extends(CodeNode, BaseNode);
     CodeNode.prototype["class"] = 'CodeNode';
     CodeNode.prototype.children = ['params', 'body'];
@@ -1138,12 +1168,15 @@
         param = params[_i];
         (o.scope.parameter(param));
       }
-      open = this.className ? ("(function() { function " + (this.className) + "(") : "function(";
-      close = this.className ? ("} return " + (this.className) + "; })()") : "}";
+      if (this.className) {
+        o.indent = this.idt(2);
+      }
       code = this.body.expressions.length ? ("\n" + (this.body.compileWithDeclarations(o)) + "\n") : '';
-      func = ("" + (open) + (params.join(', ')) + ") {" + (code) + (code && this.tab) + (close));
+      open = this.className ? ("(function() {\n" + (this.idt(1)) + "return function " + (this.className) + "(") : "function(";
+      close = this.className ? ("" + (code && this.idt(1)) + "};\n" + (this.tab) + "})()") : ("" + (code && this.tab) + "}");
+      func = ("" + (open) + (params.join(', ')) + ") {" + (code) + (close));
       if (this.bound) {
-        return ("(" + (utility('bind')) + "(" + (func) + ", " + (this.context) + "))");
+        return ("" + (utility('bind')) + "(" + (func) + ", " + (this.context) + ")");
       }
       return top ? ("(" + (func) + ")") : func;
     };
@@ -1154,14 +1187,16 @@
     return CodeNode;
   })();
   exports.ParamNode = (function() {
-    ParamNode = (function() { function ParamNode(_arg, _arg2, _arg3) {
-      this.splat = _arg3;
-      this.attach = _arg2;
-      this.name = _arg;
-      ParamNode.__super__.constructor.call(this);
-      this.value = literal(this.name);
-      return this;
-    } return ParamNode; })();
+    ParamNode = (function() {
+      return function ParamNode(_arg, _arg2, _arg3) {
+        this.splat = _arg3;
+        this.attach = _arg2;
+        this.name = _arg;
+        ParamNode.__super__.constructor.call(this);
+        this.value = literal(this.name);
+        return this;
+      };
+    })();
     __extends(ParamNode, BaseNode);
     ParamNode.prototype["class"] = 'ParamNode';
     ParamNode.prototype.children = ['name'];
@@ -1182,14 +1217,16 @@
     return ParamNode;
   })();
   exports.SplatNode = (function() {
-    SplatNode = (function() { function SplatNode(name) {
-      SplatNode.__super__.constructor.call(this);
-      if (!(name.compile)) {
-        name = literal(name);
-      }
-      this.name = name;
-      return this;
-    } return SplatNode; })();
+    SplatNode = (function() {
+      return function SplatNode(name) {
+        SplatNode.__super__.constructor.call(this);
+        if (!(name.compile)) {
+          name = literal(name);
+        }
+        this.name = name;
+        return this;
+      };
+    })();
     __extends(SplatNode, BaseNode);
     SplatNode.prototype["class"] = 'SplatNode';
     SplatNode.prototype.children = ['name'];
@@ -1252,18 +1289,20 @@
     return SplatNode;
   }).call(this);
   exports.WhileNode = (function() {
-    WhileNode = (function() { function WhileNode(condition, opts) {
-      WhileNode.__super__.constructor.call(this);
-      if (((opts != null) ? opts.invert : undefined)) {
-        if (condition instanceof OpNode) {
-          condition = new ParentheticalNode(condition);
-        }
-        condition = new OpNode('!', condition);
-      }
-      this.condition = condition;
-      this.guard = ((opts != null) ? opts.guard : undefined);
-      return this;
-    } return WhileNode; })();
+    WhileNode = (function() {
+      return function WhileNode(condition, opts) {
+        WhileNode.__super__.constructor.call(this);
+        if (((opts != null) ? opts.invert : undefined)) {
+          if (condition instanceof OpNode) {
+            condition = new ParentheticalNode(condition);
+          }
+          condition = new OpNode('!', condition);
+        }
+        this.condition = condition;
+        this.guard = ((opts != null) ? opts.guard : undefined);
+        return this;
+      };
+    })();
     __extends(WhileNode, BaseNode);
     WhileNode.prototype["class"] = 'WhileNode';
     WhileNode.prototype.children = ['condition', 'guard', 'body'];
@@ -1308,24 +1347,26 @@
     return WhileNode;
   })();
   exports.OpNode = (function() {
-    OpNode = (function() { function OpNode(_arg, _arg2, _arg3, flip) {
-      this.second = _arg3;
-      this.first = _arg2;
-      this.operator = _arg;
-      OpNode.__super__.constructor.call(this);
-      this.operator = this.CONVERSIONS[this.operator] || this.operator;
-      this.flip = !!flip;
-      if (this.first instanceof ValueNode && this.first.base instanceof ObjectNode) {
-        this.first = new ParentheticalNode(this.first);
-      } else if (this.operator === 'new' && this.first instanceof CallNode) {
-        return this.first.newInstance();
-      }
-      this.first.tags.operation = true;
-      if (this.second) {
-        this.second.tags.operation = true;
-      }
-      return this;
-    } return OpNode; })();
+    OpNode = (function() {
+      return function OpNode(_arg, _arg2, _arg3, flip) {
+        this.second = _arg3;
+        this.first = _arg2;
+        this.operator = _arg;
+        OpNode.__super__.constructor.call(this);
+        this.operator = this.CONVERSIONS[this.operator] || this.operator;
+        this.flip = !!flip;
+        if (this.first instanceof ValueNode && this.first.base instanceof ObjectNode) {
+          this.first = new ParentheticalNode(this.first);
+        } else if (this.operator === 'new' && this.first instanceof CallNode) {
+          return this.first.newInstance();
+        }
+        this.first.tags.operation = true;
+        if (this.second) {
+          this.second.tags.operation = true;
+        }
+        return this;
+      };
+    })();
     __extends(OpNode, BaseNode);
     OpNode.prototype.CONVERSIONS = {
       '==': '===',
@@ -1424,12 +1465,14 @@
     return OpNode;
   })();
   exports.InNode = (function() {
-    InNode = (function() { function InNode(_arg, _arg2) {
-      this.array = _arg2;
-      this.object = _arg;
-      InNode.__super__.constructor.call(this);
-      return this;
-    } return InNode; })();
+    InNode = (function() {
+      return function InNode(_arg, _arg2) {
+        this.array = _arg2;
+        this.object = _arg;
+        InNode.__super__.constructor.call(this);
+        return this;
+      };
+    })();
     __extends(InNode, BaseNode);
     InNode.prototype["class"] = 'InNode';
     InNode.prototype.children = ['object', 'array'];
@@ -1467,14 +1510,16 @@
     return InNode;
   })();
   exports.TryNode = (function() {
-    TryNode = (function() { function TryNode(_arg, _arg2, _arg3, _arg4) {
-      this.ensure = _arg4;
-      this.recovery = _arg3;
-      this.error = _arg2;
-      this.attempt = _arg;
-      TryNode.__super__.constructor.call(this);
-      return this;
-    } return TryNode; })();
+    TryNode = (function() {
+      return function TryNode(_arg, _arg2, _arg3, _arg4) {
+        this.ensure = _arg4;
+        this.recovery = _arg3;
+        this.error = _arg2;
+        this.attempt = _arg;
+        TryNode.__super__.constructor.call(this);
+        return this;
+      };
+    })();
     __extends(TryNode, BaseNode);
     TryNode.prototype["class"] = 'TryNode';
     TryNode.prototype.children = ['attempt', 'recovery', 'ensure'];
@@ -1501,11 +1546,13 @@
     return TryNode;
   })();
   exports.ThrowNode = (function() {
-    ThrowNode = (function() { function ThrowNode(_arg) {
-      this.expression = _arg;
-      ThrowNode.__super__.constructor.call(this);
-      return this;
-    } return ThrowNode; })();
+    ThrowNode = (function() {
+      return function ThrowNode(_arg) {
+        this.expression = _arg;
+        ThrowNode.__super__.constructor.call(this);
+        return this;
+      };
+    })();
     __extends(ThrowNode, BaseNode);
     ThrowNode.prototype["class"] = 'ThrowNode';
     ThrowNode.prototype.children = ['expression'];
@@ -1517,11 +1564,13 @@
     return ThrowNode;
   })();
   exports.ExistenceNode = (function() {
-    ExistenceNode = (function() { function ExistenceNode(_arg) {
-      this.expression = _arg;
-      ExistenceNode.__super__.constructor.call(this);
-      return this;
-    } return ExistenceNode; })();
+    ExistenceNode = (function() {
+      return function ExistenceNode(_arg) {
+        this.expression = _arg;
+        ExistenceNode.__super__.constructor.call(this);
+        return this;
+      };
+    })();
     __extends(ExistenceNode, BaseNode);
     ExistenceNode.prototype["class"] = 'ExistenceNode';
     ExistenceNode.prototype.children = ['expression'];
@@ -1534,11 +1583,13 @@
     return ExistenceNode;
   })();
   exports.ParentheticalNode = (function() {
-    ParentheticalNode = (function() { function ParentheticalNode(_arg) {
-      this.expression = _arg;
-      ParentheticalNode.__super__.constructor.call(this);
-      return this;
-    } return ParentheticalNode; })();
+    ParentheticalNode = (function() {
+      return function ParentheticalNode(_arg) {
+        this.expression = _arg;
+        ParentheticalNode.__super__.constructor.call(this);
+        return this;
+      };
+    })();
     __extends(ParentheticalNode, BaseNode);
     ParentheticalNode.prototype["class"] = 'ParentheticalNode';
     ParentheticalNode.prototype.children = ['expression'];
@@ -1568,28 +1619,30 @@
     return ParentheticalNode;
   })();
   exports.ForNode = (function() {
-    ForNode = (function() { function ForNode(_arg, source, _arg2, _arg3) {
-      var _ref2;
-      this.index = _arg3;
-      this.name = _arg2;
-      this.body = _arg;
-      ForNode.__super__.constructor.call(this);
-      this.index || (this.index = null);
-      this.source = source.source;
-      this.guard = source.guard;
-      this.step = source.step;
-      this.raw = !!source.raw;
-      this.object = !!source.object;
-      if (this.object) {
-        _ref2 = [this.index, this.name], this.name = _ref2[0], this.index = _ref2[1];
-      }
-      this.pattern = this.name instanceof ValueNode;
-      if (this.index instanceof ValueNode) {
-        throw new Error('index cannot be a pattern matching expression');
-      }
-      this.returns = false;
-      return this;
-    } return ForNode; })();
+    ForNode = (function() {
+      return function ForNode(_arg, source, _arg2, _arg3) {
+        var _ref2;
+        this.index = _arg3;
+        this.name = _arg2;
+        this.body = _arg;
+        ForNode.__super__.constructor.call(this);
+        this.index || (this.index = null);
+        this.source = source.source;
+        this.guard = source.guard;
+        this.step = source.step;
+        this.raw = !!source.raw;
+        this.object = !!source.object;
+        if (this.object) {
+          _ref2 = [this.index, this.name], this.name = _ref2[0], this.index = _ref2[1];
+        }
+        this.pattern = this.name instanceof ValueNode;
+        if (this.index instanceof ValueNode) {
+          throw new Error('index cannot be a pattern matching expression');
+        }
+        this.returns = false;
+        return this;
+      };
+    })();
     __extends(ForNode, BaseNode);
     ForNode.prototype["class"] = 'ForNode';
     ForNode.prototype.children = ['body', 'source', 'guard'];
@@ -1707,15 +1760,17 @@
     return ForNode;
   })();
   exports.SwitchNode = (function() {
-    SwitchNode = (function() { function SwitchNode(_arg, _arg2, _arg3) {
-      this.otherwise = _arg3;
-      this.cases = _arg2;
-      this.subject = _arg;
-      SwitchNode.__super__.constructor.call(this);
-      this.tags.subjectless = !this.subject;
-      this.subject || (this.subject = literal('true'));
-      return this;
-    } return SwitchNode; })();
+    SwitchNode = (function() {
+      return function SwitchNode(_arg, _arg2, _arg3) {
+        this.otherwise = _arg3;
+        this.cases = _arg2;
+        this.subject = _arg;
+        SwitchNode.__super__.constructor.call(this);
+        this.tags.subjectless = !this.subject;
+        this.subject || (this.subject = literal('true'));
+        return this;
+      };
+    })();
     __extends(SwitchNode, BaseNode);
     SwitchNode.prototype["class"] = 'SwitchNode';
     SwitchNode.prototype.children = ['subject', 'cases', 'otherwise'];
@@ -1764,22 +1819,24 @@
     return SwitchNode;
   })();
   exports.IfNode = (function() {
-    IfNode = (function() { function IfNode(_arg, _arg2, _arg3) {
-      this.tags = _arg3;
-      this.body = _arg2;
-      this.condition = _arg;
-      this.tags || (this.tags = {});
-      if (this.tags.invert) {
-        if (this.condition instanceof OpNode && this.condition.isInvertible()) {
-          this.condition.invert();
-        } else {
-          this.condition = new OpNode('!', new ParentheticalNode(this.condition));
-        }
-      }
-      this.elseBody = null;
-      this.isChain = false;
-      return this;
-    } return IfNode; })();
+    IfNode = (function() {
+      return function IfNode(_arg, _arg2, _arg3) {
+        this.tags = _arg3;
+        this.body = _arg2;
+        this.condition = _arg;
+        this.tags || (this.tags = {});
+        if (this.tags.invert) {
+          if (this.condition instanceof OpNode && this.condition.isInvertible()) {
+            this.condition.invert();
+          } else {
+            this.condition = new OpNode('!', new ParentheticalNode(this.condition));
+          }
+        }
+        this.elseBody = null;
+        this.isChain = false;
+        return this;
+      };
+    })();
     __extends(IfNode, BaseNode);
     IfNode.prototype["class"] = 'IfNode';
     IfNode.prototype.children = ['condition', 'body', 'elseBody', 'assigner'];
